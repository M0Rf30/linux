// SPDX-License-Identifier: GPL-2.0-only
/*
 *  linux/fs/binfmt_script.c
 *
 *  Copyright (C) 1996  Martin von Löwis
 *  original #!-checking implemented by tytso.
 */

#include <linux/module.h>
#include <linux/string.h>
#include <linux/stat.h>
#include <linux/binfmts.h>
#include <linux/init.h>
#include <linux/file.h>
#include <linux/err.h>
#include <linux/fs.h>

static inline bool spacetab(char c) { return c == ' ' || c == '\t'; }
static inline const char *next_non_spacetab(const char *first, const char *last)
{
	for (; first <= last; first++)
		if (!spacetab(*first))
			return first;
	return NULL;
}
static inline const char *next_terminator(const char *first, const char *last)
{
	for (; first <= last; first++)
		if (spacetab(*first) || !*first)
			return first;
	return NULL;
}

static int load_script(struct linux_binprm *bprm)
{
	const char *i_name, *i_sep, *i_arg, *i_end, *buf_end;
	struct file *file;
	int retval;

	/* Not ours to exec if we don't start with "#!". */
	if ((bprm->buf[0] != '#') || (bprm->buf[1] != '!'))
		return -ENOEXEC;

	/*
	 * This section handles parsing the #! line into separate
	 * interpreter path and argument strings. We must be careful
	 * because bprm->buf is not yet guaranteed to be NUL-terminated
	 * (though the buffer will have trailing NUL padding when the
	 * file size was smaller than the buffer size).
	 *
	 * We do not want to exec a truncated interpreter path, so either
	 * we find a newline (which indicates nothing is truncated), or
	 * we find a space/tab/NUL after the interpreter path (which
	 * itself may be preceded by spaces/tabs). Truncating the
	 * arguments is fine: the interpreter can re-read the script to
	 * parse them on its own.
	 */
	buf_end = bprm->buf + sizeof(bprm->buf) - 1;
	i_end = strnchr(bprm->buf, sizeof(bprm->buf), '\n');
	if (!i_end) {
		i_end = next_non_spacetab(bprm->buf + 2, buf_end);
		if (!i_end)
			return -ENOEXEC; /* Entire buf is spaces/tabs */
		/*
		 * If there is no later space/tab/NUL we must assume the
		 * interpreter path is truncated.
		 */
		if (!next_terminator(i_end, buf_end))
			return -ENOEXEC;
		i_end = buf_end;
	}
	/* Trim any trailing spaces/tabs from i_end */
	while (spacetab(i_end[-1]))
		i_end--;

	/* Skip over leading spaces/tabs */
	i_name = next_non_spacetab(bprm->buf+2, i_end);
	if (!i_name || (i_name == i_end))
		return -ENOEXEC; /* No interpreter name found */

	/* Is there an optional argument? */
	i_arg = NULL;
	i_sep = next_terminator(i_name, i_end);
	if (i_sep && (*i_sep != '\0'))
		i_arg = next_non_spacetab(i_sep, i_end);

	/*
	 * If the script filename will be inaccessible after exec, typically
	 * because it is a "/dev/fd/<fd>/.." path against an O_CLOEXEC fd, give
	 * up now (on the assumption that the interpreter will want to load
	 * this file).
	 */
	if (bprm->interp_flags & BINPRM_FLAGS_PATH_INACCESSIBLE)
		return -ENOENT;

	/*
	 * OK, we've parsed out the interpreter name and
	 * (optional) argument.
	 * Splice in (1) the interpreter's name for argv[0]
	 *           (2) (optional) argument to interpreter
	 *           (3) filename of shell script (replace argv[0])
	 *
	 * This is done in reverse order, because of how the
	 * user environment and arguments are stored.
	 */
	retval = remove_arg_zero(bprm);
	if (retval)
		return retval;
	retval = copy_string_kernel(bprm->interp, bprm);
	if (retval < 0)
		return retval;
	bprm->argc++;
	*((char *)i_end) = '\0';
	if (i_arg) {
<<<<<<< HEAD
		*((char *)i_sep) = '\0';
		retval = copy_strings_kernel(1, &i_arg, bprm);
=======
		retval = copy_string_kernel(i_arg, bprm);
>>>>>>> 469cbd01
		if (retval < 0)
			return retval;
		bprm->argc++;
	}
	retval = copy_string_kernel(i_name, bprm);
	if (retval)
		return retval;
	bprm->argc++;
	retval = bprm_change_interp(i_name, bprm);
	if (retval < 0)
		return retval;

	/*
	 * OK, now restart the process with the interpreter's dentry.
	 */
	file = open_exec(i_name);
	if (IS_ERR(file))
		return PTR_ERR(file);

	bprm->interpreter = file;
	return 0;
}

static struct linux_binfmt script_format = {
	.module		= THIS_MODULE,
	.load_binary	= load_script,
};

static int __init init_script_binfmt(void)
{
	register_binfmt(&script_format);
	return 0;
}

static void __exit exit_script_binfmt(void)
{
	unregister_binfmt(&script_format);
}

core_initcall(init_script_binfmt);
module_exit(exit_script_binfmt);
MODULE_LICENSE("GPL");<|MERGE_RESOLUTION|>--- conflicted
+++ resolved
@@ -112,12 +112,8 @@
 	bprm->argc++;
 	*((char *)i_end) = '\0';
 	if (i_arg) {
-<<<<<<< HEAD
 		*((char *)i_sep) = '\0';
-		retval = copy_strings_kernel(1, &i_arg, bprm);
-=======
 		retval = copy_string_kernel(i_arg, bprm);
->>>>>>> 469cbd01
 		if (retval < 0)
 			return retval;
 		bprm->argc++;
