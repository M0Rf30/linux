--- conflicted
+++ resolved
@@ -2005,21 +2005,8 @@
 		return -EINVAL;
 
 	if (mmget_not_zero(mm)) {
-<<<<<<< HEAD
-		mmap_read_lock(mm);
-
-		/* Re-check after taking mmap_lock */
-		if (likely(!atomic_read(&ctx->mmap_changing)))
-			ret = move_pages(ctx, mm, uffdio_move.dst, uffdio_move.src,
-					 uffdio_move.len, uffdio_move.mode);
-		else
-			ret = -EAGAIN;
-
-		mmap_read_unlock(mm);
-=======
 		ret = move_pages(ctx, uffdio_move.dst, uffdio_move.src,
 				 uffdio_move.len, uffdio_move.mode);
->>>>>>> 3430d1a2
 		mmput(mm);
 	} else {
 		return -ESRCH;
