// SPDX-License-Identifier: GPL-2.0
/*
 *  Functions to handle the cached directory entries
 *
 *  Copyright (c) 2022, Ronnie Sahlberg <lsahlber@redhat.com>
 */

#include <linux/namei.h>
#include "cifsglob.h"
#include "cifsproto.h"
#include "cifs_debug.h"
#include "smb2proto.h"
#include "cached_dir.h"

static struct cached_fid *init_cached_dir(const char *path);
static void free_cached_dir(struct cached_fid *cfid);
static void smb2_close_cached_fid(struct kref *ref);

static struct cached_fid *find_or_create_cached_dir(struct cached_fids *cfids,
						    const char *path,
						    bool lookup_only)
{
	struct cached_fid *cfid;

	spin_lock(&cfids->cfid_list_lock);
	list_for_each_entry(cfid, &cfids->entries, entry) {
		if (!strcmp(cfid->path, path)) {
			/*
			 * If it doesn't have a lease it is either not yet
			 * fully cached or it may be in the process of
			 * being deleted due to a lease break.
			 */
			if (!cfid->has_lease) {
				spin_unlock(&cfids->cfid_list_lock);
				return NULL;
			}
			kref_get(&cfid->refcount);
			spin_unlock(&cfids->cfid_list_lock);
			return cfid;
		}
	}
	if (lookup_only) {
		spin_unlock(&cfids->cfid_list_lock);
		return NULL;
	}
	if (cfids->num_entries >= MAX_CACHED_FIDS) {
		spin_unlock(&cfids->cfid_list_lock);
		return NULL;
	}
	cfid = init_cached_dir(path);
	if (cfid == NULL) {
		spin_unlock(&cfids->cfid_list_lock);
		return NULL;
	}
	cfid->cfids = cfids;
	cfids->num_entries++;
	list_add(&cfid->entry, &cfids->entries);
	cfid->on_list = true;
	kref_get(&cfid->refcount);
	spin_unlock(&cfids->cfid_list_lock);
	return cfid;
}

static struct dentry *
path_to_dentry(struct cifs_sb_info *cifs_sb, const char *path)
{
	struct dentry *dentry;
	const char *s, *p;
	char sep;

	sep = CIFS_DIR_SEP(cifs_sb);
	dentry = dget(cifs_sb->root);
	s = path;

	do {
		struct inode *dir = d_inode(dentry);
		struct dentry *child;

		if (!S_ISDIR(dir->i_mode)) {
			dput(dentry);
			dentry = ERR_PTR(-ENOTDIR);
			break;
		}

		/* skip separators */
		while (*s == sep)
			s++;
		if (!*s)
			break;
		p = s++;
		/* next separator */
		while (*s && *s != sep)
			s++;

		child = lookup_positive_unlocked(p, dentry, s - p);
		dput(dentry);
		dentry = child;
	} while (!IS_ERR(dentry));
	return dentry;
}

static const char *path_no_prefix(struct cifs_sb_info *cifs_sb,
				  const char *path)
{
	size_t len = 0;

	if (!*path)
		return path;

	if ((cifs_sb->mnt_cifs_flags & CIFS_MOUNT_USE_PREFIX_PATH) &&
	    cifs_sb->prepath) {
		len = strlen(cifs_sb->prepath) + 1;
		if (unlikely(len > strlen(path)))
			return ERR_PTR(-EINVAL);
	}
	return path + len;
}

/*
 * Open the and cache a directory handle.
 * If error then *cfid is not initialized.
 */
int open_cached_dir(unsigned int xid, struct cifs_tcon *tcon,
		    const char *path,
		    struct cifs_sb_info *cifs_sb,
		    bool lookup_only, struct cached_fid **ret_cfid)
{
	struct cifs_ses *ses;
	struct TCP_Server_Info *server;
	struct cifs_open_parms oparms;
	struct smb2_create_rsp *o_rsp = NULL;
	struct smb2_query_info_rsp *qi_rsp = NULL;
	int resp_buftype[2];
	struct smb_rqst rqst[2];
	struct kvec rsp_iov[2];
	struct kvec open_iov[SMB2_CREATE_IOV_SIZE];
	struct kvec qi_iov[1];
	int rc, flags = 0;
	__le16 *utf16_path = NULL;
	u8 oplock = SMB2_OPLOCK_LEVEL_II;
	struct cifs_fid *pfid;
	struct dentry *dentry = NULL;
	struct cached_fid *cfid;
	struct cached_fids *cfids;
	const char *npath;

	if (tcon == NULL || tcon->cfids == NULL || tcon->nohandlecache ||
	    is_smb1_server(tcon->ses->server))
		return -EOPNOTSUPP;

	ses = tcon->ses;
	server = ses->server;
	cfids = tcon->cfids;

	if (!server->ops->new_lease_key)
		return -EIO;

	if (cifs_sb->root == NULL)
		return -ENOENT;

	utf16_path = cifs_convert_path_to_utf16(path, cifs_sb);
	if (!utf16_path)
		return -ENOMEM;

	cfid = find_or_create_cached_dir(cfids, path, lookup_only);
	if (cfid == NULL) {
		kfree(utf16_path);
		return -ENOENT;
	}
	/*
	 * At this point we either have a lease already and we can just
	 * return it. If not we are guaranteed to be the only thread accessing
	 * this cfid.
	 */
	if (cfid->has_lease) {
		*ret_cfid = cfid;
		kfree(utf16_path);
		return 0;
	}

	/*
	 * Skip any prefix paths in @path as lookup_positive_unlocked() ends up
	 * calling ->lookup() which already adds those through
	 * build_path_from_dentry().  Also, do it earlier as we might reconnect
	 * below when trying to send compounded request and then potentially
	 * having a different prefix path (e.g. after DFS failover).
	 */
	npath = path_no_prefix(cifs_sb, path);
	if (IS_ERR(npath)) {
		rc = PTR_ERR(npath);
		kfree(utf16_path);
		return rc;
	}

	/*
	 * We do not hold the lock for the open because in case
	 * SMB2_open needs to reconnect.
	 * This is safe because no other thread will be able to get a ref
	 * to the cfid until we have finished opening the file and (possibly)
	 * acquired a lease.
	 */
	if (smb3_encryption_required(tcon))
		flags |= CIFS_TRANSFORM_REQ;

	pfid = &cfid->fid;
	server->ops->new_lease_key(pfid);

	memset(rqst, 0, sizeof(rqst));
	resp_buftype[0] = resp_buftype[1] = CIFS_NO_BUFFER;
	memset(rsp_iov, 0, sizeof(rsp_iov));

	/* Open */
	memset(&open_iov, 0, sizeof(open_iov));
	rqst[0].rq_iov = open_iov;
	rqst[0].rq_nvec = SMB2_CREATE_IOV_SIZE;

	oparms = (struct cifs_open_parms) {
		.tcon = tcon,
<<<<<<< HEAD
=======
		.path = path,
>>>>>>> 8455cbb2
		.create_options = cifs_create_options(cifs_sb, CREATE_NOT_FILE),
		.desired_access = FILE_READ_ATTRIBUTES,
		.disposition = FILE_OPEN,
		.fid = pfid,
	};

	rc = SMB2_open_init(tcon, server,
			    &rqst[0], &oplock, &oparms, utf16_path);
	if (rc)
		goto oshr_free;
	smb2_set_next_command(tcon, &rqst[0]);

	memset(&qi_iov, 0, sizeof(qi_iov));
	rqst[1].rq_iov = qi_iov;
	rqst[1].rq_nvec = 1;

	rc = SMB2_query_info_init(tcon, server,
				  &rqst[1], COMPOUND_FID,
				  COMPOUND_FID, FILE_ALL_INFORMATION,
				  SMB2_O_INFO_FILE, 0,
				  sizeof(struct smb2_file_all_info) +
				  PATH_MAX * 2, 0, NULL);
	if (rc)
		goto oshr_free;

	smb2_set_related(&rqst[1]);

	rc = compound_send_recv(xid, ses, server,
				flags, 2, rqst,
				resp_buftype, rsp_iov);
	if (rc) {
		if (rc == -EREMCHG) {
			tcon->need_reconnect = true;
			pr_warn_once("server share %s deleted\n",
				     tcon->tree_name);
		}
		goto oshr_free;
	}
	cfid->tcon = tcon;
	cfid->is_open = true;

	o_rsp = (struct smb2_create_rsp *)rsp_iov[0].iov_base;
	oparms.fid->persistent_fid = o_rsp->PersistentFileId;
	oparms.fid->volatile_fid = o_rsp->VolatileFileId;
#ifdef CONFIG_CIFS_DEBUG2
	oparms.fid->mid = le64_to_cpu(o_rsp->hdr.MessageId);
#endif /* CIFS_DEBUG2 */

	if (o_rsp->OplockLevel != SMB2_OPLOCK_LEVEL_LEASE)
		goto oshr_free;

	smb2_parse_contexts(server, o_rsp,
			    &oparms.fid->epoch,
			    oparms.fid->lease_key, &oplock,
			    NULL, NULL);
	if (!(oplock & SMB2_LEASE_READ_CACHING_HE))
		goto oshr_free;
	qi_rsp = (struct smb2_query_info_rsp *)rsp_iov[1].iov_base;
	if (le32_to_cpu(qi_rsp->OutputBufferLength) < sizeof(struct smb2_file_all_info))
		goto oshr_free;
	if (!smb2_validate_and_copy_iov(
				le16_to_cpu(qi_rsp->OutputBufferOffset),
				sizeof(struct smb2_file_all_info),
				&rsp_iov[1], sizeof(struct smb2_file_all_info),
				(char *)&cfid->file_all_info))
		cfid->file_all_info_is_valid = true;

	if (!npath[0])
		dentry = dget(cifs_sb->root);
	else {
		dentry = path_to_dentry(cifs_sb, npath);
		if (IS_ERR(dentry)) {
			rc = -ENOENT;
			goto oshr_free;
		}
	}
	cfid->dentry = dentry;
	cfid->time = jiffies;
	cfid->has_lease = true;

oshr_free:
	kfree(utf16_path);
	SMB2_open_free(&rqst[0]);
	SMB2_query_info_free(&rqst[1]);
	free_rsp_buf(resp_buftype[0], rsp_iov[0].iov_base);
	free_rsp_buf(resp_buftype[1], rsp_iov[1].iov_base);
	spin_lock(&cfids->cfid_list_lock);
	if (rc && !cfid->has_lease) {
		if (cfid->on_list) {
			list_del(&cfid->entry);
			cfid->on_list = false;
			cfids->num_entries--;
		}
		rc = -ENOENT;
	}
	spin_unlock(&cfids->cfid_list_lock);
	if (!rc && !cfid->has_lease) {
		/*
		 * We are guaranteed to have two references at this point.
		 * One for the caller and one for a potential lease.
		 * Release the Lease-ref so that the directory will be closed
		 * when the caller closes the cached handle.
		 */
		kref_put(&cfid->refcount, smb2_close_cached_fid);
	}
	if (rc) {
		if (cfid->is_open)
			SMB2_close(0, cfid->tcon, cfid->fid.persistent_fid,
				   cfid->fid.volatile_fid);
		free_cached_dir(cfid);
		cfid = NULL;
	}

	if (rc == 0) {
		*ret_cfid = cfid;
		atomic_inc(&tcon->num_remote_opens);
	}

	return rc;
}

int open_cached_dir_by_dentry(struct cifs_tcon *tcon,
			      struct dentry *dentry,
			      struct cached_fid **ret_cfid)
{
	struct cached_fid *cfid;
	struct cached_fids *cfids = tcon->cfids;

	if (cfids == NULL)
		return -ENOENT;

	spin_lock(&cfids->cfid_list_lock);
	list_for_each_entry(cfid, &cfids->entries, entry) {
		if (dentry && cfid->dentry == dentry) {
			cifs_dbg(FYI, "found a cached root file handle by dentry\n");
			kref_get(&cfid->refcount);
			*ret_cfid = cfid;
			spin_unlock(&cfids->cfid_list_lock);
			return 0;
		}
	}
	spin_unlock(&cfids->cfid_list_lock);
	return -ENOENT;
}

static void
smb2_close_cached_fid(struct kref *ref)
{
	struct cached_fid *cfid = container_of(ref, struct cached_fid,
					       refcount);

	spin_lock(&cfid->cfids->cfid_list_lock);
	if (cfid->on_list) {
		list_del(&cfid->entry);
		cfid->on_list = false;
		cfid->cfids->num_entries--;
	}
	spin_unlock(&cfid->cfids->cfid_list_lock);

	dput(cfid->dentry);
	cfid->dentry = NULL;

	if (cfid->is_open) {
		SMB2_close(0, cfid->tcon, cfid->fid.persistent_fid,
			   cfid->fid.volatile_fid);
		atomic_dec(&cfid->tcon->num_remote_opens);
	}

	free_cached_dir(cfid);
}

void drop_cached_dir_by_name(const unsigned int xid, struct cifs_tcon *tcon,
			     const char *name, struct cifs_sb_info *cifs_sb)
{
	struct cached_fid *cfid = NULL;
	int rc;

	rc = open_cached_dir(xid, tcon, name, cifs_sb, true, &cfid);
	if (rc) {
		cifs_dbg(FYI, "no cached dir found for rmdir(%s)\n", name);
		return;
	}
	spin_lock(&cfid->cfids->cfid_list_lock);
	if (cfid->has_lease) {
		cfid->has_lease = false;
		kref_put(&cfid->refcount, smb2_close_cached_fid);
	}
	spin_unlock(&cfid->cfids->cfid_list_lock);
	close_cached_dir(cfid);
}


void close_cached_dir(struct cached_fid *cfid)
{
	kref_put(&cfid->refcount, smb2_close_cached_fid);
}

/*
 * Called from cifs_kill_sb when we unmount a share
 */
void close_all_cached_dirs(struct cifs_sb_info *cifs_sb)
{
	struct rb_root *root = &cifs_sb->tlink_tree;
	struct rb_node *node;
	struct cached_fid *cfid;
	struct cifs_tcon *tcon;
	struct tcon_link *tlink;
	struct cached_fids *cfids;

	for (node = rb_first(root); node; node = rb_next(node)) {
		tlink = rb_entry(node, struct tcon_link, tl_rbnode);
		tcon = tlink_tcon(tlink);
		if (IS_ERR(tcon))
			continue;
		cfids = tcon->cfids;
		if (cfids == NULL)
			continue;
		list_for_each_entry(cfid, &cfids->entries, entry) {
			dput(cfid->dentry);
			cfid->dentry = NULL;
		}
	}
}

/*
 * Invalidate all cached dirs when a TCON has been reset
 * due to a session loss.
 */
void invalidate_all_cached_dirs(struct cifs_tcon *tcon)
{
	struct cached_fids *cfids = tcon->cfids;
	struct cached_fid *cfid, *q;
	LIST_HEAD(entry);

	spin_lock(&cfids->cfid_list_lock);
	list_for_each_entry_safe(cfid, q, &cfids->entries, entry) {
		list_move(&cfid->entry, &entry);
		cfids->num_entries--;
		cfid->is_open = false;
		cfid->on_list = false;
		/* To prevent race with smb2_cached_lease_break() */
		kref_get(&cfid->refcount);
	}
	spin_unlock(&cfids->cfid_list_lock);

	list_for_each_entry_safe(cfid, q, &entry, entry) {
		list_del(&cfid->entry);
		cancel_work_sync(&cfid->lease_break);
		if (cfid->has_lease) {
			/*
			 * We lease was never cancelled from the server so we
			 * need to drop the reference.
			 */
			spin_lock(&cfids->cfid_list_lock);
			cfid->has_lease = false;
			spin_unlock(&cfids->cfid_list_lock);
			kref_put(&cfid->refcount, smb2_close_cached_fid);
		}
		/* Drop the extra reference opened above*/
		kref_put(&cfid->refcount, smb2_close_cached_fid);
	}
}

static void
smb2_cached_lease_break(struct work_struct *work)
{
	struct cached_fid *cfid = container_of(work,
				struct cached_fid, lease_break);

	spin_lock(&cfid->cfids->cfid_list_lock);
	cfid->has_lease = false;
	spin_unlock(&cfid->cfids->cfid_list_lock);
	kref_put(&cfid->refcount, smb2_close_cached_fid);
}

int cached_dir_lease_break(struct cifs_tcon *tcon, __u8 lease_key[16])
{
	struct cached_fids *cfids = tcon->cfids;
	struct cached_fid *cfid;

	if (cfids == NULL)
		return false;

	spin_lock(&cfids->cfid_list_lock);
	list_for_each_entry(cfid, &cfids->entries, entry) {
		if (cfid->has_lease &&
		    !memcmp(lease_key,
			    cfid->fid.lease_key,
			    SMB2_LEASE_KEY_SIZE)) {
			cfid->time = 0;
			/*
			 * We found a lease remove it from the list
			 * so no threads can access it.
			 */
			list_del(&cfid->entry);
			cfid->on_list = false;
			cfids->num_entries--;

			queue_work(cifsiod_wq,
				   &cfid->lease_break);
			spin_unlock(&cfids->cfid_list_lock);
			return true;
		}
	}
	spin_unlock(&cfids->cfid_list_lock);
	return false;
}

static struct cached_fid *init_cached_dir(const char *path)
{
	struct cached_fid *cfid;

	cfid = kzalloc(sizeof(*cfid), GFP_ATOMIC);
	if (!cfid)
		return NULL;
	cfid->path = kstrdup(path, GFP_ATOMIC);
	if (!cfid->path) {
		kfree(cfid);
		return NULL;
	}

	INIT_WORK(&cfid->lease_break, smb2_cached_lease_break);
	INIT_LIST_HEAD(&cfid->entry);
	INIT_LIST_HEAD(&cfid->dirents.entries);
	mutex_init(&cfid->dirents.de_mutex);
	spin_lock_init(&cfid->fid_lock);
	kref_init(&cfid->refcount);
	return cfid;
}

static void free_cached_dir(struct cached_fid *cfid)
{
	struct cached_dirent *dirent, *q;

	dput(cfid->dentry);
	cfid->dentry = NULL;

	/*
	 * Delete all cached dirent names
	 */
	list_for_each_entry_safe(dirent, q, &cfid->dirents.entries, entry) {
		list_del(&dirent->entry);
		kfree(dirent->name);
		kfree(dirent);
	}

	kfree(cfid->path);
	cfid->path = NULL;
	kfree(cfid);
}

struct cached_fids *init_cached_dirs(void)
{
	struct cached_fids *cfids;

	cfids = kzalloc(sizeof(*cfids), GFP_KERNEL);
	if (!cfids)
		return NULL;
	spin_lock_init(&cfids->cfid_list_lock);
	INIT_LIST_HEAD(&cfids->entries);
	return cfids;
}

/*
 * Called from tconInfoFree when we are tearing down the tcon.
 * There are no active users or open files/directories at this point.
 */
void free_cached_dirs(struct cached_fids *cfids)
{
	struct cached_fid *cfid, *q;
	LIST_HEAD(entry);

	spin_lock(&cfids->cfid_list_lock);
	list_for_each_entry_safe(cfid, q, &cfids->entries, entry) {
		cfid->on_list = false;
		cfid->is_open = false;
		list_move(&cfid->entry, &entry);
	}
	spin_unlock(&cfids->cfid_list_lock);

	list_for_each_entry_safe(cfid, q, &entry, entry) {
		list_del(&cfid->entry);
		free_cached_dir(cfid);
	}

	kfree(cfids);
}<|MERGE_RESOLUTION|>--- conflicted
+++ resolved
@@ -216,10 +216,7 @@
 
 	oparms = (struct cifs_open_parms) {
 		.tcon = tcon,
-<<<<<<< HEAD
-=======
 		.path = path,
->>>>>>> 8455cbb2
 		.create_options = cifs_create_options(cifs_sb, CREATE_NOT_FILE),
 		.desired_access = FILE_READ_ATTRIBUTES,
 		.disposition = FILE_OPEN,
