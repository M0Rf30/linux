// SPDX-License-Identifier: GPL-2.0
/*
 * fs/f2fs/super.c
 *
 * Copyright (c) 2012 Samsung Electronics Co., Ltd.
 *             http://www.samsung.com/
 */
#include <linux/module.h>
#include <linux/init.h>
#include <linux/fs.h>
#include <linux/fs_context.h>
#include <linux/sched/mm.h>
#include <linux/statfs.h>
#include <linux/buffer_head.h>
#include <linux/kthread.h>
#include <linux/parser.h>
#include <linux/mount.h>
#include <linux/seq_file.h>
#include <linux/proc_fs.h>
#include <linux/random.h>
#include <linux/exportfs.h>
#include <linux/blkdev.h>
#include <linux/quotaops.h>
#include <linux/f2fs_fs.h>
#include <linux/sysfs.h>
#include <linux/quota.h>
#include <linux/unicode.h>
#include <linux/part_stat.h>
#include <linux/zstd.h>
#include <linux/lz4.h>

#include "f2fs.h"
#include "node.h"
#include "segment.h"
#include "xattr.h"
#include "gc.h"
#include "iostat.h"

#define CREATE_TRACE_POINTS
#include <trace/events/f2fs.h>

static struct kmem_cache *f2fs_inode_cachep;

#ifdef CONFIG_F2FS_FAULT_INJECTION

const char *f2fs_fault_name[FAULT_MAX] = {
	[FAULT_KMALLOC]		= "kmalloc",
	[FAULT_KVMALLOC]	= "kvmalloc",
	[FAULT_PAGE_ALLOC]	= "page alloc",
	[FAULT_PAGE_GET]	= "page get",
	[FAULT_ALLOC_NID]	= "alloc nid",
	[FAULT_ORPHAN]		= "orphan",
	[FAULT_BLOCK]		= "no more block",
	[FAULT_DIR_DEPTH]	= "too big dir depth",
	[FAULT_EVICT_INODE]	= "evict_inode fail",
	[FAULT_TRUNCATE]	= "truncate fail",
	[FAULT_READ_IO]		= "read IO error",
	[FAULT_CHECKPOINT]	= "checkpoint error",
	[FAULT_DISCARD]		= "discard error",
	[FAULT_WRITE_IO]	= "write IO error",
	[FAULT_SLAB_ALLOC]	= "slab alloc",
	[FAULT_DQUOT_INIT]	= "dquot initialize",
	[FAULT_LOCK_OP]		= "lock_op",
	[FAULT_BLKADDR]		= "invalid blkaddr",
};

void f2fs_build_fault_attr(struct f2fs_sb_info *sbi, unsigned int rate,
							unsigned int type)
{
	struct f2fs_fault_info *ffi = &F2FS_OPTION(sbi).fault_info;

	if (rate) {
		atomic_set(&ffi->inject_ops, 0);
		ffi->inject_rate = rate;
	}

	if (type)
		ffi->inject_type = type;

	if (!rate && !type)
		memset(ffi, 0, sizeof(struct f2fs_fault_info));
}
#endif

/* f2fs-wide shrinker description */
static struct shrinker f2fs_shrinker_info = {
	.scan_objects = f2fs_shrink_scan,
	.count_objects = f2fs_shrink_count,
	.seeks = DEFAULT_SEEKS,
};

enum {
	Opt_gc_background,
	Opt_disable_roll_forward,
	Opt_norecovery,
	Opt_discard,
	Opt_nodiscard,
	Opt_noheap,
	Opt_heap,
	Opt_user_xattr,
	Opt_nouser_xattr,
	Opt_acl,
	Opt_noacl,
	Opt_active_logs,
	Opt_disable_ext_identify,
	Opt_inline_xattr,
	Opt_noinline_xattr,
	Opt_inline_xattr_size,
	Opt_inline_data,
	Opt_inline_dentry,
	Opt_noinline_dentry,
	Opt_flush_merge,
	Opt_noflush_merge,
	Opt_barrier,
	Opt_nobarrier,
	Opt_fastboot,
	Opt_extent_cache,
	Opt_noextent_cache,
	Opt_noinline_data,
	Opt_data_flush,
	Opt_reserve_root,
	Opt_resgid,
	Opt_resuid,
	Opt_mode,
	Opt_io_size_bits,
	Opt_fault_injection,
	Opt_fault_type,
	Opt_lazytime,
	Opt_nolazytime,
	Opt_quota,
	Opt_noquota,
	Opt_usrquota,
	Opt_grpquota,
	Opt_prjquota,
	Opt_usrjquota,
	Opt_grpjquota,
	Opt_prjjquota,
	Opt_offusrjquota,
	Opt_offgrpjquota,
	Opt_offprjjquota,
	Opt_jqfmt_vfsold,
	Opt_jqfmt_vfsv0,
	Opt_jqfmt_vfsv1,
	Opt_alloc,
	Opt_fsync,
	Opt_test_dummy_encryption,
	Opt_inlinecrypt,
	Opt_checkpoint_disable,
	Opt_checkpoint_disable_cap,
	Opt_checkpoint_disable_cap_perc,
	Opt_checkpoint_enable,
	Opt_checkpoint_merge,
	Opt_nocheckpoint_merge,
	Opt_compress_algorithm,
	Opt_compress_log_size,
	Opt_compress_extension,
	Opt_nocompress_extension,
	Opt_compress_chksum,
	Opt_compress_mode,
	Opt_compress_cache,
	Opt_atgc,
	Opt_gc_merge,
	Opt_nogc_merge,
	Opt_discard_unit,
	Opt_memory_mode,
	Opt_age_extent_cache,
	Opt_errors,
	Opt_err,
};

static match_table_t f2fs_tokens = {
	{Opt_gc_background, "background_gc=%s"},
	{Opt_disable_roll_forward, "disable_roll_forward"},
	{Opt_norecovery, "norecovery"},
	{Opt_discard, "discard"},
	{Opt_nodiscard, "nodiscard"},
	{Opt_noheap, "no_heap"},
	{Opt_heap, "heap"},
	{Opt_user_xattr, "user_xattr"},
	{Opt_nouser_xattr, "nouser_xattr"},
	{Opt_acl, "acl"},
	{Opt_noacl, "noacl"},
	{Opt_active_logs, "active_logs=%u"},
	{Opt_disable_ext_identify, "disable_ext_identify"},
	{Opt_inline_xattr, "inline_xattr"},
	{Opt_noinline_xattr, "noinline_xattr"},
	{Opt_inline_xattr_size, "inline_xattr_size=%u"},
	{Opt_inline_data, "inline_data"},
	{Opt_inline_dentry, "inline_dentry"},
	{Opt_noinline_dentry, "noinline_dentry"},
	{Opt_flush_merge, "flush_merge"},
	{Opt_noflush_merge, "noflush_merge"},
	{Opt_barrier, "barrier"},
	{Opt_nobarrier, "nobarrier"},
	{Opt_fastboot, "fastboot"},
	{Opt_extent_cache, "extent_cache"},
	{Opt_noextent_cache, "noextent_cache"},
	{Opt_noinline_data, "noinline_data"},
	{Opt_data_flush, "data_flush"},
	{Opt_reserve_root, "reserve_root=%u"},
	{Opt_resgid, "resgid=%u"},
	{Opt_resuid, "resuid=%u"},
	{Opt_mode, "mode=%s"},
	{Opt_io_size_bits, "io_bits=%u"},
	{Opt_fault_injection, "fault_injection=%u"},
	{Opt_fault_type, "fault_type=%u"},
	{Opt_lazytime, "lazytime"},
	{Opt_nolazytime, "nolazytime"},
	{Opt_quota, "quota"},
	{Opt_noquota, "noquota"},
	{Opt_usrquota, "usrquota"},
	{Opt_grpquota, "grpquota"},
	{Opt_prjquota, "prjquota"},
	{Opt_usrjquota, "usrjquota=%s"},
	{Opt_grpjquota, "grpjquota=%s"},
	{Opt_prjjquota, "prjjquota=%s"},
	{Opt_offusrjquota, "usrjquota="},
	{Opt_offgrpjquota, "grpjquota="},
	{Opt_offprjjquota, "prjjquota="},
	{Opt_jqfmt_vfsold, "jqfmt=vfsold"},
	{Opt_jqfmt_vfsv0, "jqfmt=vfsv0"},
	{Opt_jqfmt_vfsv1, "jqfmt=vfsv1"},
	{Opt_alloc, "alloc_mode=%s"},
	{Opt_fsync, "fsync_mode=%s"},
	{Opt_test_dummy_encryption, "test_dummy_encryption=%s"},
	{Opt_test_dummy_encryption, "test_dummy_encryption"},
	{Opt_inlinecrypt, "inlinecrypt"},
	{Opt_checkpoint_disable, "checkpoint=disable"},
	{Opt_checkpoint_disable_cap, "checkpoint=disable:%u"},
	{Opt_checkpoint_disable_cap_perc, "checkpoint=disable:%u%%"},
	{Opt_checkpoint_enable, "checkpoint=enable"},
	{Opt_checkpoint_merge, "checkpoint_merge"},
	{Opt_nocheckpoint_merge, "nocheckpoint_merge"},
	{Opt_compress_algorithm, "compress_algorithm=%s"},
	{Opt_compress_log_size, "compress_log_size=%u"},
	{Opt_compress_extension, "compress_extension=%s"},
	{Opt_nocompress_extension, "nocompress_extension=%s"},
	{Opt_compress_chksum, "compress_chksum"},
	{Opt_compress_mode, "compress_mode=%s"},
	{Opt_compress_cache, "compress_cache"},
	{Opt_atgc, "atgc"},
	{Opt_gc_merge, "gc_merge"},
	{Opt_nogc_merge, "nogc_merge"},
	{Opt_discard_unit, "discard_unit=%s"},
	{Opt_memory_mode, "memory=%s"},
	{Opt_age_extent_cache, "age_extent_cache"},
	{Opt_errors, "errors=%s"},
	{Opt_err, NULL},
};

void f2fs_printk(struct f2fs_sb_info *sbi, const char *fmt, ...)
{
	struct va_format vaf;
	va_list args;
	int level;

	va_start(args, fmt);

	level = printk_get_level(fmt);
	vaf.fmt = printk_skip_level(fmt);
	vaf.va = &args;
	printk("%c%cF2FS-fs (%s): %pV\n",
	       KERN_SOH_ASCII, level, sbi->sb->s_id, &vaf);

	va_end(args);
}

#if IS_ENABLED(CONFIG_UNICODE)
static const struct f2fs_sb_encodings {
	__u16 magic;
	char *name;
	unsigned int version;
} f2fs_sb_encoding_map[] = {
	{F2FS_ENC_UTF8_12_1, "utf8", UNICODE_AGE(12, 1, 0)},
};

static const struct f2fs_sb_encodings *
f2fs_sb_read_encoding(const struct f2fs_super_block *sb)
{
	__u16 magic = le16_to_cpu(sb->s_encoding);
	int i;

	for (i = 0; i < ARRAY_SIZE(f2fs_sb_encoding_map); i++)
		if (magic == f2fs_sb_encoding_map[i].magic)
			return &f2fs_sb_encoding_map[i];

	return NULL;
}

struct kmem_cache *f2fs_cf_name_slab;
static int __init f2fs_create_casefold_cache(void)
{
	f2fs_cf_name_slab = f2fs_kmem_cache_create("f2fs_casefolded_name",
							F2FS_NAME_LEN);
	return f2fs_cf_name_slab ? 0 : -ENOMEM;
}

static void f2fs_destroy_casefold_cache(void)
{
	kmem_cache_destroy(f2fs_cf_name_slab);
}
#else
static int __init f2fs_create_casefold_cache(void) { return 0; }
static void f2fs_destroy_casefold_cache(void) { }
#endif

static inline void limit_reserve_root(struct f2fs_sb_info *sbi)
{
	block_t limit = min((sbi->user_block_count >> 3),
			sbi->user_block_count - sbi->reserved_blocks);

	/* limit is 12.5% */
	if (test_opt(sbi, RESERVE_ROOT) &&
			F2FS_OPTION(sbi).root_reserved_blocks > limit) {
		F2FS_OPTION(sbi).root_reserved_blocks = limit;
		f2fs_info(sbi, "Reduce reserved blocks for root = %u",
			  F2FS_OPTION(sbi).root_reserved_blocks);
	}
	if (!test_opt(sbi, RESERVE_ROOT) &&
		(!uid_eq(F2FS_OPTION(sbi).s_resuid,
				make_kuid(&init_user_ns, F2FS_DEF_RESUID)) ||
		!gid_eq(F2FS_OPTION(sbi).s_resgid,
				make_kgid(&init_user_ns, F2FS_DEF_RESGID))))
		f2fs_info(sbi, "Ignore s_resuid=%u, s_resgid=%u w/o reserve_root",
			  from_kuid_munged(&init_user_ns,
					   F2FS_OPTION(sbi).s_resuid),
			  from_kgid_munged(&init_user_ns,
					   F2FS_OPTION(sbi).s_resgid));
}

static inline int adjust_reserved_segment(struct f2fs_sb_info *sbi)
{
	unsigned int sec_blks = sbi->blocks_per_seg * sbi->segs_per_sec;
	unsigned int avg_vblocks;
	unsigned int wanted_reserved_segments;
	block_t avail_user_block_count;

	if (!F2FS_IO_ALIGNED(sbi))
		return 0;

	/* average valid block count in section in worst case */
	avg_vblocks = sec_blks / F2FS_IO_SIZE(sbi);

	/*
	 * we need enough free space when migrating one section in worst case
	 */
	wanted_reserved_segments = (F2FS_IO_SIZE(sbi) / avg_vblocks) *
						reserved_segments(sbi);
	wanted_reserved_segments -= reserved_segments(sbi);

	avail_user_block_count = sbi->user_block_count -
				sbi->current_reserved_blocks -
				F2FS_OPTION(sbi).root_reserved_blocks;

	if (wanted_reserved_segments * sbi->blocks_per_seg >
					avail_user_block_count) {
		f2fs_err(sbi, "IO align feature can't grab additional reserved segment: %u, available segments: %u",
			wanted_reserved_segments,
			avail_user_block_count >> sbi->log_blocks_per_seg);
		return -ENOSPC;
	}

	SM_I(sbi)->additional_reserved_segments = wanted_reserved_segments;

	f2fs_info(sbi, "IO align feature needs additional reserved segment: %u",
			 wanted_reserved_segments);

	return 0;
}

static inline void adjust_unusable_cap_perc(struct f2fs_sb_info *sbi)
{
	if (!F2FS_OPTION(sbi).unusable_cap_perc)
		return;

	if (F2FS_OPTION(sbi).unusable_cap_perc == 100)
		F2FS_OPTION(sbi).unusable_cap = sbi->user_block_count;
	else
		F2FS_OPTION(sbi).unusable_cap = (sbi->user_block_count / 100) *
					F2FS_OPTION(sbi).unusable_cap_perc;

	f2fs_info(sbi, "Adjust unusable cap for checkpoint=disable = %u / %u%%",
			F2FS_OPTION(sbi).unusable_cap,
			F2FS_OPTION(sbi).unusable_cap_perc);
}

static void init_once(void *foo)
{
	struct f2fs_inode_info *fi = (struct f2fs_inode_info *) foo;

	inode_init_once(&fi->vfs_inode);
}

#ifdef CONFIG_QUOTA
static const char * const quotatypes[] = INITQFNAMES;
#define QTYPE2NAME(t) (quotatypes[t])
static int f2fs_set_qf_name(struct super_block *sb, int qtype,
							substring_t *args)
{
	struct f2fs_sb_info *sbi = F2FS_SB(sb);
	char *qname;
	int ret = -EINVAL;

	if (sb_any_quota_loaded(sb) && !F2FS_OPTION(sbi).s_qf_names[qtype]) {
		f2fs_err(sbi, "Cannot change journaled quota options when quota turned on");
		return -EINVAL;
	}
	if (f2fs_sb_has_quota_ino(sbi)) {
		f2fs_info(sbi, "QUOTA feature is enabled, so ignore qf_name");
		return 0;
	}

	qname = match_strdup(args);
	if (!qname) {
		f2fs_err(sbi, "Not enough memory for storing quotafile name");
		return -ENOMEM;
	}
	if (F2FS_OPTION(sbi).s_qf_names[qtype]) {
		if (strcmp(F2FS_OPTION(sbi).s_qf_names[qtype], qname) == 0)
			ret = 0;
		else
			f2fs_err(sbi, "%s quota file already specified",
				 QTYPE2NAME(qtype));
		goto errout;
	}
	if (strchr(qname, '/')) {
		f2fs_err(sbi, "quotafile must be on filesystem root");
		goto errout;
	}
	F2FS_OPTION(sbi).s_qf_names[qtype] = qname;
	set_opt(sbi, QUOTA);
	return 0;
errout:
	kfree(qname);
	return ret;
}

static int f2fs_clear_qf_name(struct super_block *sb, int qtype)
{
	struct f2fs_sb_info *sbi = F2FS_SB(sb);

	if (sb_any_quota_loaded(sb) && F2FS_OPTION(sbi).s_qf_names[qtype]) {
		f2fs_err(sbi, "Cannot change journaled quota options when quota turned on");
		return -EINVAL;
	}
	kfree(F2FS_OPTION(sbi).s_qf_names[qtype]);
	F2FS_OPTION(sbi).s_qf_names[qtype] = NULL;
	return 0;
}

static int f2fs_check_quota_options(struct f2fs_sb_info *sbi)
{
	/*
	 * We do the test below only for project quotas. 'usrquota' and
	 * 'grpquota' mount options are allowed even without quota feature
	 * to support legacy quotas in quota files.
	 */
	if (test_opt(sbi, PRJQUOTA) && !f2fs_sb_has_project_quota(sbi)) {
		f2fs_err(sbi, "Project quota feature not enabled. Cannot enable project quota enforcement.");
		return -1;
	}
	if (F2FS_OPTION(sbi).s_qf_names[USRQUOTA] ||
			F2FS_OPTION(sbi).s_qf_names[GRPQUOTA] ||
			F2FS_OPTION(sbi).s_qf_names[PRJQUOTA]) {
		if (test_opt(sbi, USRQUOTA) &&
				F2FS_OPTION(sbi).s_qf_names[USRQUOTA])
			clear_opt(sbi, USRQUOTA);

		if (test_opt(sbi, GRPQUOTA) &&
				F2FS_OPTION(sbi).s_qf_names[GRPQUOTA])
			clear_opt(sbi, GRPQUOTA);

		if (test_opt(sbi, PRJQUOTA) &&
				F2FS_OPTION(sbi).s_qf_names[PRJQUOTA])
			clear_opt(sbi, PRJQUOTA);

		if (test_opt(sbi, GRPQUOTA) || test_opt(sbi, USRQUOTA) ||
				test_opt(sbi, PRJQUOTA)) {
			f2fs_err(sbi, "old and new quota format mixing");
			return -1;
		}

		if (!F2FS_OPTION(sbi).s_jquota_fmt) {
			f2fs_err(sbi, "journaled quota format not specified");
			return -1;
		}
	}

	if (f2fs_sb_has_quota_ino(sbi) && F2FS_OPTION(sbi).s_jquota_fmt) {
		f2fs_info(sbi, "QUOTA feature is enabled, so ignore jquota_fmt");
		F2FS_OPTION(sbi).s_jquota_fmt = 0;
	}
	return 0;
}
#endif

static int f2fs_set_test_dummy_encryption(struct super_block *sb,
					  const char *opt,
					  const substring_t *arg,
					  bool is_remount)
{
	struct f2fs_sb_info *sbi = F2FS_SB(sb);
	struct fs_parameter param = {
		.type = fs_value_is_string,
		.string = arg->from ? arg->from : "",
	};
	struct fscrypt_dummy_policy *policy =
		&F2FS_OPTION(sbi).dummy_enc_policy;
	int err;

	if (!IS_ENABLED(CONFIG_FS_ENCRYPTION)) {
		f2fs_warn(sbi, "test_dummy_encryption option not supported");
		return -EINVAL;
	}

	if (!f2fs_sb_has_encrypt(sbi)) {
		f2fs_err(sbi, "Encrypt feature is off");
		return -EINVAL;
	}

	/*
	 * This mount option is just for testing, and it's not worthwhile to
	 * implement the extra complexity (e.g. RCU protection) that would be
	 * needed to allow it to be set or changed during remount.  We do allow
	 * it to be specified during remount, but only if there is no change.
	 */
	if (is_remount && !fscrypt_is_dummy_policy_set(policy)) {
		f2fs_warn(sbi, "Can't set test_dummy_encryption on remount");
		return -EINVAL;
	}

	err = fscrypt_parse_test_dummy_encryption(&param, policy);
	if (err) {
		if (err == -EEXIST)
			f2fs_warn(sbi,
				  "Can't change test_dummy_encryption on remount");
		else if (err == -EINVAL)
			f2fs_warn(sbi, "Value of option \"%s\" is unrecognized",
				  opt);
		else
			f2fs_warn(sbi, "Error processing option \"%s\" [%d]",
				  opt, err);
		return -EINVAL;
	}
	f2fs_warn(sbi, "Test dummy encryption mode enabled");
	return 0;
}

#ifdef CONFIG_F2FS_FS_COMPRESSION
/*
 * 1. The same extension name cannot not appear in both compress and non-compress extension
 * at the same time.
 * 2. If the compress extension specifies all files, the types specified by the non-compress
 * extension will be treated as special cases and will not be compressed.
 * 3. Don't allow the non-compress extension specifies all files.
 */
static int f2fs_test_compress_extension(struct f2fs_sb_info *sbi)
{
	unsigned char (*ext)[F2FS_EXTENSION_LEN];
	unsigned char (*noext)[F2FS_EXTENSION_LEN];
	int ext_cnt, noext_cnt, index = 0, no_index = 0;

	ext = F2FS_OPTION(sbi).extensions;
	ext_cnt = F2FS_OPTION(sbi).compress_ext_cnt;
	noext = F2FS_OPTION(sbi).noextensions;
	noext_cnt = F2FS_OPTION(sbi).nocompress_ext_cnt;

	if (!noext_cnt)
		return 0;

	for (no_index = 0; no_index < noext_cnt; no_index++) {
		if (!strcasecmp("*", noext[no_index])) {
			f2fs_info(sbi, "Don't allow the nocompress extension specifies all files");
			return -EINVAL;
		}
		for (index = 0; index < ext_cnt; index++) {
			if (!strcasecmp(ext[index], noext[no_index])) {
				f2fs_info(sbi, "Don't allow the same extension %s appear in both compress and nocompress extension",
						ext[index]);
				return -EINVAL;
			}
		}
	}
	return 0;
}

#ifdef CONFIG_F2FS_FS_LZ4
static int f2fs_set_lz4hc_level(struct f2fs_sb_info *sbi, const char *str)
{
#ifdef CONFIG_F2FS_FS_LZ4HC
	unsigned int level;

	if (strlen(str) == 3) {
		F2FS_OPTION(sbi).compress_level = 0;
		return 0;
	}

	str += 3;

	if (str[0] != ':') {
		f2fs_info(sbi, "wrong format, e.g. <alg_name>:<compr_level>");
		return -EINVAL;
	}
	if (kstrtouint(str + 1, 10, &level))
		return -EINVAL;

	if (!f2fs_is_compress_level_valid(COMPRESS_LZ4, level)) {
		f2fs_info(sbi, "invalid lz4hc compress level: %d", level);
		return -EINVAL;
	}

	F2FS_OPTION(sbi).compress_level = level;
	return 0;
#else
	if (strlen(str) == 3) {
		F2FS_OPTION(sbi).compress_level = 0;
		return 0;
	}
	f2fs_info(sbi, "kernel doesn't support lz4hc compression");
	return -EINVAL;
#endif
}
#endif

#ifdef CONFIG_F2FS_FS_ZSTD
static int f2fs_set_zstd_level(struct f2fs_sb_info *sbi, const char *str)
{
	unsigned int level;
	int len = 4;

	if (strlen(str) == len) {
		F2FS_OPTION(sbi).compress_level = F2FS_ZSTD_DEFAULT_CLEVEL;
		return 0;
	}

	str += len;

	if (str[0] != ':') {
		f2fs_info(sbi, "wrong format, e.g. <alg_name>:<compr_level>");
		return -EINVAL;
	}
	if (kstrtouint(str + 1, 10, &level))
		return -EINVAL;

	if (!f2fs_is_compress_level_valid(COMPRESS_ZSTD, level)) {
		f2fs_info(sbi, "invalid zstd compress level: %d", level);
		return -EINVAL;
	}

	F2FS_OPTION(sbi).compress_level = level;
	return 0;
}
#endif
#endif

static int parse_options(struct super_block *sb, char *options, bool is_remount)
{
	struct f2fs_sb_info *sbi = F2FS_SB(sb);
	substring_t args[MAX_OPT_ARGS];
#ifdef CONFIG_F2FS_FS_COMPRESSION
	unsigned char (*ext)[F2FS_EXTENSION_LEN];
	unsigned char (*noext)[F2FS_EXTENSION_LEN];
	int ext_cnt, noext_cnt;
#endif
	char *p, *name;
	int arg = 0;
	kuid_t uid;
	kgid_t gid;
	int ret;

	if (!options)
		goto default_check;

	while ((p = strsep(&options, ",")) != NULL) {
		int token;

		if (!*p)
			continue;
		/*
		 * Initialize args struct so we know whether arg was
		 * found; some options take optional arguments.
		 */
		args[0].to = args[0].from = NULL;
		token = match_token(p, f2fs_tokens, args);

		switch (token) {
		case Opt_gc_background:
			name = match_strdup(&args[0]);

			if (!name)
				return -ENOMEM;
			if (!strcmp(name, "on")) {
				F2FS_OPTION(sbi).bggc_mode = BGGC_MODE_ON;
			} else if (!strcmp(name, "off")) {
				F2FS_OPTION(sbi).bggc_mode = BGGC_MODE_OFF;
			} else if (!strcmp(name, "sync")) {
				F2FS_OPTION(sbi).bggc_mode = BGGC_MODE_SYNC;
			} else {
				kfree(name);
				return -EINVAL;
			}
			kfree(name);
			break;
		case Opt_disable_roll_forward:
			set_opt(sbi, DISABLE_ROLL_FORWARD);
			break;
		case Opt_norecovery:
			/* this option mounts f2fs with ro */
			set_opt(sbi, NORECOVERY);
			if (!f2fs_readonly(sb))
				return -EINVAL;
			break;
		case Opt_discard:
			if (!f2fs_hw_support_discard(sbi)) {
				f2fs_warn(sbi, "device does not support discard");
				break;
			}
			set_opt(sbi, DISCARD);
			break;
		case Opt_nodiscard:
			if (f2fs_hw_should_discard(sbi)) {
				f2fs_warn(sbi, "discard is required for zoned block devices");
				return -EINVAL;
			}
			clear_opt(sbi, DISCARD);
			break;
		case Opt_noheap:
			set_opt(sbi, NOHEAP);
			break;
		case Opt_heap:
			clear_opt(sbi, NOHEAP);
			break;
#ifdef CONFIG_F2FS_FS_XATTR
		case Opt_user_xattr:
			set_opt(sbi, XATTR_USER);
			break;
		case Opt_nouser_xattr:
			clear_opt(sbi, XATTR_USER);
			break;
		case Opt_inline_xattr:
			set_opt(sbi, INLINE_XATTR);
			break;
		case Opt_noinline_xattr:
			clear_opt(sbi, INLINE_XATTR);
			break;
		case Opt_inline_xattr_size:
			if (args->from && match_int(args, &arg))
				return -EINVAL;
			set_opt(sbi, INLINE_XATTR_SIZE);
			F2FS_OPTION(sbi).inline_xattr_size = arg;
			break;
#else
		case Opt_user_xattr:
			f2fs_info(sbi, "user_xattr options not supported");
			break;
		case Opt_nouser_xattr:
			f2fs_info(sbi, "nouser_xattr options not supported");
			break;
		case Opt_inline_xattr:
			f2fs_info(sbi, "inline_xattr options not supported");
			break;
		case Opt_noinline_xattr:
			f2fs_info(sbi, "noinline_xattr options not supported");
			break;
#endif
#ifdef CONFIG_F2FS_FS_POSIX_ACL
		case Opt_acl:
			set_opt(sbi, POSIX_ACL);
			break;
		case Opt_noacl:
			clear_opt(sbi, POSIX_ACL);
			break;
#else
		case Opt_acl:
			f2fs_info(sbi, "acl options not supported");
			break;
		case Opt_noacl:
			f2fs_info(sbi, "noacl options not supported");
			break;
#endif
		case Opt_active_logs:
			if (args->from && match_int(args, &arg))
				return -EINVAL;
			if (arg != 2 && arg != 4 &&
				arg != NR_CURSEG_PERSIST_TYPE)
				return -EINVAL;
			F2FS_OPTION(sbi).active_logs = arg;
			break;
		case Opt_disable_ext_identify:
			set_opt(sbi, DISABLE_EXT_IDENTIFY);
			break;
		case Opt_inline_data:
			set_opt(sbi, INLINE_DATA);
			break;
		case Opt_inline_dentry:
			set_opt(sbi, INLINE_DENTRY);
			break;
		case Opt_noinline_dentry:
			clear_opt(sbi, INLINE_DENTRY);
			break;
		case Opt_flush_merge:
			set_opt(sbi, FLUSH_MERGE);
			break;
		case Opt_noflush_merge:
			clear_opt(sbi, FLUSH_MERGE);
			break;
		case Opt_nobarrier:
			set_opt(sbi, NOBARRIER);
			break;
		case Opt_barrier:
			clear_opt(sbi, NOBARRIER);
			break;
		case Opt_fastboot:
			set_opt(sbi, FASTBOOT);
			break;
		case Opt_extent_cache:
			set_opt(sbi, READ_EXTENT_CACHE);
			break;
		case Opt_noextent_cache:
			clear_opt(sbi, READ_EXTENT_CACHE);
			break;
		case Opt_noinline_data:
			clear_opt(sbi, INLINE_DATA);
			break;
		case Opt_data_flush:
			set_opt(sbi, DATA_FLUSH);
			break;
		case Opt_reserve_root:
			if (args->from && match_int(args, &arg))
				return -EINVAL;
			if (test_opt(sbi, RESERVE_ROOT)) {
				f2fs_info(sbi, "Preserve previous reserve_root=%u",
					  F2FS_OPTION(sbi).root_reserved_blocks);
			} else {
				F2FS_OPTION(sbi).root_reserved_blocks = arg;
				set_opt(sbi, RESERVE_ROOT);
			}
			break;
		case Opt_resuid:
			if (args->from && match_int(args, &arg))
				return -EINVAL;
			uid = make_kuid(current_user_ns(), arg);
			if (!uid_valid(uid)) {
				f2fs_err(sbi, "Invalid uid value %d", arg);
				return -EINVAL;
			}
			F2FS_OPTION(sbi).s_resuid = uid;
			break;
		case Opt_resgid:
			if (args->from && match_int(args, &arg))
				return -EINVAL;
			gid = make_kgid(current_user_ns(), arg);
			if (!gid_valid(gid)) {
				f2fs_err(sbi, "Invalid gid value %d", arg);
				return -EINVAL;
			}
			F2FS_OPTION(sbi).s_resgid = gid;
			break;
		case Opt_mode:
			name = match_strdup(&args[0]);

			if (!name)
				return -ENOMEM;
			if (!strcmp(name, "adaptive")) {
				F2FS_OPTION(sbi).fs_mode = FS_MODE_ADAPTIVE;
			} else if (!strcmp(name, "lfs")) {
				F2FS_OPTION(sbi).fs_mode = FS_MODE_LFS;
			} else if (!strcmp(name, "fragment:segment")) {
				F2FS_OPTION(sbi).fs_mode = FS_MODE_FRAGMENT_SEG;
			} else if (!strcmp(name, "fragment:block")) {
				F2FS_OPTION(sbi).fs_mode = FS_MODE_FRAGMENT_BLK;
			} else {
				kfree(name);
				return -EINVAL;
			}
			kfree(name);
			break;
		case Opt_io_size_bits:
			if (args->from && match_int(args, &arg))
				return -EINVAL;
			if (arg <= 0 || arg > __ilog2_u32(BIO_MAX_VECS)) {
				f2fs_warn(sbi, "Not support %ld, larger than %d",
					BIT(arg), BIO_MAX_VECS);
				return -EINVAL;
			}
			F2FS_OPTION(sbi).write_io_size_bits = arg;
			break;
#ifdef CONFIG_F2FS_FAULT_INJECTION
		case Opt_fault_injection:
			if (args->from && match_int(args, &arg))
				return -EINVAL;
			f2fs_build_fault_attr(sbi, arg, F2FS_ALL_FAULT_TYPE);
			set_opt(sbi, FAULT_INJECTION);
			break;

		case Opt_fault_type:
			if (args->from && match_int(args, &arg))
				return -EINVAL;
			f2fs_build_fault_attr(sbi, 0, arg);
			set_opt(sbi, FAULT_INJECTION);
			break;
#else
		case Opt_fault_injection:
			f2fs_info(sbi, "fault_injection options not supported");
			break;

		case Opt_fault_type:
			f2fs_info(sbi, "fault_type options not supported");
			break;
#endif
		case Opt_lazytime:
			sb->s_flags |= SB_LAZYTIME;
			break;
		case Opt_nolazytime:
			sb->s_flags &= ~SB_LAZYTIME;
			break;
#ifdef CONFIG_QUOTA
		case Opt_quota:
		case Opt_usrquota:
			set_opt(sbi, USRQUOTA);
			break;
		case Opt_grpquota:
			set_opt(sbi, GRPQUOTA);
			break;
		case Opt_prjquota:
			set_opt(sbi, PRJQUOTA);
			break;
		case Opt_usrjquota:
			ret = f2fs_set_qf_name(sb, USRQUOTA, &args[0]);
			if (ret)
				return ret;
			break;
		case Opt_grpjquota:
			ret = f2fs_set_qf_name(sb, GRPQUOTA, &args[0]);
			if (ret)
				return ret;
			break;
		case Opt_prjjquota:
			ret = f2fs_set_qf_name(sb, PRJQUOTA, &args[0]);
			if (ret)
				return ret;
			break;
		case Opt_offusrjquota:
			ret = f2fs_clear_qf_name(sb, USRQUOTA);
			if (ret)
				return ret;
			break;
		case Opt_offgrpjquota:
			ret = f2fs_clear_qf_name(sb, GRPQUOTA);
			if (ret)
				return ret;
			break;
		case Opt_offprjjquota:
			ret = f2fs_clear_qf_name(sb, PRJQUOTA);
			if (ret)
				return ret;
			break;
		case Opt_jqfmt_vfsold:
			F2FS_OPTION(sbi).s_jquota_fmt = QFMT_VFS_OLD;
			break;
		case Opt_jqfmt_vfsv0:
			F2FS_OPTION(sbi).s_jquota_fmt = QFMT_VFS_V0;
			break;
		case Opt_jqfmt_vfsv1:
			F2FS_OPTION(sbi).s_jquota_fmt = QFMT_VFS_V1;
			break;
		case Opt_noquota:
			clear_opt(sbi, QUOTA);
			clear_opt(sbi, USRQUOTA);
			clear_opt(sbi, GRPQUOTA);
			clear_opt(sbi, PRJQUOTA);
			break;
#else
		case Opt_quota:
		case Opt_usrquota:
		case Opt_grpquota:
		case Opt_prjquota:
		case Opt_usrjquota:
		case Opt_grpjquota:
		case Opt_prjjquota:
		case Opt_offusrjquota:
		case Opt_offgrpjquota:
		case Opt_offprjjquota:
		case Opt_jqfmt_vfsold:
		case Opt_jqfmt_vfsv0:
		case Opt_jqfmt_vfsv1:
		case Opt_noquota:
			f2fs_info(sbi, "quota operations not supported");
			break;
#endif
		case Opt_alloc:
			name = match_strdup(&args[0]);
			if (!name)
				return -ENOMEM;

			if (!strcmp(name, "default")) {
				F2FS_OPTION(sbi).alloc_mode = ALLOC_MODE_DEFAULT;
			} else if (!strcmp(name, "reuse")) {
				F2FS_OPTION(sbi).alloc_mode = ALLOC_MODE_REUSE;
			} else {
				kfree(name);
				return -EINVAL;
			}
			kfree(name);
			break;
		case Opt_fsync:
			name = match_strdup(&args[0]);
			if (!name)
				return -ENOMEM;
			if (!strcmp(name, "posix")) {
				F2FS_OPTION(sbi).fsync_mode = FSYNC_MODE_POSIX;
			} else if (!strcmp(name, "strict")) {
				F2FS_OPTION(sbi).fsync_mode = FSYNC_MODE_STRICT;
			} else if (!strcmp(name, "nobarrier")) {
				F2FS_OPTION(sbi).fsync_mode =
							FSYNC_MODE_NOBARRIER;
			} else {
				kfree(name);
				return -EINVAL;
			}
			kfree(name);
			break;
		case Opt_test_dummy_encryption:
			ret = f2fs_set_test_dummy_encryption(sb, p, &args[0],
							     is_remount);
			if (ret)
				return ret;
			break;
		case Opt_inlinecrypt:
#ifdef CONFIG_FS_ENCRYPTION_INLINE_CRYPT
			sb->s_flags |= SB_INLINECRYPT;
#else
			f2fs_info(sbi, "inline encryption not supported");
#endif
			break;
		case Opt_checkpoint_disable_cap_perc:
			if (args->from && match_int(args, &arg))
				return -EINVAL;
			if (arg < 0 || arg > 100)
				return -EINVAL;
			F2FS_OPTION(sbi).unusable_cap_perc = arg;
			set_opt(sbi, DISABLE_CHECKPOINT);
			break;
		case Opt_checkpoint_disable_cap:
			if (args->from && match_int(args, &arg))
				return -EINVAL;
			F2FS_OPTION(sbi).unusable_cap = arg;
			set_opt(sbi, DISABLE_CHECKPOINT);
			break;
		case Opt_checkpoint_disable:
			set_opt(sbi, DISABLE_CHECKPOINT);
			break;
		case Opt_checkpoint_enable:
			clear_opt(sbi, DISABLE_CHECKPOINT);
			break;
		case Opt_checkpoint_merge:
			set_opt(sbi, MERGE_CHECKPOINT);
			break;
		case Opt_nocheckpoint_merge:
			clear_opt(sbi, MERGE_CHECKPOINT);
			break;
#ifdef CONFIG_F2FS_FS_COMPRESSION
		case Opt_compress_algorithm:
			if (!f2fs_sb_has_compression(sbi)) {
				f2fs_info(sbi, "Image doesn't support compression");
				break;
			}
			name = match_strdup(&args[0]);
			if (!name)
				return -ENOMEM;
			if (!strcmp(name, "lzo")) {
#ifdef CONFIG_F2FS_FS_LZO
				F2FS_OPTION(sbi).compress_level = 0;
				F2FS_OPTION(sbi).compress_algorithm =
								COMPRESS_LZO;
#else
				f2fs_info(sbi, "kernel doesn't support lzo compression");
#endif
			} else if (!strncmp(name, "lz4", 3)) {
#ifdef CONFIG_F2FS_FS_LZ4
				ret = f2fs_set_lz4hc_level(sbi, name);
				if (ret) {
					kfree(name);
					return -EINVAL;
				}
				F2FS_OPTION(sbi).compress_algorithm =
								COMPRESS_LZ4;
#else
				f2fs_info(sbi, "kernel doesn't support lz4 compression");
#endif
			} else if (!strncmp(name, "zstd", 4)) {
#ifdef CONFIG_F2FS_FS_ZSTD
				ret = f2fs_set_zstd_level(sbi, name);
				if (ret) {
					kfree(name);
					return -EINVAL;
				}
				F2FS_OPTION(sbi).compress_algorithm =
								COMPRESS_ZSTD;
#else
				f2fs_info(sbi, "kernel doesn't support zstd compression");
#endif
			} else if (!strcmp(name, "lzo-rle")) {
#ifdef CONFIG_F2FS_FS_LZORLE
				F2FS_OPTION(sbi).compress_level = 0;
				F2FS_OPTION(sbi).compress_algorithm =
								COMPRESS_LZORLE;
#else
				f2fs_info(sbi, "kernel doesn't support lzorle compression");
#endif
			} else {
				kfree(name);
				return -EINVAL;
			}
			kfree(name);
			break;
		case Opt_compress_log_size:
			if (!f2fs_sb_has_compression(sbi)) {
				f2fs_info(sbi, "Image doesn't support compression");
				break;
			}
			if (args->from && match_int(args, &arg))
				return -EINVAL;
			if (arg < MIN_COMPRESS_LOG_SIZE ||
				arg > MAX_COMPRESS_LOG_SIZE) {
				f2fs_err(sbi,
					"Compress cluster log size is out of range");
				return -EINVAL;
			}
			F2FS_OPTION(sbi).compress_log_size = arg;
			break;
		case Opt_compress_extension:
			if (!f2fs_sb_has_compression(sbi)) {
				f2fs_info(sbi, "Image doesn't support compression");
				break;
			}
			name = match_strdup(&args[0]);
			if (!name)
				return -ENOMEM;

			ext = F2FS_OPTION(sbi).extensions;
			ext_cnt = F2FS_OPTION(sbi).compress_ext_cnt;

			if (strlen(name) >= F2FS_EXTENSION_LEN ||
				ext_cnt >= COMPRESS_EXT_NUM) {
				f2fs_err(sbi,
					"invalid extension length/number");
				kfree(name);
				return -EINVAL;
			}

			strcpy(ext[ext_cnt], name);
			F2FS_OPTION(sbi).compress_ext_cnt++;
			kfree(name);
			break;
		case Opt_nocompress_extension:
			if (!f2fs_sb_has_compression(sbi)) {
				f2fs_info(sbi, "Image doesn't support compression");
				break;
			}
			name = match_strdup(&args[0]);
			if (!name)
				return -ENOMEM;

			noext = F2FS_OPTION(sbi).noextensions;
			noext_cnt = F2FS_OPTION(sbi).nocompress_ext_cnt;

			if (strlen(name) >= F2FS_EXTENSION_LEN ||
				noext_cnt >= COMPRESS_EXT_NUM) {
				f2fs_err(sbi,
					"invalid extension length/number");
				kfree(name);
				return -EINVAL;
			}

			strcpy(noext[noext_cnt], name);
			F2FS_OPTION(sbi).nocompress_ext_cnt++;
			kfree(name);
			break;
		case Opt_compress_chksum:
			if (!f2fs_sb_has_compression(sbi)) {
				f2fs_info(sbi, "Image doesn't support compression");
				break;
			}
			F2FS_OPTION(sbi).compress_chksum = true;
			break;
		case Opt_compress_mode:
			if (!f2fs_sb_has_compression(sbi)) {
				f2fs_info(sbi, "Image doesn't support compression");
				break;
			}
			name = match_strdup(&args[0]);
			if (!name)
				return -ENOMEM;
			if (!strcmp(name, "fs")) {
				F2FS_OPTION(sbi).compress_mode = COMPR_MODE_FS;
			} else if (!strcmp(name, "user")) {
				F2FS_OPTION(sbi).compress_mode = COMPR_MODE_USER;
			} else {
				kfree(name);
				return -EINVAL;
			}
			kfree(name);
			break;
		case Opt_compress_cache:
			if (!f2fs_sb_has_compression(sbi)) {
				f2fs_info(sbi, "Image doesn't support compression");
				break;
			}
			set_opt(sbi, COMPRESS_CACHE);
			break;
#else
		case Opt_compress_algorithm:
		case Opt_compress_log_size:
		case Opt_compress_extension:
		case Opt_nocompress_extension:
		case Opt_compress_chksum:
		case Opt_compress_mode:
		case Opt_compress_cache:
			f2fs_info(sbi, "compression options not supported");
			break;
#endif
		case Opt_atgc:
			set_opt(sbi, ATGC);
			break;
		case Opt_gc_merge:
			set_opt(sbi, GC_MERGE);
			break;
		case Opt_nogc_merge:
			clear_opt(sbi, GC_MERGE);
			break;
		case Opt_discard_unit:
			name = match_strdup(&args[0]);
			if (!name)
				return -ENOMEM;
			if (!strcmp(name, "block")) {
				F2FS_OPTION(sbi).discard_unit =
						DISCARD_UNIT_BLOCK;
			} else if (!strcmp(name, "segment")) {
				F2FS_OPTION(sbi).discard_unit =
						DISCARD_UNIT_SEGMENT;
			} else if (!strcmp(name, "section")) {
				F2FS_OPTION(sbi).discard_unit =
						DISCARD_UNIT_SECTION;
			} else {
				kfree(name);
				return -EINVAL;
			}
			kfree(name);
			break;
		case Opt_memory_mode:
			name = match_strdup(&args[0]);
			if (!name)
				return -ENOMEM;
			if (!strcmp(name, "normal")) {
				F2FS_OPTION(sbi).memory_mode =
						MEMORY_MODE_NORMAL;
			} else if (!strcmp(name, "low")) {
				F2FS_OPTION(sbi).memory_mode =
						MEMORY_MODE_LOW;
			} else {
				kfree(name);
				return -EINVAL;
			}
			kfree(name);
			break;
		case Opt_age_extent_cache:
			set_opt(sbi, AGE_EXTENT_CACHE);
			break;
		case Opt_errors:
			name = match_strdup(&args[0]);
			if (!name)
				return -ENOMEM;
			if (!strcmp(name, "remount-ro")) {
				F2FS_OPTION(sbi).errors =
						MOUNT_ERRORS_READONLY;
			} else if (!strcmp(name, "continue")) {
				F2FS_OPTION(sbi).errors =
						MOUNT_ERRORS_CONTINUE;
			} else if (!strcmp(name, "panic")) {
				F2FS_OPTION(sbi).errors =
						MOUNT_ERRORS_PANIC;
			} else {
				kfree(name);
				return -EINVAL;
			}
			kfree(name);
			break;
		default:
			f2fs_err(sbi, "Unrecognized mount option \"%s\" or missing value",
				 p);
			return -EINVAL;
		}
	}
default_check:
#ifdef CONFIG_QUOTA
	if (f2fs_check_quota_options(sbi))
		return -EINVAL;
#else
	if (f2fs_sb_has_quota_ino(sbi) && !f2fs_readonly(sbi->sb)) {
		f2fs_info(sbi, "Filesystem with quota feature cannot be mounted RDWR without CONFIG_QUOTA");
		return -EINVAL;
	}
	if (f2fs_sb_has_project_quota(sbi) && !f2fs_readonly(sbi->sb)) {
		f2fs_err(sbi, "Filesystem with project quota feature cannot be mounted RDWR without CONFIG_QUOTA");
		return -EINVAL;
	}
#endif
#if !IS_ENABLED(CONFIG_UNICODE)
	if (f2fs_sb_has_casefold(sbi)) {
		f2fs_err(sbi,
			"Filesystem with casefold feature cannot be mounted without CONFIG_UNICODE");
		return -EINVAL;
	}
#endif
	/*
	 * The BLKZONED feature indicates that the drive was formatted with
	 * zone alignment optimization. This is optional for host-aware
	 * devices, but mandatory for host-managed zoned block devices.
	 */
	if (f2fs_sb_has_blkzoned(sbi)) {
#ifdef CONFIG_BLK_DEV_ZONED
		if (F2FS_OPTION(sbi).discard_unit !=
						DISCARD_UNIT_SECTION) {
			f2fs_info(sbi, "Zoned block device doesn't need small discard, set discard_unit=section by default");
			F2FS_OPTION(sbi).discard_unit =
					DISCARD_UNIT_SECTION;
		}

		if (F2FS_OPTION(sbi).fs_mode != FS_MODE_LFS) {
			f2fs_info(sbi, "Only lfs mode is allowed with zoned block device feature");
			return -EINVAL;
		}
#else
		f2fs_err(sbi, "Zoned block device support is not enabled");
		return -EINVAL;
#endif
	}

#ifdef CONFIG_F2FS_FS_COMPRESSION
	if (f2fs_test_compress_extension(sbi)) {
		f2fs_err(sbi, "invalid compress or nocompress extension");
		return -EINVAL;
	}
#endif

	if (F2FS_IO_SIZE_BITS(sbi) && !f2fs_lfs_mode(sbi)) {
		f2fs_err(sbi, "Should set mode=lfs with %luKB-sized IO",
			 F2FS_IO_SIZE_KB(sbi));
		return -EINVAL;
	}

	if (test_opt(sbi, INLINE_XATTR_SIZE)) {
		int min_size, max_size;

		if (!f2fs_sb_has_extra_attr(sbi) ||
			!f2fs_sb_has_flexible_inline_xattr(sbi)) {
			f2fs_err(sbi, "extra_attr or flexible_inline_xattr feature is off");
			return -EINVAL;
		}
		if (!test_opt(sbi, INLINE_XATTR)) {
			f2fs_err(sbi, "inline_xattr_size option should be set with inline_xattr option");
			return -EINVAL;
		}

		min_size = MIN_INLINE_XATTR_SIZE;
		max_size = MAX_INLINE_XATTR_SIZE;

		if (F2FS_OPTION(sbi).inline_xattr_size < min_size ||
				F2FS_OPTION(sbi).inline_xattr_size > max_size) {
			f2fs_err(sbi, "inline xattr size is out of range: %d ~ %d",
				 min_size, max_size);
			return -EINVAL;
		}
	}

	if (test_opt(sbi, DISABLE_CHECKPOINT) && f2fs_lfs_mode(sbi)) {
		f2fs_err(sbi, "LFS is not compatible with checkpoint=disable");
		return -EINVAL;
	}

	if (test_opt(sbi, ATGC) && f2fs_lfs_mode(sbi)) {
		f2fs_err(sbi, "LFS is not compatible with ATGC");
		return -EINVAL;
	}

	if (f2fs_is_readonly(sbi) && test_opt(sbi, FLUSH_MERGE)) {
		f2fs_err(sbi, "FLUSH_MERGE not compatible with readonly mode");
		return -EINVAL;
	}

	if (f2fs_sb_has_readonly(sbi) && !f2fs_readonly(sbi->sb)) {
		f2fs_err(sbi, "Allow to mount readonly mode only");
		return -EROFS;
	}
	return 0;
}

static struct inode *f2fs_alloc_inode(struct super_block *sb)
{
	struct f2fs_inode_info *fi;

	if (time_to_inject(F2FS_SB(sb), FAULT_SLAB_ALLOC))
		return NULL;

	fi = alloc_inode_sb(sb, f2fs_inode_cachep, GFP_F2FS_ZERO);
	if (!fi)
		return NULL;

	init_once((void *) fi);

	/* Initialize f2fs-specific inode info */
	atomic_set(&fi->dirty_pages, 0);
	atomic_set(&fi->i_compr_blocks, 0);
	init_f2fs_rwsem(&fi->i_sem);
	spin_lock_init(&fi->i_size_lock);
	INIT_LIST_HEAD(&fi->dirty_list);
	INIT_LIST_HEAD(&fi->gdirty_list);
	init_f2fs_rwsem(&fi->i_gc_rwsem[READ]);
	init_f2fs_rwsem(&fi->i_gc_rwsem[WRITE]);
	init_f2fs_rwsem(&fi->i_xattr_sem);

	/* Will be used by directory only */
	fi->i_dir_level = F2FS_SB(sb)->dir_level;

	return &fi->vfs_inode;
}

static int f2fs_drop_inode(struct inode *inode)
{
	struct f2fs_sb_info *sbi = F2FS_I_SB(inode);
	int ret;

	/*
	 * during filesystem shutdown, if checkpoint is disabled,
	 * drop useless meta/node dirty pages.
	 */
	if (unlikely(is_sbi_flag_set(sbi, SBI_CP_DISABLED))) {
		if (inode->i_ino == F2FS_NODE_INO(sbi) ||
			inode->i_ino == F2FS_META_INO(sbi)) {
			trace_f2fs_drop_inode(inode, 1);
			return 1;
		}
	}

	/*
	 * This is to avoid a deadlock condition like below.
	 * writeback_single_inode(inode)
	 *  - f2fs_write_data_page
	 *    - f2fs_gc -> iput -> evict
	 *       - inode_wait_for_writeback(inode)
	 */
	if ((!inode_unhashed(inode) && inode->i_state & I_SYNC)) {
		if (!inode->i_nlink && !is_bad_inode(inode)) {
			/* to avoid evict_inode call simultaneously */
			atomic_inc(&inode->i_count);
			spin_unlock(&inode->i_lock);

			/* should remain fi->extent_tree for writepage */
			f2fs_destroy_extent_node(inode);

			sb_start_intwrite(inode->i_sb);
			f2fs_i_size_write(inode, 0);

			f2fs_submit_merged_write_cond(F2FS_I_SB(inode),
					inode, NULL, 0, DATA);
			truncate_inode_pages_final(inode->i_mapping);

			if (F2FS_HAS_BLOCKS(inode))
				f2fs_truncate(inode);

			sb_end_intwrite(inode->i_sb);

			spin_lock(&inode->i_lock);
			atomic_dec(&inode->i_count);
		}
		trace_f2fs_drop_inode(inode, 0);
		return 0;
	}
	ret = generic_drop_inode(inode);
	if (!ret)
		ret = fscrypt_drop_inode(inode);
	trace_f2fs_drop_inode(inode, ret);
	return ret;
}

int f2fs_inode_dirtied(struct inode *inode, bool sync)
{
	struct f2fs_sb_info *sbi = F2FS_I_SB(inode);
	int ret = 0;

	spin_lock(&sbi->inode_lock[DIRTY_META]);
	if (is_inode_flag_set(inode, FI_DIRTY_INODE)) {
		ret = 1;
	} else {
		set_inode_flag(inode, FI_DIRTY_INODE);
		stat_inc_dirty_inode(sbi, DIRTY_META);
	}
	if (sync && list_empty(&F2FS_I(inode)->gdirty_list)) {
		list_add_tail(&F2FS_I(inode)->gdirty_list,
				&sbi->inode_list[DIRTY_META]);
		inc_page_count(sbi, F2FS_DIRTY_IMETA);
	}
	spin_unlock(&sbi->inode_lock[DIRTY_META]);
	return ret;
}

void f2fs_inode_synced(struct inode *inode)
{
	struct f2fs_sb_info *sbi = F2FS_I_SB(inode);

	spin_lock(&sbi->inode_lock[DIRTY_META]);
	if (!is_inode_flag_set(inode, FI_DIRTY_INODE)) {
		spin_unlock(&sbi->inode_lock[DIRTY_META]);
		return;
	}
	if (!list_empty(&F2FS_I(inode)->gdirty_list)) {
		list_del_init(&F2FS_I(inode)->gdirty_list);
		dec_page_count(sbi, F2FS_DIRTY_IMETA);
	}
	clear_inode_flag(inode, FI_DIRTY_INODE);
	clear_inode_flag(inode, FI_AUTO_RECOVER);
	stat_dec_dirty_inode(F2FS_I_SB(inode), DIRTY_META);
	spin_unlock(&sbi->inode_lock[DIRTY_META]);
}

/*
 * f2fs_dirty_inode() is called from __mark_inode_dirty()
 *
 * We should call set_dirty_inode to write the dirty inode through write_inode.
 */
static void f2fs_dirty_inode(struct inode *inode, int flags)
{
	struct f2fs_sb_info *sbi = F2FS_I_SB(inode);

	if (inode->i_ino == F2FS_NODE_INO(sbi) ||
			inode->i_ino == F2FS_META_INO(sbi))
		return;

	if (is_inode_flag_set(inode, FI_AUTO_RECOVER))
		clear_inode_flag(inode, FI_AUTO_RECOVER);

	f2fs_inode_dirtied(inode, false);
}

static void f2fs_free_inode(struct inode *inode)
{
	fscrypt_free_inode(inode);
	kmem_cache_free(f2fs_inode_cachep, F2FS_I(inode));
}

static void destroy_percpu_info(struct f2fs_sb_info *sbi)
{
	percpu_counter_destroy(&sbi->total_valid_inode_count);
	percpu_counter_destroy(&sbi->rf_node_block_count);
	percpu_counter_destroy(&sbi->alloc_valid_block_count);
}

static void destroy_device_list(struct f2fs_sb_info *sbi)
{
	int i;

	for (i = 0; i < sbi->s_ndevs; i++) {
		if (i > 0)
<<<<<<< HEAD
			blkdev_put(FDEV(i).bdev, sbi->sb);
=======
			bdev_release(FDEV(i).bdev_handle);
>>>>>>> 740329d7
#ifdef CONFIG_BLK_DEV_ZONED
		kvfree(FDEV(i).blkz_seq);
#endif
	}
	kvfree(sbi->devs);
}

static void f2fs_put_super(struct super_block *sb)
{
	struct f2fs_sb_info *sbi = F2FS_SB(sb);
	int i;
	int err = 0;
	bool done;

	/* unregister procfs/sysfs entries in advance to avoid race case */
	f2fs_unregister_sysfs(sbi);

	f2fs_quota_off_umount(sb);

	/* prevent remaining shrinker jobs */
	mutex_lock(&sbi->umount_mutex);

	/*
	 * flush all issued checkpoints and stop checkpoint issue thread.
	 * after then, all checkpoints should be done by each process context.
	 */
	f2fs_stop_ckpt_thread(sbi);

	/*
	 * We don't need to do checkpoint when superblock is clean.
	 * But, the previous checkpoint was not done by umount, it needs to do
	 * clean checkpoint again.
	 */
	if ((is_sbi_flag_set(sbi, SBI_IS_DIRTY) ||
			!is_set_ckpt_flags(sbi, CP_UMOUNT_FLAG))) {
		struct cp_control cpc = {
			.reason = CP_UMOUNT,
		};
		stat_inc_cp_call_count(sbi, TOTAL_CALL);
		err = f2fs_write_checkpoint(sbi, &cpc);
	}

	/* be sure to wait for any on-going discard commands */
	done = f2fs_issue_discard_timeout(sbi);
	if (f2fs_realtime_discard_enable(sbi) && !sbi->discard_blks && done) {
		struct cp_control cpc = {
			.reason = CP_UMOUNT | CP_TRIMMED,
		};
		stat_inc_cp_call_count(sbi, TOTAL_CALL);
		err = f2fs_write_checkpoint(sbi, &cpc);
	}

	/*
	 * normally superblock is clean, so we need to release this.
	 * In addition, EIO will skip do checkpoint, we need this as well.
	 */
	f2fs_release_ino_entry(sbi, true);

	f2fs_leave_shrinker(sbi);
	mutex_unlock(&sbi->umount_mutex);

	/* our cp_error case, we can wait for any writeback page */
	f2fs_flush_merged_writes(sbi);

	f2fs_wait_on_all_pages(sbi, F2FS_WB_CP_DATA);

	if (err) {
		truncate_inode_pages_final(NODE_MAPPING(sbi));
		truncate_inode_pages_final(META_MAPPING(sbi));
	}

	for (i = 0; i < NR_COUNT_TYPE; i++) {
		if (!get_pages(sbi, i))
			continue;
		f2fs_err(sbi, "detect filesystem reference count leak during "
			"umount, type: %d, count: %lld", i, get_pages(sbi, i));
		f2fs_bug_on(sbi, 1);
	}

	f2fs_bug_on(sbi, sbi->fsync_node_num);

	f2fs_destroy_compress_inode(sbi);

	iput(sbi->node_inode);
	sbi->node_inode = NULL;

	iput(sbi->meta_inode);
	sbi->meta_inode = NULL;

	/*
	 * iput() can update stat information, if f2fs_write_checkpoint()
	 * above failed with error.
	 */
	f2fs_destroy_stats(sbi);

	/* destroy f2fs internal modules */
	f2fs_destroy_node_manager(sbi);
	f2fs_destroy_segment_manager(sbi);

	/* flush s_error_work before sbi destroy */
	flush_work(&sbi->s_error_work);

	f2fs_destroy_post_read_wq(sbi);

	kvfree(sbi->ckpt);

	sb->s_fs_info = NULL;
	if (sbi->s_chksum_driver)
		crypto_free_shash(sbi->s_chksum_driver);
	kfree(sbi->raw_super);

	destroy_device_list(sbi);
	f2fs_destroy_page_array_cache(sbi);
	f2fs_destroy_xattr_caches(sbi);
	mempool_destroy(sbi->write_io_dummy);
#ifdef CONFIG_QUOTA
	for (i = 0; i < MAXQUOTAS; i++)
		kfree(F2FS_OPTION(sbi).s_qf_names[i]);
#endif
	fscrypt_free_dummy_policy(&F2FS_OPTION(sbi).dummy_enc_policy);
	destroy_percpu_info(sbi);
	f2fs_destroy_iostat(sbi);
	for (i = 0; i < NR_PAGE_TYPE; i++)
		kvfree(sbi->write_io[i]);
#if IS_ENABLED(CONFIG_UNICODE)
	utf8_unload(sb->s_encoding);
#endif
	kfree(sbi);
}

int f2fs_sync_fs(struct super_block *sb, int sync)
{
	struct f2fs_sb_info *sbi = F2FS_SB(sb);
	int err = 0;

	if (unlikely(f2fs_cp_error(sbi)))
		return 0;
	if (unlikely(is_sbi_flag_set(sbi, SBI_CP_DISABLED)))
		return 0;

	trace_f2fs_sync_fs(sb, sync);

	if (unlikely(is_sbi_flag_set(sbi, SBI_POR_DOING)))
		return -EAGAIN;

	if (sync) {
		stat_inc_cp_call_count(sbi, TOTAL_CALL);
		err = f2fs_issue_checkpoint(sbi);
	}

	return err;
}

static int f2fs_freeze(struct super_block *sb)
{
	if (f2fs_readonly(sb))
		return 0;

	/* IO error happened before */
	if (unlikely(f2fs_cp_error(F2FS_SB(sb))))
		return -EIO;

	/* must be clean, since sync_filesystem() was already called */
	if (is_sbi_flag_set(F2FS_SB(sb), SBI_IS_DIRTY))
		return -EINVAL;

	/* Let's flush checkpoints and stop the thread. */
	f2fs_flush_ckpt_thread(F2FS_SB(sb));

	/* to avoid deadlock on f2fs_evict_inode->SB_FREEZE_FS */
	set_sbi_flag(F2FS_SB(sb), SBI_IS_FREEZING);
	return 0;
}

static int f2fs_unfreeze(struct super_block *sb)
{
	clear_sbi_flag(F2FS_SB(sb), SBI_IS_FREEZING);
	return 0;
}

#ifdef CONFIG_QUOTA
static int f2fs_statfs_project(struct super_block *sb,
				kprojid_t projid, struct kstatfs *buf)
{
	struct kqid qid;
	struct dquot *dquot;
	u64 limit;
	u64 curblock;

	qid = make_kqid_projid(projid);
	dquot = dqget(sb, qid);
	if (IS_ERR(dquot))
		return PTR_ERR(dquot);
	spin_lock(&dquot->dq_dqb_lock);

	limit = min_not_zero(dquot->dq_dqb.dqb_bsoftlimit,
					dquot->dq_dqb.dqb_bhardlimit);
	if (limit)
		limit >>= sb->s_blocksize_bits;

	if (limit && buf->f_blocks > limit) {
		curblock = (dquot->dq_dqb.dqb_curspace +
			    dquot->dq_dqb.dqb_rsvspace) >> sb->s_blocksize_bits;
		buf->f_blocks = limit;
		buf->f_bfree = buf->f_bavail =
			(buf->f_blocks > curblock) ?
			 (buf->f_blocks - curblock) : 0;
	}

	limit = min_not_zero(dquot->dq_dqb.dqb_isoftlimit,
					dquot->dq_dqb.dqb_ihardlimit);

	if (limit && buf->f_files > limit) {
		buf->f_files = limit;
		buf->f_ffree =
			(buf->f_files > dquot->dq_dqb.dqb_curinodes) ?
			 (buf->f_files - dquot->dq_dqb.dqb_curinodes) : 0;
	}

	spin_unlock(&dquot->dq_dqb_lock);
	dqput(dquot);
	return 0;
}
#endif

static int f2fs_statfs(struct dentry *dentry, struct kstatfs *buf)
{
	struct super_block *sb = dentry->d_sb;
	struct f2fs_sb_info *sbi = F2FS_SB(sb);
	u64 id = huge_encode_dev(sb->s_bdev->bd_dev);
	block_t total_count, user_block_count, start_count;
	u64 avail_node_count;
	unsigned int total_valid_node_count;

	total_count = le64_to_cpu(sbi->raw_super->block_count);
	start_count = le32_to_cpu(sbi->raw_super->segment0_blkaddr);
	buf->f_type = F2FS_SUPER_MAGIC;
	buf->f_bsize = sbi->blocksize;

	buf->f_blocks = total_count - start_count;

	spin_lock(&sbi->stat_lock);

	user_block_count = sbi->user_block_count;
	total_valid_node_count = valid_node_count(sbi);
	avail_node_count = sbi->total_node_count - F2FS_RESERVED_NODE_NUM;
	buf->f_bfree = user_block_count - valid_user_blocks(sbi) -
						sbi->current_reserved_blocks;

	if (unlikely(buf->f_bfree <= sbi->unusable_block_count))
		buf->f_bfree = 0;
	else
		buf->f_bfree -= sbi->unusable_block_count;
	spin_unlock(&sbi->stat_lock);

	if (buf->f_bfree > F2FS_OPTION(sbi).root_reserved_blocks)
		buf->f_bavail = buf->f_bfree -
				F2FS_OPTION(sbi).root_reserved_blocks;
	else
		buf->f_bavail = 0;

	if (avail_node_count > user_block_count) {
		buf->f_files = user_block_count;
		buf->f_ffree = buf->f_bavail;
	} else {
		buf->f_files = avail_node_count;
		buf->f_ffree = min(avail_node_count - total_valid_node_count,
					buf->f_bavail);
	}

	buf->f_namelen = F2FS_NAME_LEN;
	buf->f_fsid    = u64_to_fsid(id);

#ifdef CONFIG_QUOTA
	if (is_inode_flag_set(dentry->d_inode, FI_PROJ_INHERIT) &&
			sb_has_quota_limits_enabled(sb, PRJQUOTA)) {
		f2fs_statfs_project(sb, F2FS_I(dentry->d_inode)->i_projid, buf);
	}
#endif
	return 0;
}

static inline void f2fs_show_quota_options(struct seq_file *seq,
					   struct super_block *sb)
{
#ifdef CONFIG_QUOTA
	struct f2fs_sb_info *sbi = F2FS_SB(sb);

	if (F2FS_OPTION(sbi).s_jquota_fmt) {
		char *fmtname = "";

		switch (F2FS_OPTION(sbi).s_jquota_fmt) {
		case QFMT_VFS_OLD:
			fmtname = "vfsold";
			break;
		case QFMT_VFS_V0:
			fmtname = "vfsv0";
			break;
		case QFMT_VFS_V1:
			fmtname = "vfsv1";
			break;
		}
		seq_printf(seq, ",jqfmt=%s", fmtname);
	}

	if (F2FS_OPTION(sbi).s_qf_names[USRQUOTA])
		seq_show_option(seq, "usrjquota",
			F2FS_OPTION(sbi).s_qf_names[USRQUOTA]);

	if (F2FS_OPTION(sbi).s_qf_names[GRPQUOTA])
		seq_show_option(seq, "grpjquota",
			F2FS_OPTION(sbi).s_qf_names[GRPQUOTA]);

	if (F2FS_OPTION(sbi).s_qf_names[PRJQUOTA])
		seq_show_option(seq, "prjjquota",
			F2FS_OPTION(sbi).s_qf_names[PRJQUOTA]);
#endif
}

#ifdef CONFIG_F2FS_FS_COMPRESSION
static inline void f2fs_show_compress_options(struct seq_file *seq,
							struct super_block *sb)
{
	struct f2fs_sb_info *sbi = F2FS_SB(sb);
	char *algtype = "";
	int i;

	if (!f2fs_sb_has_compression(sbi))
		return;

	switch (F2FS_OPTION(sbi).compress_algorithm) {
	case COMPRESS_LZO:
		algtype = "lzo";
		break;
	case COMPRESS_LZ4:
		algtype = "lz4";
		break;
	case COMPRESS_ZSTD:
		algtype = "zstd";
		break;
	case COMPRESS_LZORLE:
		algtype = "lzo-rle";
		break;
	}
	seq_printf(seq, ",compress_algorithm=%s", algtype);

	if (F2FS_OPTION(sbi).compress_level)
		seq_printf(seq, ":%d", F2FS_OPTION(sbi).compress_level);

	seq_printf(seq, ",compress_log_size=%u",
			F2FS_OPTION(sbi).compress_log_size);

	for (i = 0; i < F2FS_OPTION(sbi).compress_ext_cnt; i++) {
		seq_printf(seq, ",compress_extension=%s",
			F2FS_OPTION(sbi).extensions[i]);
	}

	for (i = 0; i < F2FS_OPTION(sbi).nocompress_ext_cnt; i++) {
		seq_printf(seq, ",nocompress_extension=%s",
			F2FS_OPTION(sbi).noextensions[i]);
	}

	if (F2FS_OPTION(sbi).compress_chksum)
		seq_puts(seq, ",compress_chksum");

	if (F2FS_OPTION(sbi).compress_mode == COMPR_MODE_FS)
		seq_printf(seq, ",compress_mode=%s", "fs");
	else if (F2FS_OPTION(sbi).compress_mode == COMPR_MODE_USER)
		seq_printf(seq, ",compress_mode=%s", "user");

	if (test_opt(sbi, COMPRESS_CACHE))
		seq_puts(seq, ",compress_cache");
}
#endif

static int f2fs_show_options(struct seq_file *seq, struct dentry *root)
{
	struct f2fs_sb_info *sbi = F2FS_SB(root->d_sb);

	if (F2FS_OPTION(sbi).bggc_mode == BGGC_MODE_SYNC)
		seq_printf(seq, ",background_gc=%s", "sync");
	else if (F2FS_OPTION(sbi).bggc_mode == BGGC_MODE_ON)
		seq_printf(seq, ",background_gc=%s", "on");
	else if (F2FS_OPTION(sbi).bggc_mode == BGGC_MODE_OFF)
		seq_printf(seq, ",background_gc=%s", "off");

	if (test_opt(sbi, GC_MERGE))
		seq_puts(seq, ",gc_merge");
	else
		seq_puts(seq, ",nogc_merge");

	if (test_opt(sbi, DISABLE_ROLL_FORWARD))
		seq_puts(seq, ",disable_roll_forward");
	if (test_opt(sbi, NORECOVERY))
		seq_puts(seq, ",norecovery");
	if (test_opt(sbi, DISCARD)) {
		seq_puts(seq, ",discard");
		if (F2FS_OPTION(sbi).discard_unit == DISCARD_UNIT_BLOCK)
			seq_printf(seq, ",discard_unit=%s", "block");
		else if (F2FS_OPTION(sbi).discard_unit == DISCARD_UNIT_SEGMENT)
			seq_printf(seq, ",discard_unit=%s", "segment");
		else if (F2FS_OPTION(sbi).discard_unit == DISCARD_UNIT_SECTION)
			seq_printf(seq, ",discard_unit=%s", "section");
	} else {
		seq_puts(seq, ",nodiscard");
	}
	if (test_opt(sbi, NOHEAP))
		seq_puts(seq, ",no_heap");
	else
		seq_puts(seq, ",heap");
#ifdef CONFIG_F2FS_FS_XATTR
	if (test_opt(sbi, XATTR_USER))
		seq_puts(seq, ",user_xattr");
	else
		seq_puts(seq, ",nouser_xattr");
	if (test_opt(sbi, INLINE_XATTR))
		seq_puts(seq, ",inline_xattr");
	else
		seq_puts(seq, ",noinline_xattr");
	if (test_opt(sbi, INLINE_XATTR_SIZE))
		seq_printf(seq, ",inline_xattr_size=%u",
					F2FS_OPTION(sbi).inline_xattr_size);
#endif
#ifdef CONFIG_F2FS_FS_POSIX_ACL
	if (test_opt(sbi, POSIX_ACL))
		seq_puts(seq, ",acl");
	else
		seq_puts(seq, ",noacl");
#endif
	if (test_opt(sbi, DISABLE_EXT_IDENTIFY))
		seq_puts(seq, ",disable_ext_identify");
	if (test_opt(sbi, INLINE_DATA))
		seq_puts(seq, ",inline_data");
	else
		seq_puts(seq, ",noinline_data");
	if (test_opt(sbi, INLINE_DENTRY))
		seq_puts(seq, ",inline_dentry");
	else
		seq_puts(seq, ",noinline_dentry");
	if (test_opt(sbi, FLUSH_MERGE))
		seq_puts(seq, ",flush_merge");
	else
		seq_puts(seq, ",noflush_merge");
	if (test_opt(sbi, NOBARRIER))
		seq_puts(seq, ",nobarrier");
	else
		seq_puts(seq, ",barrier");
	if (test_opt(sbi, FASTBOOT))
		seq_puts(seq, ",fastboot");
	if (test_opt(sbi, READ_EXTENT_CACHE))
		seq_puts(seq, ",extent_cache");
	else
		seq_puts(seq, ",noextent_cache");
	if (test_opt(sbi, AGE_EXTENT_CACHE))
		seq_puts(seq, ",age_extent_cache");
	if (test_opt(sbi, DATA_FLUSH))
		seq_puts(seq, ",data_flush");

	seq_puts(seq, ",mode=");
	if (F2FS_OPTION(sbi).fs_mode == FS_MODE_ADAPTIVE)
		seq_puts(seq, "adaptive");
	else if (F2FS_OPTION(sbi).fs_mode == FS_MODE_LFS)
		seq_puts(seq, "lfs");
	else if (F2FS_OPTION(sbi).fs_mode == FS_MODE_FRAGMENT_SEG)
		seq_puts(seq, "fragment:segment");
	else if (F2FS_OPTION(sbi).fs_mode == FS_MODE_FRAGMENT_BLK)
		seq_puts(seq, "fragment:block");
	seq_printf(seq, ",active_logs=%u", F2FS_OPTION(sbi).active_logs);
	if (test_opt(sbi, RESERVE_ROOT))
		seq_printf(seq, ",reserve_root=%u,resuid=%u,resgid=%u",
				F2FS_OPTION(sbi).root_reserved_blocks,
				from_kuid_munged(&init_user_ns,
					F2FS_OPTION(sbi).s_resuid),
				from_kgid_munged(&init_user_ns,
					F2FS_OPTION(sbi).s_resgid));
	if (F2FS_IO_SIZE_BITS(sbi))
		seq_printf(seq, ",io_bits=%u",
				F2FS_OPTION(sbi).write_io_size_bits);
#ifdef CONFIG_F2FS_FAULT_INJECTION
	if (test_opt(sbi, FAULT_INJECTION)) {
		seq_printf(seq, ",fault_injection=%u",
				F2FS_OPTION(sbi).fault_info.inject_rate);
		seq_printf(seq, ",fault_type=%u",
				F2FS_OPTION(sbi).fault_info.inject_type);
	}
#endif
#ifdef CONFIG_QUOTA
	if (test_opt(sbi, QUOTA))
		seq_puts(seq, ",quota");
	if (test_opt(sbi, USRQUOTA))
		seq_puts(seq, ",usrquota");
	if (test_opt(sbi, GRPQUOTA))
		seq_puts(seq, ",grpquota");
	if (test_opt(sbi, PRJQUOTA))
		seq_puts(seq, ",prjquota");
#endif
	f2fs_show_quota_options(seq, sbi->sb);

	fscrypt_show_test_dummy_encryption(seq, ',', sbi->sb);

	if (sbi->sb->s_flags & SB_INLINECRYPT)
		seq_puts(seq, ",inlinecrypt");

	if (F2FS_OPTION(sbi).alloc_mode == ALLOC_MODE_DEFAULT)
		seq_printf(seq, ",alloc_mode=%s", "default");
	else if (F2FS_OPTION(sbi).alloc_mode == ALLOC_MODE_REUSE)
		seq_printf(seq, ",alloc_mode=%s", "reuse");

	if (test_opt(sbi, DISABLE_CHECKPOINT))
		seq_printf(seq, ",checkpoint=disable:%u",
				F2FS_OPTION(sbi).unusable_cap);
	if (test_opt(sbi, MERGE_CHECKPOINT))
		seq_puts(seq, ",checkpoint_merge");
	else
		seq_puts(seq, ",nocheckpoint_merge");
	if (F2FS_OPTION(sbi).fsync_mode == FSYNC_MODE_POSIX)
		seq_printf(seq, ",fsync_mode=%s", "posix");
	else if (F2FS_OPTION(sbi).fsync_mode == FSYNC_MODE_STRICT)
		seq_printf(seq, ",fsync_mode=%s", "strict");
	else if (F2FS_OPTION(sbi).fsync_mode == FSYNC_MODE_NOBARRIER)
		seq_printf(seq, ",fsync_mode=%s", "nobarrier");

#ifdef CONFIG_F2FS_FS_COMPRESSION
	f2fs_show_compress_options(seq, sbi->sb);
#endif

	if (test_opt(sbi, ATGC))
		seq_puts(seq, ",atgc");

	if (F2FS_OPTION(sbi).memory_mode == MEMORY_MODE_NORMAL)
		seq_printf(seq, ",memory=%s", "normal");
	else if (F2FS_OPTION(sbi).memory_mode == MEMORY_MODE_LOW)
		seq_printf(seq, ",memory=%s", "low");

	if (F2FS_OPTION(sbi).errors == MOUNT_ERRORS_READONLY)
		seq_printf(seq, ",errors=%s", "remount-ro");
	else if (F2FS_OPTION(sbi).errors == MOUNT_ERRORS_CONTINUE)
		seq_printf(seq, ",errors=%s", "continue");
	else if (F2FS_OPTION(sbi).errors == MOUNT_ERRORS_PANIC)
		seq_printf(seq, ",errors=%s", "panic");

	return 0;
}

static void default_options(struct f2fs_sb_info *sbi, bool remount)
{
	/* init some FS parameters */
	if (!remount) {
		set_opt(sbi, READ_EXTENT_CACHE);
		clear_opt(sbi, DISABLE_CHECKPOINT);

		if (f2fs_hw_support_discard(sbi) || f2fs_hw_should_discard(sbi))
			set_opt(sbi, DISCARD);

		if (f2fs_sb_has_blkzoned(sbi))
			F2FS_OPTION(sbi).discard_unit = DISCARD_UNIT_SECTION;
		else
			F2FS_OPTION(sbi).discard_unit = DISCARD_UNIT_BLOCK;
	}

	if (f2fs_sb_has_readonly(sbi))
		F2FS_OPTION(sbi).active_logs = NR_CURSEG_RO_TYPE;
	else
		F2FS_OPTION(sbi).active_logs = NR_CURSEG_PERSIST_TYPE;

	F2FS_OPTION(sbi).inline_xattr_size = DEFAULT_INLINE_XATTR_ADDRS;
	if (le32_to_cpu(F2FS_RAW_SUPER(sbi)->segment_count_main) <=
							SMALL_VOLUME_SEGMENTS)
		F2FS_OPTION(sbi).alloc_mode = ALLOC_MODE_REUSE;
	else
		F2FS_OPTION(sbi).alloc_mode = ALLOC_MODE_DEFAULT;
	F2FS_OPTION(sbi).fsync_mode = FSYNC_MODE_POSIX;
	F2FS_OPTION(sbi).s_resuid = make_kuid(&init_user_ns, F2FS_DEF_RESUID);
	F2FS_OPTION(sbi).s_resgid = make_kgid(&init_user_ns, F2FS_DEF_RESGID);
	if (f2fs_sb_has_compression(sbi)) {
		F2FS_OPTION(sbi).compress_algorithm = COMPRESS_LZ4;
		F2FS_OPTION(sbi).compress_log_size = MIN_COMPRESS_LOG_SIZE;
		F2FS_OPTION(sbi).compress_ext_cnt = 0;
		F2FS_OPTION(sbi).compress_mode = COMPR_MODE_FS;
	}
	F2FS_OPTION(sbi).bggc_mode = BGGC_MODE_ON;
	F2FS_OPTION(sbi).memory_mode = MEMORY_MODE_NORMAL;
	F2FS_OPTION(sbi).errors = MOUNT_ERRORS_CONTINUE;

	sbi->sb->s_flags &= ~SB_INLINECRYPT;

	set_opt(sbi, INLINE_XATTR);
	set_opt(sbi, INLINE_DATA);
	set_opt(sbi, INLINE_DENTRY);
	set_opt(sbi, NOHEAP);
	set_opt(sbi, MERGE_CHECKPOINT);
	F2FS_OPTION(sbi).unusable_cap = 0;
	sbi->sb->s_flags |= SB_LAZYTIME;
	if (!f2fs_is_readonly(sbi))
		set_opt(sbi, FLUSH_MERGE);
	if (f2fs_sb_has_blkzoned(sbi))
		F2FS_OPTION(sbi).fs_mode = FS_MODE_LFS;
	else
		F2FS_OPTION(sbi).fs_mode = FS_MODE_ADAPTIVE;

#ifdef CONFIG_F2FS_FS_XATTR
	set_opt(sbi, XATTR_USER);
#endif
#ifdef CONFIG_F2FS_FS_POSIX_ACL
	set_opt(sbi, POSIX_ACL);
#endif

	f2fs_build_fault_attr(sbi, 0, 0);
}

#ifdef CONFIG_QUOTA
static int f2fs_enable_quotas(struct super_block *sb);
#endif

static int f2fs_disable_checkpoint(struct f2fs_sb_info *sbi)
{
	unsigned int s_flags = sbi->sb->s_flags;
	struct cp_control cpc;
	unsigned int gc_mode = sbi->gc_mode;
	int err = 0;
	int ret;
	block_t unusable;

	if (s_flags & SB_RDONLY) {
		f2fs_err(sbi, "checkpoint=disable on readonly fs");
		return -EINVAL;
	}
	sbi->sb->s_flags |= SB_ACTIVE;

	/* check if we need more GC first */
	unusable = f2fs_get_unusable_blocks(sbi);
	if (!f2fs_disable_cp_again(sbi, unusable))
		goto skip_gc;

	f2fs_update_time(sbi, DISABLE_TIME);

	sbi->gc_mode = GC_URGENT_HIGH;

	while (!f2fs_time_over(sbi, DISABLE_TIME)) {
		struct f2fs_gc_control gc_control = {
			.victim_segno = NULL_SEGNO,
			.init_gc_type = FG_GC,
			.should_migrate_blocks = false,
			.err_gc_skipped = true,
			.nr_free_secs = 1 };

		f2fs_down_write(&sbi->gc_lock);
		stat_inc_gc_call_count(sbi, FOREGROUND);
		err = f2fs_gc(sbi, &gc_control);
		if (err == -ENODATA) {
			err = 0;
			break;
		}
		if (err && err != -EAGAIN)
			break;
	}

	ret = sync_filesystem(sbi->sb);
	if (ret || err) {
		err = ret ? ret : err;
		goto restore_flag;
	}

	unusable = f2fs_get_unusable_blocks(sbi);
	if (f2fs_disable_cp_again(sbi, unusable)) {
		err = -EAGAIN;
		goto restore_flag;
	}

skip_gc:
	f2fs_down_write(&sbi->gc_lock);
	cpc.reason = CP_PAUSE;
	set_sbi_flag(sbi, SBI_CP_DISABLED);
	stat_inc_cp_call_count(sbi, TOTAL_CALL);
	err = f2fs_write_checkpoint(sbi, &cpc);
	if (err)
		goto out_unlock;

	spin_lock(&sbi->stat_lock);
	sbi->unusable_block_count = unusable;
	spin_unlock(&sbi->stat_lock);

out_unlock:
	f2fs_up_write(&sbi->gc_lock);
restore_flag:
	sbi->gc_mode = gc_mode;
	sbi->sb->s_flags = s_flags;	/* Restore SB_RDONLY status */
	return err;
}

static void f2fs_enable_checkpoint(struct f2fs_sb_info *sbi)
{
	int retry = DEFAULT_RETRY_IO_COUNT;

	/* we should flush all the data to keep data consistency */
	do {
		sync_inodes_sb(sbi->sb);
		f2fs_io_schedule_timeout(DEFAULT_IO_TIMEOUT);
	} while (get_pages(sbi, F2FS_DIRTY_DATA) && retry--);

	if (unlikely(retry < 0))
		f2fs_warn(sbi, "checkpoint=enable has some unwritten data.");

	f2fs_down_write(&sbi->gc_lock);
	f2fs_dirty_to_prefree(sbi);

	clear_sbi_flag(sbi, SBI_CP_DISABLED);
	set_sbi_flag(sbi, SBI_IS_DIRTY);
	f2fs_up_write(&sbi->gc_lock);

	f2fs_sync_fs(sbi->sb, 1);

	/* Let's ensure there's no pending checkpoint anymore */
	f2fs_flush_ckpt_thread(sbi);
}

static int f2fs_remount(struct super_block *sb, int *flags, char *data)
{
	struct f2fs_sb_info *sbi = F2FS_SB(sb);
	struct f2fs_mount_info org_mount_opt;
	unsigned long old_sb_flags;
	int err;
	bool need_restart_gc = false, need_stop_gc = false;
	bool need_restart_ckpt = false, need_stop_ckpt = false;
	bool need_restart_flush = false, need_stop_flush = false;
	bool need_restart_discard = false, need_stop_discard = false;
	bool no_read_extent_cache = !test_opt(sbi, READ_EXTENT_CACHE);
	bool no_age_extent_cache = !test_opt(sbi, AGE_EXTENT_CACHE);
	bool enable_checkpoint = !test_opt(sbi, DISABLE_CHECKPOINT);
	bool no_io_align = !F2FS_IO_ALIGNED(sbi);
	bool no_atgc = !test_opt(sbi, ATGC);
	bool no_discard = !test_opt(sbi, DISCARD);
	bool no_compress_cache = !test_opt(sbi, COMPRESS_CACHE);
	bool block_unit_discard = f2fs_block_unit_discard(sbi);
#ifdef CONFIG_QUOTA
	int i, j;
#endif

	/*
	 * Save the old mount options in case we
	 * need to restore them.
	 */
	org_mount_opt = sbi->mount_opt;
	old_sb_flags = sb->s_flags;

#ifdef CONFIG_QUOTA
	org_mount_opt.s_jquota_fmt = F2FS_OPTION(sbi).s_jquota_fmt;
	for (i = 0; i < MAXQUOTAS; i++) {
		if (F2FS_OPTION(sbi).s_qf_names[i]) {
			org_mount_opt.s_qf_names[i] =
				kstrdup(F2FS_OPTION(sbi).s_qf_names[i],
				GFP_KERNEL);
			if (!org_mount_opt.s_qf_names[i]) {
				for (j = 0; j < i; j++)
					kfree(org_mount_opt.s_qf_names[j]);
				return -ENOMEM;
			}
		} else {
			org_mount_opt.s_qf_names[i] = NULL;
		}
	}
#endif

	/* recover superblocks we couldn't write due to previous RO mount */
	if (!(*flags & SB_RDONLY) && is_sbi_flag_set(sbi, SBI_NEED_SB_WRITE)) {
		err = f2fs_commit_super(sbi, false);
		f2fs_info(sbi, "Try to recover all the superblocks, ret: %d",
			  err);
		if (!err)
			clear_sbi_flag(sbi, SBI_NEED_SB_WRITE);
	}

	default_options(sbi, true);

	/* parse mount options */
	err = parse_options(sb, data, true);
	if (err)
		goto restore_opts;

	/* flush outstanding errors before changing fs state */
	flush_work(&sbi->s_error_work);

	/*
	 * Previous and new state of filesystem is RO,
	 * so skip checking GC and FLUSH_MERGE conditions.
	 */
	if (f2fs_readonly(sb) && (*flags & SB_RDONLY))
		goto skip;

	if (f2fs_dev_is_readonly(sbi) && !(*flags & SB_RDONLY)) {
		err = -EROFS;
		goto restore_opts;
	}

#ifdef CONFIG_QUOTA
	if (!f2fs_readonly(sb) && (*flags & SB_RDONLY)) {
		err = dquot_suspend(sb, -1);
		if (err < 0)
			goto restore_opts;
	} else if (f2fs_readonly(sb) && !(*flags & SB_RDONLY)) {
		/* dquot_resume needs RW */
		sb->s_flags &= ~SB_RDONLY;
		if (sb_any_quota_suspended(sb)) {
			dquot_resume(sb, -1);
		} else if (f2fs_sb_has_quota_ino(sbi)) {
			err = f2fs_enable_quotas(sb);
			if (err)
				goto restore_opts;
		}
	}
#endif
	if (f2fs_lfs_mode(sbi) && !IS_F2FS_IPU_DISABLE(sbi)) {
		err = -EINVAL;
		f2fs_warn(sbi, "LFS is not compatible with IPU");
		goto restore_opts;
	}

	/* disallow enable atgc dynamically */
	if (no_atgc == !!test_opt(sbi, ATGC)) {
		err = -EINVAL;
		f2fs_warn(sbi, "switch atgc option is not allowed");
		goto restore_opts;
	}

	/* disallow enable/disable extent_cache dynamically */
	if (no_read_extent_cache == !!test_opt(sbi, READ_EXTENT_CACHE)) {
		err = -EINVAL;
		f2fs_warn(sbi, "switch extent_cache option is not allowed");
		goto restore_opts;
	}
	/* disallow enable/disable age extent_cache dynamically */
	if (no_age_extent_cache == !!test_opt(sbi, AGE_EXTENT_CACHE)) {
		err = -EINVAL;
		f2fs_warn(sbi, "switch age_extent_cache option is not allowed");
		goto restore_opts;
	}

	if (no_io_align == !!F2FS_IO_ALIGNED(sbi)) {
		err = -EINVAL;
		f2fs_warn(sbi, "switch io_bits option is not allowed");
		goto restore_opts;
	}

	if (no_compress_cache == !!test_opt(sbi, COMPRESS_CACHE)) {
		err = -EINVAL;
		f2fs_warn(sbi, "switch compress_cache option is not allowed");
		goto restore_opts;
	}

	if (block_unit_discard != f2fs_block_unit_discard(sbi)) {
		err = -EINVAL;
		f2fs_warn(sbi, "switch discard_unit option is not allowed");
		goto restore_opts;
	}

	if ((*flags & SB_RDONLY) && test_opt(sbi, DISABLE_CHECKPOINT)) {
		err = -EINVAL;
		f2fs_warn(sbi, "disabling checkpoint not compatible with read-only");
		goto restore_opts;
	}

	/*
	 * We stop the GC thread if FS is mounted as RO
	 * or if background_gc = off is passed in mount
	 * option. Also sync the filesystem.
	 */
	if ((*flags & SB_RDONLY) ||
			(F2FS_OPTION(sbi).bggc_mode == BGGC_MODE_OFF &&
			!test_opt(sbi, GC_MERGE))) {
		if (sbi->gc_thread) {
			f2fs_stop_gc_thread(sbi);
			need_restart_gc = true;
		}
	} else if (!sbi->gc_thread) {
		err = f2fs_start_gc_thread(sbi);
		if (err)
			goto restore_opts;
		need_stop_gc = true;
	}

	if (*flags & SB_RDONLY) {
		sync_inodes_sb(sb);

		set_sbi_flag(sbi, SBI_IS_DIRTY);
		set_sbi_flag(sbi, SBI_IS_CLOSE);
		f2fs_sync_fs(sb, 1);
		clear_sbi_flag(sbi, SBI_IS_CLOSE);
	}

	if ((*flags & SB_RDONLY) || test_opt(sbi, DISABLE_CHECKPOINT) ||
			!test_opt(sbi, MERGE_CHECKPOINT)) {
		f2fs_stop_ckpt_thread(sbi);
		need_restart_ckpt = true;
	} else {
		/* Flush if the prevous checkpoint, if exists. */
		f2fs_flush_ckpt_thread(sbi);

		err = f2fs_start_ckpt_thread(sbi);
		if (err) {
			f2fs_err(sbi,
			    "Failed to start F2FS issue_checkpoint_thread (%d)",
			    err);
			goto restore_gc;
		}
		need_stop_ckpt = true;
	}

	/*
	 * We stop issue flush thread if FS is mounted as RO
	 * or if flush_merge is not passed in mount option.
	 */
	if ((*flags & SB_RDONLY) || !test_opt(sbi, FLUSH_MERGE)) {
		clear_opt(sbi, FLUSH_MERGE);
		f2fs_destroy_flush_cmd_control(sbi, false);
		need_restart_flush = true;
	} else {
		err = f2fs_create_flush_cmd_control(sbi);
		if (err)
			goto restore_ckpt;
		need_stop_flush = true;
	}

	if (no_discard == !!test_opt(sbi, DISCARD)) {
		if (test_opt(sbi, DISCARD)) {
			err = f2fs_start_discard_thread(sbi);
			if (err)
				goto restore_flush;
			need_stop_discard = true;
		} else {
			f2fs_stop_discard_thread(sbi);
			f2fs_issue_discard_timeout(sbi);
			need_restart_discard = true;
		}
	}

	if (enable_checkpoint == !!test_opt(sbi, DISABLE_CHECKPOINT)) {
		if (test_opt(sbi, DISABLE_CHECKPOINT)) {
			err = f2fs_disable_checkpoint(sbi);
			if (err)
				goto restore_discard;
		} else {
			f2fs_enable_checkpoint(sbi);
		}
	}

skip:
#ifdef CONFIG_QUOTA
	/* Release old quota file names */
	for (i = 0; i < MAXQUOTAS; i++)
		kfree(org_mount_opt.s_qf_names[i]);
#endif
	/* Update the POSIXACL Flag */
	sb->s_flags = (sb->s_flags & ~SB_POSIXACL) |
		(test_opt(sbi, POSIX_ACL) ? SB_POSIXACL : 0);

	limit_reserve_root(sbi);
	adjust_unusable_cap_perc(sbi);
	*flags = (*flags & ~SB_LAZYTIME) | (sb->s_flags & SB_LAZYTIME);
	return 0;
restore_discard:
	if (need_restart_discard) {
		if (f2fs_start_discard_thread(sbi))
			f2fs_warn(sbi, "discard has been stopped");
	} else if (need_stop_discard) {
		f2fs_stop_discard_thread(sbi);
	}
restore_flush:
	if (need_restart_flush) {
		if (f2fs_create_flush_cmd_control(sbi))
			f2fs_warn(sbi, "background flush thread has stopped");
	} else if (need_stop_flush) {
		clear_opt(sbi, FLUSH_MERGE);
		f2fs_destroy_flush_cmd_control(sbi, false);
	}
restore_ckpt:
	if (need_restart_ckpt) {
		if (f2fs_start_ckpt_thread(sbi))
			f2fs_warn(sbi, "background ckpt thread has stopped");
	} else if (need_stop_ckpt) {
		f2fs_stop_ckpt_thread(sbi);
	}
restore_gc:
	if (need_restart_gc) {
		if (f2fs_start_gc_thread(sbi))
			f2fs_warn(sbi, "background gc thread has stopped");
	} else if (need_stop_gc) {
		f2fs_stop_gc_thread(sbi);
	}
restore_opts:
#ifdef CONFIG_QUOTA
	F2FS_OPTION(sbi).s_jquota_fmt = org_mount_opt.s_jquota_fmt;
	for (i = 0; i < MAXQUOTAS; i++) {
		kfree(F2FS_OPTION(sbi).s_qf_names[i]);
		F2FS_OPTION(sbi).s_qf_names[i] = org_mount_opt.s_qf_names[i];
	}
#endif
	sbi->mount_opt = org_mount_opt;
	sb->s_flags = old_sb_flags;
	return err;
}

#ifdef CONFIG_QUOTA
static bool f2fs_need_recovery(struct f2fs_sb_info *sbi)
{
	/* need to recovery orphan */
	if (is_set_ckpt_flags(sbi, CP_ORPHAN_PRESENT_FLAG))
		return true;
	/* need to recovery data */
	if (test_opt(sbi, DISABLE_ROLL_FORWARD))
		return false;
	if (test_opt(sbi, NORECOVERY))
		return false;
	return !is_set_ckpt_flags(sbi, CP_UMOUNT_FLAG);
}

static bool f2fs_recover_quota_begin(struct f2fs_sb_info *sbi)
{
	bool readonly = f2fs_readonly(sbi->sb);

	if (!f2fs_need_recovery(sbi))
		return false;

	/* it doesn't need to check f2fs_sb_has_readonly() */
	if (f2fs_hw_is_readonly(sbi))
		return false;

	if (readonly) {
		sbi->sb->s_flags &= ~SB_RDONLY;
		set_sbi_flag(sbi, SBI_IS_WRITABLE);
	}

	/*
	 * Turn on quotas which were not enabled for read-only mounts if
	 * filesystem has quota feature, so that they are updated correctly.
	 */
	return f2fs_enable_quota_files(sbi, readonly);
}

static void f2fs_recover_quota_end(struct f2fs_sb_info *sbi,
						bool quota_enabled)
{
	if (quota_enabled)
		f2fs_quota_off_umount(sbi->sb);

	if (is_sbi_flag_set(sbi, SBI_IS_WRITABLE)) {
		clear_sbi_flag(sbi, SBI_IS_WRITABLE);
		sbi->sb->s_flags |= SB_RDONLY;
	}
}

/* Read data from quotafile */
static ssize_t f2fs_quota_read(struct super_block *sb, int type, char *data,
			       size_t len, loff_t off)
{
	struct inode *inode = sb_dqopt(sb)->files[type];
	struct address_space *mapping = inode->i_mapping;
	block_t blkidx = F2FS_BYTES_TO_BLK(off);
	int offset = off & (sb->s_blocksize - 1);
	int tocopy;
	size_t toread;
	loff_t i_size = i_size_read(inode);
	struct page *page;

	if (off > i_size)
		return 0;

	if (off + len > i_size)
		len = i_size - off;
	toread = len;
	while (toread > 0) {
		tocopy = min_t(unsigned long, sb->s_blocksize - offset, toread);
repeat:
		page = read_cache_page_gfp(mapping, blkidx, GFP_NOFS);
		if (IS_ERR(page)) {
			if (PTR_ERR(page) == -ENOMEM) {
				memalloc_retry_wait(GFP_NOFS);
				goto repeat;
			}
			set_sbi_flag(F2FS_SB(sb), SBI_QUOTA_NEED_REPAIR);
			return PTR_ERR(page);
		}

		lock_page(page);

		if (unlikely(page->mapping != mapping)) {
			f2fs_put_page(page, 1);
			goto repeat;
		}
		if (unlikely(!PageUptodate(page))) {
			f2fs_put_page(page, 1);
			set_sbi_flag(F2FS_SB(sb), SBI_QUOTA_NEED_REPAIR);
			return -EIO;
		}

		memcpy_from_page(data, page, offset, tocopy);
		f2fs_put_page(page, 1);

		offset = 0;
		toread -= tocopy;
		data += tocopy;
		blkidx++;
	}
	return len;
}

/* Write to quotafile */
static ssize_t f2fs_quota_write(struct super_block *sb, int type,
				const char *data, size_t len, loff_t off)
{
	struct inode *inode = sb_dqopt(sb)->files[type];
	struct address_space *mapping = inode->i_mapping;
	const struct address_space_operations *a_ops = mapping->a_ops;
	int offset = off & (sb->s_blocksize - 1);
	size_t towrite = len;
	struct page *page;
	void *fsdata = NULL;
	int err = 0;
	int tocopy;

	while (towrite > 0) {
		tocopy = min_t(unsigned long, sb->s_blocksize - offset,
								towrite);
retry:
		err = a_ops->write_begin(NULL, mapping, off, tocopy,
							&page, &fsdata);
		if (unlikely(err)) {
			if (err == -ENOMEM) {
				f2fs_io_schedule_timeout(DEFAULT_IO_TIMEOUT);
				goto retry;
			}
			set_sbi_flag(F2FS_SB(sb), SBI_QUOTA_NEED_REPAIR);
			break;
		}

		memcpy_to_page(page, offset, data, tocopy);

		a_ops->write_end(NULL, mapping, off, tocopy, tocopy,
						page, fsdata);
		offset = 0;
		towrite -= tocopy;
		off += tocopy;
		data += tocopy;
		cond_resched();
	}

	if (len == towrite)
		return err;
	inode_set_mtime_to_ts(inode, inode_set_ctime_current(inode));
	f2fs_mark_inode_dirty_sync(inode, false);
	return len - towrite;
}

int f2fs_dquot_initialize(struct inode *inode)
{
	if (time_to_inject(F2FS_I_SB(inode), FAULT_DQUOT_INIT))
		return -ESRCH;

	return dquot_initialize(inode);
}

static struct dquot **f2fs_get_dquots(struct inode *inode)
{
	return F2FS_I(inode)->i_dquot;
}

static qsize_t *f2fs_get_reserved_space(struct inode *inode)
{
	return &F2FS_I(inode)->i_reserved_quota;
}

static int f2fs_quota_on_mount(struct f2fs_sb_info *sbi, int type)
{
	if (is_set_ckpt_flags(sbi, CP_QUOTA_NEED_FSCK_FLAG)) {
		f2fs_err(sbi, "quota sysfile may be corrupted, skip loading it");
		return 0;
	}

	return dquot_quota_on_mount(sbi->sb, F2FS_OPTION(sbi).s_qf_names[type],
					F2FS_OPTION(sbi).s_jquota_fmt, type);
}

int f2fs_enable_quota_files(struct f2fs_sb_info *sbi, bool rdonly)
{
	int enabled = 0;
	int i, err;

	if (f2fs_sb_has_quota_ino(sbi) && rdonly) {
		err = f2fs_enable_quotas(sbi->sb);
		if (err) {
			f2fs_err(sbi, "Cannot turn on quota_ino: %d", err);
			return 0;
		}
		return 1;
	}

	for (i = 0; i < MAXQUOTAS; i++) {
		if (F2FS_OPTION(sbi).s_qf_names[i]) {
			err = f2fs_quota_on_mount(sbi, i);
			if (!err) {
				enabled = 1;
				continue;
			}
			f2fs_err(sbi, "Cannot turn on quotas: %d on %d",
				 err, i);
		}
	}
	return enabled;
}

static int f2fs_quota_enable(struct super_block *sb, int type, int format_id,
			     unsigned int flags)
{
	struct inode *qf_inode;
	unsigned long qf_inum;
	unsigned long qf_flag = F2FS_QUOTA_DEFAULT_FL;
	int err;

	BUG_ON(!f2fs_sb_has_quota_ino(F2FS_SB(sb)));

	qf_inum = f2fs_qf_ino(sb, type);
	if (!qf_inum)
		return -EPERM;

	qf_inode = f2fs_iget(sb, qf_inum);
	if (IS_ERR(qf_inode)) {
		f2fs_err(F2FS_SB(sb), "Bad quota inode %u:%lu", type, qf_inum);
		return PTR_ERR(qf_inode);
	}

	/* Don't account quota for quota files to avoid recursion */
	inode_lock(qf_inode);
	qf_inode->i_flags |= S_NOQUOTA;

	if ((F2FS_I(qf_inode)->i_flags & qf_flag) != qf_flag) {
		F2FS_I(qf_inode)->i_flags |= qf_flag;
		f2fs_set_inode_flags(qf_inode);
	}
	inode_unlock(qf_inode);

	err = dquot_load_quota_inode(qf_inode, type, format_id, flags);
	iput(qf_inode);
	return err;
}

static int f2fs_enable_quotas(struct super_block *sb)
{
	struct f2fs_sb_info *sbi = F2FS_SB(sb);
	int type, err = 0;
	unsigned long qf_inum;
	bool quota_mopt[MAXQUOTAS] = {
		test_opt(sbi, USRQUOTA),
		test_opt(sbi, GRPQUOTA),
		test_opt(sbi, PRJQUOTA),
	};

	if (is_set_ckpt_flags(F2FS_SB(sb), CP_QUOTA_NEED_FSCK_FLAG)) {
		f2fs_err(sbi, "quota file may be corrupted, skip loading it");
		return 0;
	}

	sb_dqopt(sb)->flags |= DQUOT_QUOTA_SYS_FILE;

	for (type = 0; type < MAXQUOTAS; type++) {
		qf_inum = f2fs_qf_ino(sb, type);
		if (qf_inum) {
			err = f2fs_quota_enable(sb, type, QFMT_VFS_V1,
				DQUOT_USAGE_ENABLED |
				(quota_mopt[type] ? DQUOT_LIMITS_ENABLED : 0));
			if (err) {
				f2fs_err(sbi, "Failed to enable quota tracking (type=%d, err=%d). Please run fsck to fix.",
					 type, err);
				for (type--; type >= 0; type--)
					dquot_quota_off(sb, type);
				set_sbi_flag(F2FS_SB(sb),
						SBI_QUOTA_NEED_REPAIR);
				return err;
			}
		}
	}
	return 0;
}

static int f2fs_quota_sync_file(struct f2fs_sb_info *sbi, int type)
{
	struct quota_info *dqopt = sb_dqopt(sbi->sb);
	struct address_space *mapping = dqopt->files[type]->i_mapping;
	int ret = 0;

	ret = dquot_writeback_dquots(sbi->sb, type);
	if (ret)
		goto out;

	ret = filemap_fdatawrite(mapping);
	if (ret)
		goto out;

	/* if we are using journalled quota */
	if (is_journalled_quota(sbi))
		goto out;

	ret = filemap_fdatawait(mapping);

	truncate_inode_pages(&dqopt->files[type]->i_data, 0);
out:
	if (ret)
		set_sbi_flag(sbi, SBI_QUOTA_NEED_REPAIR);
	return ret;
}

int f2fs_quota_sync(struct super_block *sb, int type)
{
	struct f2fs_sb_info *sbi = F2FS_SB(sb);
	struct quota_info *dqopt = sb_dqopt(sb);
	int cnt;
	int ret = 0;

	/*
	 * Now when everything is written we can discard the pagecache so
	 * that userspace sees the changes.
	 */
	for (cnt = 0; cnt < MAXQUOTAS; cnt++) {

		if (type != -1 && cnt != type)
			continue;

		if (!sb_has_quota_active(sb, cnt))
			continue;

		if (!f2fs_sb_has_quota_ino(sbi))
			inode_lock(dqopt->files[cnt]);

		/*
		 * do_quotactl
		 *  f2fs_quota_sync
		 *  f2fs_down_read(quota_sem)
		 *  dquot_writeback_dquots()
		 *  f2fs_dquot_commit
		 *			      block_operation
		 *			      f2fs_down_read(quota_sem)
		 */
		f2fs_lock_op(sbi);
		f2fs_down_read(&sbi->quota_sem);

		ret = f2fs_quota_sync_file(sbi, cnt);

		f2fs_up_read(&sbi->quota_sem);
		f2fs_unlock_op(sbi);

		if (!f2fs_sb_has_quota_ino(sbi))
			inode_unlock(dqopt->files[cnt]);

		if (ret)
			break;
	}
	return ret;
}

static int f2fs_quota_on(struct super_block *sb, int type, int format_id,
							const struct path *path)
{
	struct inode *inode;
	int err;

	/* if quota sysfile exists, deny enabling quota with specific file */
	if (f2fs_sb_has_quota_ino(F2FS_SB(sb))) {
		f2fs_err(F2FS_SB(sb), "quota sysfile already exists");
		return -EBUSY;
	}

	if (path->dentry->d_sb != sb)
		return -EXDEV;

	err = f2fs_quota_sync(sb, type);
	if (err)
		return err;

	inode = d_inode(path->dentry);

	err = filemap_fdatawrite(inode->i_mapping);
	if (err)
		return err;

	err = filemap_fdatawait(inode->i_mapping);
	if (err)
		return err;

	err = dquot_quota_on(sb, type, format_id, path);
	if (err)
		return err;

	inode_lock(inode);
	F2FS_I(inode)->i_flags |= F2FS_QUOTA_DEFAULT_FL;
	f2fs_set_inode_flags(inode);
	inode_unlock(inode);
	f2fs_mark_inode_dirty_sync(inode, false);

	return 0;
}

static int __f2fs_quota_off(struct super_block *sb, int type)
{
	struct inode *inode = sb_dqopt(sb)->files[type];
	int err;

	if (!inode || !igrab(inode))
		return dquot_quota_off(sb, type);

	err = f2fs_quota_sync(sb, type);
	if (err)
		goto out_put;

	err = dquot_quota_off(sb, type);
	if (err || f2fs_sb_has_quota_ino(F2FS_SB(sb)))
		goto out_put;

	inode_lock(inode);
	F2FS_I(inode)->i_flags &= ~F2FS_QUOTA_DEFAULT_FL;
	f2fs_set_inode_flags(inode);
	inode_unlock(inode);
	f2fs_mark_inode_dirty_sync(inode, false);
out_put:
	iput(inode);
	return err;
}

static int f2fs_quota_off(struct super_block *sb, int type)
{
	struct f2fs_sb_info *sbi = F2FS_SB(sb);
	int err;

	err = __f2fs_quota_off(sb, type);

	/*
	 * quotactl can shutdown journalled quota, result in inconsistence
	 * between quota record and fs data by following updates, tag the
	 * flag to let fsck be aware of it.
	 */
	if (is_journalled_quota(sbi))
		set_sbi_flag(sbi, SBI_QUOTA_NEED_REPAIR);
	return err;
}

void f2fs_quota_off_umount(struct super_block *sb)
{
	int type;
	int err;

	for (type = 0; type < MAXQUOTAS; type++) {
		err = __f2fs_quota_off(sb, type);
		if (err) {
			int ret = dquot_quota_off(sb, type);

			f2fs_err(F2FS_SB(sb), "Fail to turn off disk quota (type: %d, err: %d, ret:%d), Please run fsck to fix it.",
				 type, err, ret);
			set_sbi_flag(F2FS_SB(sb), SBI_QUOTA_NEED_REPAIR);
		}
	}
	/*
	 * In case of checkpoint=disable, we must flush quota blocks.
	 * This can cause NULL exception for node_inode in end_io, since
	 * put_super already dropped it.
	 */
	sync_filesystem(sb);
}

static void f2fs_truncate_quota_inode_pages(struct super_block *sb)
{
	struct quota_info *dqopt = sb_dqopt(sb);
	int type;

	for (type = 0; type < MAXQUOTAS; type++) {
		if (!dqopt->files[type])
			continue;
		f2fs_inode_synced(dqopt->files[type]);
	}
}

static int f2fs_dquot_commit(struct dquot *dquot)
{
	struct f2fs_sb_info *sbi = F2FS_SB(dquot->dq_sb);
	int ret;

	f2fs_down_read_nested(&sbi->quota_sem, SINGLE_DEPTH_NESTING);
	ret = dquot_commit(dquot);
	if (ret < 0)
		set_sbi_flag(sbi, SBI_QUOTA_NEED_REPAIR);
	f2fs_up_read(&sbi->quota_sem);
	return ret;
}

static int f2fs_dquot_acquire(struct dquot *dquot)
{
	struct f2fs_sb_info *sbi = F2FS_SB(dquot->dq_sb);
	int ret;

	f2fs_down_read(&sbi->quota_sem);
	ret = dquot_acquire(dquot);
	if (ret < 0)
		set_sbi_flag(sbi, SBI_QUOTA_NEED_REPAIR);
	f2fs_up_read(&sbi->quota_sem);
	return ret;
}

static int f2fs_dquot_release(struct dquot *dquot)
{
	struct f2fs_sb_info *sbi = F2FS_SB(dquot->dq_sb);
	int ret = dquot_release(dquot);

	if (ret < 0)
		set_sbi_flag(sbi, SBI_QUOTA_NEED_REPAIR);
	return ret;
}

static int f2fs_dquot_mark_dquot_dirty(struct dquot *dquot)
{
	struct super_block *sb = dquot->dq_sb;
	struct f2fs_sb_info *sbi = F2FS_SB(sb);
	int ret = dquot_mark_dquot_dirty(dquot);

	/* if we are using journalled quota */
	if (is_journalled_quota(sbi))
		set_sbi_flag(sbi, SBI_QUOTA_NEED_FLUSH);

	return ret;
}

static int f2fs_dquot_commit_info(struct super_block *sb, int type)
{
	struct f2fs_sb_info *sbi = F2FS_SB(sb);
	int ret = dquot_commit_info(sb, type);

	if (ret < 0)
		set_sbi_flag(sbi, SBI_QUOTA_NEED_REPAIR);
	return ret;
}

static int f2fs_get_projid(struct inode *inode, kprojid_t *projid)
{
	*projid = F2FS_I(inode)->i_projid;
	return 0;
}

static const struct dquot_operations f2fs_quota_operations = {
	.get_reserved_space = f2fs_get_reserved_space,
	.write_dquot	= f2fs_dquot_commit,
	.acquire_dquot	= f2fs_dquot_acquire,
	.release_dquot	= f2fs_dquot_release,
	.mark_dirty	= f2fs_dquot_mark_dquot_dirty,
	.write_info	= f2fs_dquot_commit_info,
	.alloc_dquot	= dquot_alloc,
	.destroy_dquot	= dquot_destroy,
	.get_projid	= f2fs_get_projid,
	.get_next_id	= dquot_get_next_id,
};

static const struct quotactl_ops f2fs_quotactl_ops = {
	.quota_on	= f2fs_quota_on,
	.quota_off	= f2fs_quota_off,
	.quota_sync	= f2fs_quota_sync,
	.get_state	= dquot_get_state,
	.set_info	= dquot_set_dqinfo,
	.get_dqblk	= dquot_get_dqblk,
	.set_dqblk	= dquot_set_dqblk,
	.get_nextdqblk	= dquot_get_next_dqblk,
};
#else
int f2fs_dquot_initialize(struct inode *inode)
{
	return 0;
}

int f2fs_quota_sync(struct super_block *sb, int type)
{
	return 0;
}

void f2fs_quota_off_umount(struct super_block *sb)
{
}
#endif

static const struct super_operations f2fs_sops = {
	.alloc_inode	= f2fs_alloc_inode,
	.free_inode	= f2fs_free_inode,
	.drop_inode	= f2fs_drop_inode,
	.write_inode	= f2fs_write_inode,
	.dirty_inode	= f2fs_dirty_inode,
	.show_options	= f2fs_show_options,
#ifdef CONFIG_QUOTA
	.quota_read	= f2fs_quota_read,
	.quota_write	= f2fs_quota_write,
	.get_dquots	= f2fs_get_dquots,
#endif
	.evict_inode	= f2fs_evict_inode,
	.put_super	= f2fs_put_super,
	.sync_fs	= f2fs_sync_fs,
	.freeze_fs	= f2fs_freeze,
	.unfreeze_fs	= f2fs_unfreeze,
	.statfs		= f2fs_statfs,
	.remount_fs	= f2fs_remount,
};

#ifdef CONFIG_FS_ENCRYPTION
static int f2fs_get_context(struct inode *inode, void *ctx, size_t len)
{
	return f2fs_getxattr(inode, F2FS_XATTR_INDEX_ENCRYPTION,
				F2FS_XATTR_NAME_ENCRYPTION_CONTEXT,
				ctx, len, NULL);
}

static int f2fs_set_context(struct inode *inode, const void *ctx, size_t len,
							void *fs_data)
{
	struct f2fs_sb_info *sbi = F2FS_I_SB(inode);

	/*
	 * Encrypting the root directory is not allowed because fsck
	 * expects lost+found directory to exist and remain unencrypted
	 * if LOST_FOUND feature is enabled.
	 *
	 */
	if (f2fs_sb_has_lost_found(sbi) &&
			inode->i_ino == F2FS_ROOT_INO(sbi))
		return -EPERM;

	return f2fs_setxattr(inode, F2FS_XATTR_INDEX_ENCRYPTION,
				F2FS_XATTR_NAME_ENCRYPTION_CONTEXT,
				ctx, len, fs_data, XATTR_CREATE);
}

static const union fscrypt_policy *f2fs_get_dummy_policy(struct super_block *sb)
{
	return F2FS_OPTION(F2FS_SB(sb)).dummy_enc_policy.policy;
}

static bool f2fs_has_stable_inodes(struct super_block *sb)
{
	return true;
}

static struct block_device **f2fs_get_devices(struct super_block *sb,
					      unsigned int *num_devs)
{
	struct f2fs_sb_info *sbi = F2FS_SB(sb);
	struct block_device **devs;
	int i;

	if (!f2fs_is_multi_device(sbi))
		return NULL;

	devs = kmalloc_array(sbi->s_ndevs, sizeof(*devs), GFP_KERNEL);
	if (!devs)
		return ERR_PTR(-ENOMEM);

	for (i = 0; i < sbi->s_ndevs; i++)
		devs[i] = FDEV(i).bdev;
	*num_devs = sbi->s_ndevs;
	return devs;
}

static const struct fscrypt_operations f2fs_cryptops = {
	.needs_bounce_pages	= 1,
	.has_32bit_inodes	= 1,
	.supports_subblock_data_units = 1,
	.legacy_key_prefix	= "f2fs:",
	.get_context		= f2fs_get_context,
	.set_context		= f2fs_set_context,
	.get_dummy_policy	= f2fs_get_dummy_policy,
	.empty_dir		= f2fs_empty_dir,
	.has_stable_inodes	= f2fs_has_stable_inodes,
	.get_devices		= f2fs_get_devices,
};
#endif

static struct inode *f2fs_nfs_get_inode(struct super_block *sb,
		u64 ino, u32 generation)
{
	struct f2fs_sb_info *sbi = F2FS_SB(sb);
	struct inode *inode;

	if (f2fs_check_nid_range(sbi, ino))
		return ERR_PTR(-ESTALE);

	/*
	 * f2fs_iget isn't quite right if the inode is currently unallocated!
	 * However f2fs_iget currently does appropriate checks to handle stale
	 * inodes so everything is OK.
	 */
	inode = f2fs_iget(sb, ino);
	if (IS_ERR(inode))
		return ERR_CAST(inode);
	if (unlikely(generation && inode->i_generation != generation)) {
		/* we didn't find the right inode.. */
		iput(inode);
		return ERR_PTR(-ESTALE);
	}
	return inode;
}

static struct dentry *f2fs_fh_to_dentry(struct super_block *sb, struct fid *fid,
		int fh_len, int fh_type)
{
	return generic_fh_to_dentry(sb, fid, fh_len, fh_type,
				    f2fs_nfs_get_inode);
}

static struct dentry *f2fs_fh_to_parent(struct super_block *sb, struct fid *fid,
		int fh_len, int fh_type)
{
	return generic_fh_to_parent(sb, fid, fh_len, fh_type,
				    f2fs_nfs_get_inode);
}

static const struct export_operations f2fs_export_ops = {
	.fh_to_dentry = f2fs_fh_to_dentry,
	.fh_to_parent = f2fs_fh_to_parent,
	.get_parent = f2fs_get_parent,
};

loff_t max_file_blocks(struct inode *inode)
{
	loff_t result = 0;
	loff_t leaf_count;

	/*
	 * note: previously, result is equal to (DEF_ADDRS_PER_INODE -
	 * DEFAULT_INLINE_XATTR_ADDRS), but now f2fs try to reserve more
	 * space in inode.i_addr, it will be more safe to reassign
	 * result as zero.
	 */

	if (inode && f2fs_compressed_file(inode))
		leaf_count = ADDRS_PER_BLOCK(inode);
	else
		leaf_count = DEF_ADDRS_PER_BLOCK;

	/* two direct node blocks */
	result += (leaf_count * 2);

	/* two indirect node blocks */
	leaf_count *= NIDS_PER_BLOCK;
	result += (leaf_count * 2);

	/* one double indirect node block */
	leaf_count *= NIDS_PER_BLOCK;
	result += leaf_count;

	return result;
}

static int __f2fs_commit_super(struct buffer_head *bh,
			struct f2fs_super_block *super)
{
	lock_buffer(bh);
	if (super)
		memcpy(bh->b_data + F2FS_SUPER_OFFSET, super, sizeof(*super));
	set_buffer_dirty(bh);
	unlock_buffer(bh);

	/* it's rare case, we can do fua all the time */
	return __sync_dirty_buffer(bh, REQ_SYNC | REQ_PREFLUSH | REQ_FUA);
}

static inline bool sanity_check_area_boundary(struct f2fs_sb_info *sbi,
					struct buffer_head *bh)
{
	struct f2fs_super_block *raw_super = (struct f2fs_super_block *)
					(bh->b_data + F2FS_SUPER_OFFSET);
	struct super_block *sb = sbi->sb;
	u32 segment0_blkaddr = le32_to_cpu(raw_super->segment0_blkaddr);
	u32 cp_blkaddr = le32_to_cpu(raw_super->cp_blkaddr);
	u32 sit_blkaddr = le32_to_cpu(raw_super->sit_blkaddr);
	u32 nat_blkaddr = le32_to_cpu(raw_super->nat_blkaddr);
	u32 ssa_blkaddr = le32_to_cpu(raw_super->ssa_blkaddr);
	u32 main_blkaddr = le32_to_cpu(raw_super->main_blkaddr);
	u32 segment_count_ckpt = le32_to_cpu(raw_super->segment_count_ckpt);
	u32 segment_count_sit = le32_to_cpu(raw_super->segment_count_sit);
	u32 segment_count_nat = le32_to_cpu(raw_super->segment_count_nat);
	u32 segment_count_ssa = le32_to_cpu(raw_super->segment_count_ssa);
	u32 segment_count_main = le32_to_cpu(raw_super->segment_count_main);
	u32 segment_count = le32_to_cpu(raw_super->segment_count);
	u32 log_blocks_per_seg = le32_to_cpu(raw_super->log_blocks_per_seg);
	u64 main_end_blkaddr = main_blkaddr +
				(segment_count_main << log_blocks_per_seg);
	u64 seg_end_blkaddr = segment0_blkaddr +
				(segment_count << log_blocks_per_seg);

	if (segment0_blkaddr != cp_blkaddr) {
		f2fs_info(sbi, "Mismatch start address, segment0(%u) cp_blkaddr(%u)",
			  segment0_blkaddr, cp_blkaddr);
		return true;
	}

	if (cp_blkaddr + (segment_count_ckpt << log_blocks_per_seg) !=
							sit_blkaddr) {
		f2fs_info(sbi, "Wrong CP boundary, start(%u) end(%u) blocks(%u)",
			  cp_blkaddr, sit_blkaddr,
			  segment_count_ckpt << log_blocks_per_seg);
		return true;
	}

	if (sit_blkaddr + (segment_count_sit << log_blocks_per_seg) !=
							nat_blkaddr) {
		f2fs_info(sbi, "Wrong SIT boundary, start(%u) end(%u) blocks(%u)",
			  sit_blkaddr, nat_blkaddr,
			  segment_count_sit << log_blocks_per_seg);
		return true;
	}

	if (nat_blkaddr + (segment_count_nat << log_blocks_per_seg) !=
							ssa_blkaddr) {
		f2fs_info(sbi, "Wrong NAT boundary, start(%u) end(%u) blocks(%u)",
			  nat_blkaddr, ssa_blkaddr,
			  segment_count_nat << log_blocks_per_seg);
		return true;
	}

	if (ssa_blkaddr + (segment_count_ssa << log_blocks_per_seg) !=
							main_blkaddr) {
		f2fs_info(sbi, "Wrong SSA boundary, start(%u) end(%u) blocks(%u)",
			  ssa_blkaddr, main_blkaddr,
			  segment_count_ssa << log_blocks_per_seg);
		return true;
	}

	if (main_end_blkaddr > seg_end_blkaddr) {
		f2fs_info(sbi, "Wrong MAIN_AREA boundary, start(%u) end(%llu) block(%u)",
			  main_blkaddr, seg_end_blkaddr,
			  segment_count_main << log_blocks_per_seg);
		return true;
	} else if (main_end_blkaddr < seg_end_blkaddr) {
		int err = 0;
		char *res;

		/* fix in-memory information all the time */
		raw_super->segment_count = cpu_to_le32((main_end_blkaddr -
				segment0_blkaddr) >> log_blocks_per_seg);

		if (f2fs_readonly(sb) || f2fs_hw_is_readonly(sbi)) {
			set_sbi_flag(sbi, SBI_NEED_SB_WRITE);
			res = "internally";
		} else {
			err = __f2fs_commit_super(bh, NULL);
			res = err ? "failed" : "done";
		}
		f2fs_info(sbi, "Fix alignment : %s, start(%u) end(%llu) block(%u)",
			  res, main_blkaddr, seg_end_blkaddr,
			  segment_count_main << log_blocks_per_seg);
		if (err)
			return true;
	}
	return false;
}

static int sanity_check_raw_super(struct f2fs_sb_info *sbi,
				struct buffer_head *bh)
{
	block_t segment_count, segs_per_sec, secs_per_zone, segment_count_main;
	block_t total_sections, blocks_per_seg;
	struct f2fs_super_block *raw_super = (struct f2fs_super_block *)
					(bh->b_data + F2FS_SUPER_OFFSET);
	size_t crc_offset = 0;
	__u32 crc = 0;

	if (le32_to_cpu(raw_super->magic) != F2FS_SUPER_MAGIC) {
		f2fs_info(sbi, "Magic Mismatch, valid(0x%x) - read(0x%x)",
			  F2FS_SUPER_MAGIC, le32_to_cpu(raw_super->magic));
		return -EINVAL;
	}

	/* Check checksum_offset and crc in superblock */
	if (__F2FS_HAS_FEATURE(raw_super, F2FS_FEATURE_SB_CHKSUM)) {
		crc_offset = le32_to_cpu(raw_super->checksum_offset);
		if (crc_offset !=
			offsetof(struct f2fs_super_block, crc)) {
			f2fs_info(sbi, "Invalid SB checksum offset: %zu",
				  crc_offset);
			return -EFSCORRUPTED;
		}
		crc = le32_to_cpu(raw_super->crc);
		if (!f2fs_crc_valid(sbi, crc, raw_super, crc_offset)) {
			f2fs_info(sbi, "Invalid SB checksum value: %u", crc);
			return -EFSCORRUPTED;
		}
	}

	/* Currently, support only 4KB block size */
	if (le32_to_cpu(raw_super->log_blocksize) != F2FS_BLKSIZE_BITS) {
		f2fs_info(sbi, "Invalid log_blocksize (%u), supports only %u",
			  le32_to_cpu(raw_super->log_blocksize),
			  F2FS_BLKSIZE_BITS);
		return -EFSCORRUPTED;
	}

	/* check log blocks per segment */
	if (le32_to_cpu(raw_super->log_blocks_per_seg) != 9) {
		f2fs_info(sbi, "Invalid log blocks per segment (%u)",
			  le32_to_cpu(raw_super->log_blocks_per_seg));
		return -EFSCORRUPTED;
	}

	/* Currently, support 512/1024/2048/4096 bytes sector size */
	if (le32_to_cpu(raw_super->log_sectorsize) >
				F2FS_MAX_LOG_SECTOR_SIZE ||
		le32_to_cpu(raw_super->log_sectorsize) <
				F2FS_MIN_LOG_SECTOR_SIZE) {
		f2fs_info(sbi, "Invalid log sectorsize (%u)",
			  le32_to_cpu(raw_super->log_sectorsize));
		return -EFSCORRUPTED;
	}
	if (le32_to_cpu(raw_super->log_sectors_per_block) +
		le32_to_cpu(raw_super->log_sectorsize) !=
			F2FS_MAX_LOG_SECTOR_SIZE) {
		f2fs_info(sbi, "Invalid log sectors per block(%u) log sectorsize(%u)",
			  le32_to_cpu(raw_super->log_sectors_per_block),
			  le32_to_cpu(raw_super->log_sectorsize));
		return -EFSCORRUPTED;
	}

	segment_count = le32_to_cpu(raw_super->segment_count);
	segment_count_main = le32_to_cpu(raw_super->segment_count_main);
	segs_per_sec = le32_to_cpu(raw_super->segs_per_sec);
	secs_per_zone = le32_to_cpu(raw_super->secs_per_zone);
	total_sections = le32_to_cpu(raw_super->section_count);

	/* blocks_per_seg should be 512, given the above check */
	blocks_per_seg = BIT(le32_to_cpu(raw_super->log_blocks_per_seg));

	if (segment_count > F2FS_MAX_SEGMENT ||
				segment_count < F2FS_MIN_SEGMENTS) {
		f2fs_info(sbi, "Invalid segment count (%u)", segment_count);
		return -EFSCORRUPTED;
	}

	if (total_sections > segment_count_main || total_sections < 1 ||
			segs_per_sec > segment_count || !segs_per_sec) {
		f2fs_info(sbi, "Invalid segment/section count (%u, %u x %u)",
			  segment_count, total_sections, segs_per_sec);
		return -EFSCORRUPTED;
	}

	if (segment_count_main != total_sections * segs_per_sec) {
		f2fs_info(sbi, "Invalid segment/section count (%u != %u * %u)",
			  segment_count_main, total_sections, segs_per_sec);
		return -EFSCORRUPTED;
	}

	if ((segment_count / segs_per_sec) < total_sections) {
		f2fs_info(sbi, "Small segment_count (%u < %u * %u)",
			  segment_count, segs_per_sec, total_sections);
		return -EFSCORRUPTED;
	}

	if (segment_count > (le64_to_cpu(raw_super->block_count) >> 9)) {
		f2fs_info(sbi, "Wrong segment_count / block_count (%u > %llu)",
			  segment_count, le64_to_cpu(raw_super->block_count));
		return -EFSCORRUPTED;
	}

	if (RDEV(0).path[0]) {
		block_t dev_seg_count = le32_to_cpu(RDEV(0).total_segments);
		int i = 1;

		while (i < MAX_DEVICES && RDEV(i).path[0]) {
			dev_seg_count += le32_to_cpu(RDEV(i).total_segments);
			i++;
		}
		if (segment_count != dev_seg_count) {
			f2fs_info(sbi, "Segment count (%u) mismatch with total segments from devices (%u)",
					segment_count, dev_seg_count);
			return -EFSCORRUPTED;
		}
	} else {
		if (__F2FS_HAS_FEATURE(raw_super, F2FS_FEATURE_BLKZONED) &&
					!bdev_is_zoned(sbi->sb->s_bdev)) {
			f2fs_info(sbi, "Zoned block device path is missing");
			return -EFSCORRUPTED;
		}
	}

	if (secs_per_zone > total_sections || !secs_per_zone) {
		f2fs_info(sbi, "Wrong secs_per_zone / total_sections (%u, %u)",
			  secs_per_zone, total_sections);
		return -EFSCORRUPTED;
	}
	if (le32_to_cpu(raw_super->extension_count) > F2FS_MAX_EXTENSION ||
			raw_super->hot_ext_count > F2FS_MAX_EXTENSION ||
			(le32_to_cpu(raw_super->extension_count) +
			raw_super->hot_ext_count) > F2FS_MAX_EXTENSION) {
		f2fs_info(sbi, "Corrupted extension count (%u + %u > %u)",
			  le32_to_cpu(raw_super->extension_count),
			  raw_super->hot_ext_count,
			  F2FS_MAX_EXTENSION);
		return -EFSCORRUPTED;
	}

	if (le32_to_cpu(raw_super->cp_payload) >=
				(blocks_per_seg - F2FS_CP_PACKS -
				NR_CURSEG_PERSIST_TYPE)) {
		f2fs_info(sbi, "Insane cp_payload (%u >= %u)",
			  le32_to_cpu(raw_super->cp_payload),
			  blocks_per_seg - F2FS_CP_PACKS -
			  NR_CURSEG_PERSIST_TYPE);
		return -EFSCORRUPTED;
	}

	/* check reserved ino info */
	if (le32_to_cpu(raw_super->node_ino) != 1 ||
		le32_to_cpu(raw_super->meta_ino) != 2 ||
		le32_to_cpu(raw_super->root_ino) != 3) {
		f2fs_info(sbi, "Invalid Fs Meta Ino: node(%u) meta(%u) root(%u)",
			  le32_to_cpu(raw_super->node_ino),
			  le32_to_cpu(raw_super->meta_ino),
			  le32_to_cpu(raw_super->root_ino));
		return -EFSCORRUPTED;
	}

	/* check CP/SIT/NAT/SSA/MAIN_AREA area boundary */
	if (sanity_check_area_boundary(sbi, bh))
		return -EFSCORRUPTED;

	return 0;
}

int f2fs_sanity_check_ckpt(struct f2fs_sb_info *sbi)
{
	unsigned int total, fsmeta;
	struct f2fs_super_block *raw_super = F2FS_RAW_SUPER(sbi);
	struct f2fs_checkpoint *ckpt = F2FS_CKPT(sbi);
	unsigned int ovp_segments, reserved_segments;
	unsigned int main_segs, blocks_per_seg;
	unsigned int sit_segs, nat_segs;
	unsigned int sit_bitmap_size, nat_bitmap_size;
	unsigned int log_blocks_per_seg;
	unsigned int segment_count_main;
	unsigned int cp_pack_start_sum, cp_payload;
	block_t user_block_count, valid_user_blocks;
	block_t avail_node_count, valid_node_count;
	unsigned int nat_blocks, nat_bits_bytes, nat_bits_blocks;
	int i, j;

	total = le32_to_cpu(raw_super->segment_count);
	fsmeta = le32_to_cpu(raw_super->segment_count_ckpt);
	sit_segs = le32_to_cpu(raw_super->segment_count_sit);
	fsmeta += sit_segs;
	nat_segs = le32_to_cpu(raw_super->segment_count_nat);
	fsmeta += nat_segs;
	fsmeta += le32_to_cpu(ckpt->rsvd_segment_count);
	fsmeta += le32_to_cpu(raw_super->segment_count_ssa);

	if (unlikely(fsmeta >= total))
		return 1;

	ovp_segments = le32_to_cpu(ckpt->overprov_segment_count);
	reserved_segments = le32_to_cpu(ckpt->rsvd_segment_count);

	if (!f2fs_sb_has_readonly(sbi) &&
			unlikely(fsmeta < F2FS_MIN_META_SEGMENTS ||
			ovp_segments == 0 || reserved_segments == 0)) {
		f2fs_err(sbi, "Wrong layout: check mkfs.f2fs version");
		return 1;
	}
	user_block_count = le64_to_cpu(ckpt->user_block_count);
	segment_count_main = le32_to_cpu(raw_super->segment_count_main) +
			(f2fs_sb_has_readonly(sbi) ? 1 : 0);
	log_blocks_per_seg = le32_to_cpu(raw_super->log_blocks_per_seg);
	if (!user_block_count || user_block_count >=
			segment_count_main << log_blocks_per_seg) {
		f2fs_err(sbi, "Wrong user_block_count: %u",
			 user_block_count);
		return 1;
	}

	valid_user_blocks = le64_to_cpu(ckpt->valid_block_count);
	if (valid_user_blocks > user_block_count) {
		f2fs_err(sbi, "Wrong valid_user_blocks: %u, user_block_count: %u",
			 valid_user_blocks, user_block_count);
		return 1;
	}

	valid_node_count = le32_to_cpu(ckpt->valid_node_count);
	avail_node_count = sbi->total_node_count - F2FS_RESERVED_NODE_NUM;
	if (valid_node_count > avail_node_count) {
		f2fs_err(sbi, "Wrong valid_node_count: %u, avail_node_count: %u",
			 valid_node_count, avail_node_count);
		return 1;
	}

	main_segs = le32_to_cpu(raw_super->segment_count_main);
	blocks_per_seg = sbi->blocks_per_seg;

	for (i = 0; i < NR_CURSEG_NODE_TYPE; i++) {
		if (le32_to_cpu(ckpt->cur_node_segno[i]) >= main_segs ||
			le16_to_cpu(ckpt->cur_node_blkoff[i]) >= blocks_per_seg)
			return 1;

		if (f2fs_sb_has_readonly(sbi))
			goto check_data;

		for (j = i + 1; j < NR_CURSEG_NODE_TYPE; j++) {
			if (le32_to_cpu(ckpt->cur_node_segno[i]) ==
				le32_to_cpu(ckpt->cur_node_segno[j])) {
				f2fs_err(sbi, "Node segment (%u, %u) has the same segno: %u",
					 i, j,
					 le32_to_cpu(ckpt->cur_node_segno[i]));
				return 1;
			}
		}
	}
check_data:
	for (i = 0; i < NR_CURSEG_DATA_TYPE; i++) {
		if (le32_to_cpu(ckpt->cur_data_segno[i]) >= main_segs ||
			le16_to_cpu(ckpt->cur_data_blkoff[i]) >= blocks_per_seg)
			return 1;

		if (f2fs_sb_has_readonly(sbi))
			goto skip_cross;

		for (j = i + 1; j < NR_CURSEG_DATA_TYPE; j++) {
			if (le32_to_cpu(ckpt->cur_data_segno[i]) ==
				le32_to_cpu(ckpt->cur_data_segno[j])) {
				f2fs_err(sbi, "Data segment (%u, %u) has the same segno: %u",
					 i, j,
					 le32_to_cpu(ckpt->cur_data_segno[i]));
				return 1;
			}
		}
	}
	for (i = 0; i < NR_CURSEG_NODE_TYPE; i++) {
		for (j = 0; j < NR_CURSEG_DATA_TYPE; j++) {
			if (le32_to_cpu(ckpt->cur_node_segno[i]) ==
				le32_to_cpu(ckpt->cur_data_segno[j])) {
				f2fs_err(sbi, "Node segment (%u) and Data segment (%u) has the same segno: %u",
					 i, j,
					 le32_to_cpu(ckpt->cur_node_segno[i]));
				return 1;
			}
		}
	}
skip_cross:
	sit_bitmap_size = le32_to_cpu(ckpt->sit_ver_bitmap_bytesize);
	nat_bitmap_size = le32_to_cpu(ckpt->nat_ver_bitmap_bytesize);

	if (sit_bitmap_size != ((sit_segs / 2) << log_blocks_per_seg) / 8 ||
		nat_bitmap_size != ((nat_segs / 2) << log_blocks_per_seg) / 8) {
		f2fs_err(sbi, "Wrong bitmap size: sit: %u, nat:%u",
			 sit_bitmap_size, nat_bitmap_size);
		return 1;
	}

	cp_pack_start_sum = __start_sum_addr(sbi);
	cp_payload = __cp_payload(sbi);
	if (cp_pack_start_sum < cp_payload + 1 ||
		cp_pack_start_sum > blocks_per_seg - 1 -
			NR_CURSEG_PERSIST_TYPE) {
		f2fs_err(sbi, "Wrong cp_pack_start_sum: %u",
			 cp_pack_start_sum);
		return 1;
	}

	if (__is_set_ckpt_flags(ckpt, CP_LARGE_NAT_BITMAP_FLAG) &&
		le32_to_cpu(ckpt->checksum_offset) != CP_MIN_CHKSUM_OFFSET) {
		f2fs_warn(sbi, "using deprecated layout of large_nat_bitmap, "
			  "please run fsck v1.13.0 or higher to repair, chksum_offset: %u, "
			  "fixed with patch: \"f2fs-tools: relocate chksum_offset for large_nat_bitmap feature\"",
			  le32_to_cpu(ckpt->checksum_offset));
		return 1;
	}

	nat_blocks = nat_segs << log_blocks_per_seg;
	nat_bits_bytes = nat_blocks / BITS_PER_BYTE;
	nat_bits_blocks = F2FS_BLK_ALIGN((nat_bits_bytes << 1) + 8);
	if (__is_set_ckpt_flags(ckpt, CP_NAT_BITS_FLAG) &&
		(cp_payload + F2FS_CP_PACKS +
		NR_CURSEG_PERSIST_TYPE + nat_bits_blocks >= blocks_per_seg)) {
		f2fs_warn(sbi, "Insane cp_payload: %u, nat_bits_blocks: %u)",
			  cp_payload, nat_bits_blocks);
		return 1;
	}

	if (unlikely(f2fs_cp_error(sbi))) {
		f2fs_err(sbi, "A bug case: need to run fsck");
		return 1;
	}
	return 0;
}

static void init_sb_info(struct f2fs_sb_info *sbi)
{
	struct f2fs_super_block *raw_super = sbi->raw_super;
	int i;

	sbi->log_sectors_per_block =
		le32_to_cpu(raw_super->log_sectors_per_block);
	sbi->log_blocksize = le32_to_cpu(raw_super->log_blocksize);
	sbi->blocksize = BIT(sbi->log_blocksize);
	sbi->log_blocks_per_seg = le32_to_cpu(raw_super->log_blocks_per_seg);
	sbi->blocks_per_seg = BIT(sbi->log_blocks_per_seg);
	sbi->segs_per_sec = le32_to_cpu(raw_super->segs_per_sec);
	sbi->secs_per_zone = le32_to_cpu(raw_super->secs_per_zone);
	sbi->total_sections = le32_to_cpu(raw_super->section_count);
	sbi->total_node_count =
		(le32_to_cpu(raw_super->segment_count_nat) / 2)
			* sbi->blocks_per_seg * NAT_ENTRY_PER_BLOCK;
	F2FS_ROOT_INO(sbi) = le32_to_cpu(raw_super->root_ino);
	F2FS_NODE_INO(sbi) = le32_to_cpu(raw_super->node_ino);
	F2FS_META_INO(sbi) = le32_to_cpu(raw_super->meta_ino);
	sbi->cur_victim_sec = NULL_SECNO;
	sbi->gc_mode = GC_NORMAL;
	sbi->next_victim_seg[BG_GC] = NULL_SEGNO;
	sbi->next_victim_seg[FG_GC] = NULL_SEGNO;
	sbi->max_victim_search = DEF_MAX_VICTIM_SEARCH;
	sbi->migration_granularity = sbi->segs_per_sec;
	sbi->seq_file_ra_mul = MIN_RA_MUL;
	sbi->max_fragment_chunk = DEF_FRAGMENT_SIZE;
	sbi->max_fragment_hole = DEF_FRAGMENT_SIZE;
	spin_lock_init(&sbi->gc_remaining_trials_lock);
	atomic64_set(&sbi->current_atomic_write, 0);

	sbi->dir_level = DEF_DIR_LEVEL;
	sbi->interval_time[CP_TIME] = DEF_CP_INTERVAL;
	sbi->interval_time[REQ_TIME] = DEF_IDLE_INTERVAL;
	sbi->interval_time[DISCARD_TIME] = DEF_IDLE_INTERVAL;
	sbi->interval_time[GC_TIME] = DEF_IDLE_INTERVAL;
	sbi->interval_time[DISABLE_TIME] = DEF_DISABLE_INTERVAL;
	sbi->interval_time[UMOUNT_DISCARD_TIMEOUT] =
				DEF_UMOUNT_DISCARD_TIMEOUT;
	clear_sbi_flag(sbi, SBI_NEED_FSCK);

	for (i = 0; i < NR_COUNT_TYPE; i++)
		atomic_set(&sbi->nr_pages[i], 0);

	for (i = 0; i < META; i++)
		atomic_set(&sbi->wb_sync_req[i], 0);

	INIT_LIST_HEAD(&sbi->s_list);
	mutex_init(&sbi->umount_mutex);
	init_f2fs_rwsem(&sbi->io_order_lock);
	spin_lock_init(&sbi->cp_lock);

	sbi->dirty_device = 0;
	spin_lock_init(&sbi->dev_lock);

	init_f2fs_rwsem(&sbi->sb_lock);
	init_f2fs_rwsem(&sbi->pin_sem);
}

static int init_percpu_info(struct f2fs_sb_info *sbi)
{
	int err;

	err = percpu_counter_init(&sbi->alloc_valid_block_count, 0, GFP_KERNEL);
	if (err)
		return err;

	err = percpu_counter_init(&sbi->rf_node_block_count, 0, GFP_KERNEL);
	if (err)
		goto err_valid_block;

	err = percpu_counter_init(&sbi->total_valid_inode_count, 0,
								GFP_KERNEL);
	if (err)
		goto err_node_block;
	return 0;

err_node_block:
	percpu_counter_destroy(&sbi->rf_node_block_count);
err_valid_block:
	percpu_counter_destroy(&sbi->alloc_valid_block_count);
	return err;
}

#ifdef CONFIG_BLK_DEV_ZONED

struct f2fs_report_zones_args {
	struct f2fs_sb_info *sbi;
	struct f2fs_dev_info *dev;
};

static int f2fs_report_zone_cb(struct blk_zone *zone, unsigned int idx,
			      void *data)
{
	struct f2fs_report_zones_args *rz_args = data;
	block_t unusable_blocks = (zone->len - zone->capacity) >>
					F2FS_LOG_SECTORS_PER_BLOCK;

	if (zone->type == BLK_ZONE_TYPE_CONVENTIONAL)
		return 0;

	set_bit(idx, rz_args->dev->blkz_seq);
	if (!rz_args->sbi->unusable_blocks_per_sec) {
		rz_args->sbi->unusable_blocks_per_sec = unusable_blocks;
		return 0;
	}
	if (rz_args->sbi->unusable_blocks_per_sec != unusable_blocks) {
		f2fs_err(rz_args->sbi, "F2FS supports single zone capacity\n");
		return -EINVAL;
	}
	return 0;
}

static int init_blkz_info(struct f2fs_sb_info *sbi, int devi)
{
	struct block_device *bdev = FDEV(devi).bdev;
	sector_t nr_sectors = bdev_nr_sectors(bdev);
	struct f2fs_report_zones_args rep_zone_arg;
	u64 zone_sectors;
	int ret;

	if (!f2fs_sb_has_blkzoned(sbi))
		return 0;

	zone_sectors = bdev_zone_sectors(bdev);
	if (!is_power_of_2(zone_sectors)) {
		f2fs_err(sbi, "F2FS does not support non power of 2 zone sizes\n");
		return -EINVAL;
	}

	if (sbi->blocks_per_blkz && sbi->blocks_per_blkz !=
				SECTOR_TO_BLOCK(zone_sectors))
		return -EINVAL;
	sbi->blocks_per_blkz = SECTOR_TO_BLOCK(zone_sectors);
	FDEV(devi).nr_blkz = div_u64(SECTOR_TO_BLOCK(nr_sectors),
					sbi->blocks_per_blkz);
	if (nr_sectors & (zone_sectors - 1))
		FDEV(devi).nr_blkz++;

	FDEV(devi).blkz_seq = f2fs_kvzalloc(sbi,
					BITS_TO_LONGS(FDEV(devi).nr_blkz)
					* sizeof(unsigned long),
					GFP_KERNEL);
	if (!FDEV(devi).blkz_seq)
		return -ENOMEM;

	rep_zone_arg.sbi = sbi;
	rep_zone_arg.dev = &FDEV(devi);

	ret = blkdev_report_zones(bdev, 0, BLK_ALL_ZONES, f2fs_report_zone_cb,
				  &rep_zone_arg);
	if (ret < 0)
		return ret;
	return 0;
}
#endif

/*
 * Read f2fs raw super block.
 * Because we have two copies of super block, so read both of them
 * to get the first valid one. If any one of them is broken, we pass
 * them recovery flag back to the caller.
 */
static int read_raw_super_block(struct f2fs_sb_info *sbi,
			struct f2fs_super_block **raw_super,
			int *valid_super_block, int *recovery)
{
	struct super_block *sb = sbi->sb;
	int block;
	struct buffer_head *bh;
	struct f2fs_super_block *super;
	int err = 0;

	super = kzalloc(sizeof(struct f2fs_super_block), GFP_KERNEL);
	if (!super)
		return -ENOMEM;

	for (block = 0; block < 2; block++) {
		bh = sb_bread(sb, block);
		if (!bh) {
			f2fs_err(sbi, "Unable to read %dth superblock",
				 block + 1);
			err = -EIO;
			*recovery = 1;
			continue;
		}

		/* sanity checking of raw super */
		err = sanity_check_raw_super(sbi, bh);
		if (err) {
			f2fs_err(sbi, "Can't find valid F2FS filesystem in %dth superblock",
				 block + 1);
			brelse(bh);
			*recovery = 1;
			continue;
		}

		if (!*raw_super) {
			memcpy(super, bh->b_data + F2FS_SUPER_OFFSET,
							sizeof(*super));
			*valid_super_block = block;
			*raw_super = super;
		}
		brelse(bh);
	}

	/* No valid superblock */
	if (!*raw_super)
		kfree(super);
	else
		err = 0;

	return err;
}

int f2fs_commit_super(struct f2fs_sb_info *sbi, bool recover)
{
	struct buffer_head *bh;
	__u32 crc = 0;
	int err;

	if ((recover && f2fs_readonly(sbi->sb)) ||
				f2fs_hw_is_readonly(sbi)) {
		set_sbi_flag(sbi, SBI_NEED_SB_WRITE);
		return -EROFS;
	}

	/* we should update superblock crc here */
	if (!recover && f2fs_sb_has_sb_chksum(sbi)) {
		crc = f2fs_crc32(sbi, F2FS_RAW_SUPER(sbi),
				offsetof(struct f2fs_super_block, crc));
		F2FS_RAW_SUPER(sbi)->crc = cpu_to_le32(crc);
	}

	/* write back-up superblock first */
	bh = sb_bread(sbi->sb, sbi->valid_super_block ? 0 : 1);
	if (!bh)
		return -EIO;
	err = __f2fs_commit_super(bh, F2FS_RAW_SUPER(sbi));
	brelse(bh);

	/* if we are in recovery path, skip writing valid superblock */
	if (recover || err)
		return err;

	/* write current valid superblock */
	bh = sb_bread(sbi->sb, sbi->valid_super_block);
	if (!bh)
		return -EIO;
	err = __f2fs_commit_super(bh, F2FS_RAW_SUPER(sbi));
	brelse(bh);
	return err;
}

static void save_stop_reason(struct f2fs_sb_info *sbi, unsigned char reason)
{
	unsigned long flags;

	spin_lock_irqsave(&sbi->error_lock, flags);
	if (sbi->stop_reason[reason] < GENMASK(BITS_PER_BYTE - 1, 0))
		sbi->stop_reason[reason]++;
	spin_unlock_irqrestore(&sbi->error_lock, flags);
}

static void f2fs_record_stop_reason(struct f2fs_sb_info *sbi)
{
	struct f2fs_super_block *raw_super = F2FS_RAW_SUPER(sbi);
	unsigned long flags;
	int err;

	f2fs_down_write(&sbi->sb_lock);

	spin_lock_irqsave(&sbi->error_lock, flags);
	if (sbi->error_dirty) {
		memcpy(F2FS_RAW_SUPER(sbi)->s_errors, sbi->errors,
							MAX_F2FS_ERRORS);
		sbi->error_dirty = false;
	}
	memcpy(raw_super->s_stop_reason, sbi->stop_reason, MAX_STOP_REASON);
	spin_unlock_irqrestore(&sbi->error_lock, flags);

	err = f2fs_commit_super(sbi, false);

	f2fs_up_write(&sbi->sb_lock);
	if (err)
		f2fs_err(sbi, "f2fs_commit_super fails to record err:%d", err);
}

void f2fs_save_errors(struct f2fs_sb_info *sbi, unsigned char flag)
{
	unsigned long flags;

	spin_lock_irqsave(&sbi->error_lock, flags);
	if (!test_bit(flag, (unsigned long *)sbi->errors)) {
		set_bit(flag, (unsigned long *)sbi->errors);
		sbi->error_dirty = true;
	}
	spin_unlock_irqrestore(&sbi->error_lock, flags);
}

static bool f2fs_update_errors(struct f2fs_sb_info *sbi)
{
	unsigned long flags;
	bool need_update = false;

	spin_lock_irqsave(&sbi->error_lock, flags);
	if (sbi->error_dirty) {
		memcpy(F2FS_RAW_SUPER(sbi)->s_errors, sbi->errors,
							MAX_F2FS_ERRORS);
		sbi->error_dirty = false;
		need_update = true;
	}
	spin_unlock_irqrestore(&sbi->error_lock, flags);

	return need_update;
}

static void f2fs_record_errors(struct f2fs_sb_info *sbi, unsigned char error)
{
	int err;

	f2fs_down_write(&sbi->sb_lock);

	if (!f2fs_update_errors(sbi))
		goto out_unlock;

	err = f2fs_commit_super(sbi, false);
	if (err)
		f2fs_err(sbi, "f2fs_commit_super fails to record errors:%u, err:%d",
								error, err);
out_unlock:
	f2fs_up_write(&sbi->sb_lock);
}

void f2fs_handle_error(struct f2fs_sb_info *sbi, unsigned char error)
{
	f2fs_save_errors(sbi, error);
	f2fs_record_errors(sbi, error);
}

void f2fs_handle_error_async(struct f2fs_sb_info *sbi, unsigned char error)
{
	f2fs_save_errors(sbi, error);

	if (!sbi->error_dirty)
		return;
	if (!test_bit(error, (unsigned long *)sbi->errors))
		return;
	schedule_work(&sbi->s_error_work);
}

static bool system_going_down(void)
{
	return system_state == SYSTEM_HALT || system_state == SYSTEM_POWER_OFF
		|| system_state == SYSTEM_RESTART;
}

void f2fs_handle_critical_error(struct f2fs_sb_info *sbi, unsigned char reason,
							bool irq_context)
{
	struct super_block *sb = sbi->sb;
	bool shutdown = reason == STOP_CP_REASON_SHUTDOWN;
	bool continue_fs = !shutdown &&
			F2FS_OPTION(sbi).errors == MOUNT_ERRORS_CONTINUE;

	set_ckpt_flags(sbi, CP_ERROR_FLAG);

	if (!f2fs_hw_is_readonly(sbi)) {
		save_stop_reason(sbi, reason);

		if (irq_context && !shutdown)
			schedule_work(&sbi->s_error_work);
		else
			f2fs_record_stop_reason(sbi);
	}

	/*
	 * We force ERRORS_RO behavior when system is rebooting. Otherwise we
	 * could panic during 'reboot -f' as the underlying device got already
	 * disabled.
	 */
	if (F2FS_OPTION(sbi).errors == MOUNT_ERRORS_PANIC &&
				!shutdown && !system_going_down() &&
				!is_sbi_flag_set(sbi, SBI_IS_SHUTDOWN))
		panic("F2FS-fs (device %s): panic forced after error\n",
							sb->s_id);

	if (shutdown)
		set_sbi_flag(sbi, SBI_IS_SHUTDOWN);

	/* continue filesystem operators if errors=continue */
	if (continue_fs || f2fs_readonly(sb))
		return;

	f2fs_warn(sbi, "Remounting filesystem read-only");
	/*
	 * Make sure updated value of ->s_mount_flags will be visible before
	 * ->s_flags update
	 */
	smp_wmb();
	sb->s_flags |= SB_RDONLY;
}

static void f2fs_record_error_work(struct work_struct *work)
{
	struct f2fs_sb_info *sbi = container_of(work,
					struct f2fs_sb_info, s_error_work);

	f2fs_record_stop_reason(sbi);
}

static int f2fs_scan_devices(struct f2fs_sb_info *sbi)
{
	struct f2fs_super_block *raw_super = F2FS_RAW_SUPER(sbi);
	unsigned int max_devices = MAX_DEVICES;
	unsigned int logical_blksize;
	blk_mode_t mode = sb_open_mode(sbi->sb->s_flags);
	int i;

	/* Initialize single device information */
	if (!RDEV(0).path[0]) {
		if (!bdev_is_zoned(sbi->sb->s_bdev))
			return 0;
		max_devices = 1;
	}

	/*
	 * Initialize multiple devices information, or single
	 * zoned block device information.
	 */
	sbi->devs = f2fs_kzalloc(sbi,
				 array_size(max_devices,
					    sizeof(struct f2fs_dev_info)),
				 GFP_KERNEL);
	if (!sbi->devs)
		return -ENOMEM;

	logical_blksize = bdev_logical_block_size(sbi->sb->s_bdev);
	sbi->aligned_blksize = true;

	for (i = 0; i < max_devices; i++) {
		if (i == 0)
<<<<<<< HEAD
			FDEV(0).bdev = sbi->sb->s_bdev;
=======
			FDEV(0).bdev_handle = sbi->sb->s_bdev_handle;
>>>>>>> 740329d7
		else if (!RDEV(i).path[0])
			break;

		if (max_devices > 1) {
			/* Multi-device mount */
			memcpy(FDEV(i).path, RDEV(i).path, MAX_PATH_LEN);
			FDEV(i).total_segments =
				le32_to_cpu(RDEV(i).total_segments);
			if (i == 0) {
				FDEV(i).start_blk = 0;
				FDEV(i).end_blk = FDEV(i).start_blk +
				    (FDEV(i).total_segments <<
				    sbi->log_blocks_per_seg) - 1 +
				    le32_to_cpu(raw_super->segment0_blkaddr);
			} else {
				FDEV(i).start_blk = FDEV(i - 1).end_blk + 1;
				FDEV(i).end_blk = FDEV(i).start_blk +
					(FDEV(i).total_segments <<
					sbi->log_blocks_per_seg) - 1;
<<<<<<< HEAD
				FDEV(i).bdev = blkdev_get_by_path(FDEV(i).path,
					mode, sbi->sb, NULL);
=======
				FDEV(i).bdev_handle = bdev_open_by_path(
					FDEV(i).path, mode, sbi->sb, NULL);
>>>>>>> 740329d7
			}
		}
		if (IS_ERR(FDEV(i).bdev_handle))
			return PTR_ERR(FDEV(i).bdev_handle);

		FDEV(i).bdev = FDEV(i).bdev_handle->bdev;
		/* to release errored devices */
		sbi->s_ndevs = i + 1;

		if (logical_blksize != bdev_logical_block_size(FDEV(i).bdev))
			sbi->aligned_blksize = false;

#ifdef CONFIG_BLK_DEV_ZONED
		if (bdev_zoned_model(FDEV(i).bdev) == BLK_ZONED_HM &&
				!f2fs_sb_has_blkzoned(sbi)) {
			f2fs_err(sbi, "Zoned block device feature not enabled");
			return -EINVAL;
		}
		if (bdev_zoned_model(FDEV(i).bdev) != BLK_ZONED_NONE) {
			if (init_blkz_info(sbi, i)) {
				f2fs_err(sbi, "Failed to initialize F2FS blkzone information");
				return -EINVAL;
			}
			if (max_devices == 1)
				break;
			f2fs_info(sbi, "Mount Device [%2d]: %20s, %8u, %8x - %8x (zone: %s)",
				  i, FDEV(i).path,
				  FDEV(i).total_segments,
				  FDEV(i).start_blk, FDEV(i).end_blk,
				  bdev_zoned_model(FDEV(i).bdev) == BLK_ZONED_HA ?
				  "Host-aware" : "Host-managed");
			continue;
		}
#endif
		f2fs_info(sbi, "Mount Device [%2d]: %20s, %8u, %8x - %8x",
			  i, FDEV(i).path,
			  FDEV(i).total_segments,
			  FDEV(i).start_blk, FDEV(i).end_blk);
	}
	f2fs_info(sbi,
		  "IO Block Size: %8ld KB", F2FS_IO_SIZE_KB(sbi));
	return 0;
}

static int f2fs_setup_casefold(struct f2fs_sb_info *sbi)
{
#if IS_ENABLED(CONFIG_UNICODE)
	if (f2fs_sb_has_casefold(sbi) && !sbi->sb->s_encoding) {
		const struct f2fs_sb_encodings *encoding_info;
		struct unicode_map *encoding;
		__u16 encoding_flags;

		encoding_info = f2fs_sb_read_encoding(sbi->raw_super);
		if (!encoding_info) {
			f2fs_err(sbi,
				 "Encoding requested by superblock is unknown");
			return -EINVAL;
		}

		encoding_flags = le16_to_cpu(sbi->raw_super->s_encoding_flags);
		encoding = utf8_load(encoding_info->version);
		if (IS_ERR(encoding)) {
			f2fs_err(sbi,
				 "can't mount with superblock charset: %s-%u.%u.%u "
				 "not supported by the kernel. flags: 0x%x.",
				 encoding_info->name,
				 unicode_major(encoding_info->version),
				 unicode_minor(encoding_info->version),
				 unicode_rev(encoding_info->version),
				 encoding_flags);
			return PTR_ERR(encoding);
		}
		f2fs_info(sbi, "Using encoding defined by superblock: "
			 "%s-%u.%u.%u with flags 0x%hx", encoding_info->name,
			 unicode_major(encoding_info->version),
			 unicode_minor(encoding_info->version),
			 unicode_rev(encoding_info->version),
			 encoding_flags);

		sbi->sb->s_encoding = encoding;
		sbi->sb->s_encoding_flags = encoding_flags;
	}
#else
	if (f2fs_sb_has_casefold(sbi)) {
		f2fs_err(sbi, "Filesystem with casefold feature cannot be mounted without CONFIG_UNICODE");
		return -EINVAL;
	}
#endif
	return 0;
}

static void f2fs_tuning_parameters(struct f2fs_sb_info *sbi)
{
	/* adjust parameters according to the volume size */
	if (MAIN_SEGS(sbi) <= SMALL_VOLUME_SEGMENTS) {
		if (f2fs_block_unit_discard(sbi))
			SM_I(sbi)->dcc_info->discard_granularity =
						MIN_DISCARD_GRANULARITY;
		if (!f2fs_lfs_mode(sbi))
			SM_I(sbi)->ipu_policy = BIT(F2FS_IPU_FORCE) |
						BIT(F2FS_IPU_HONOR_OPU_WRITE);
	}

	sbi->readdir_ra = true;
}

static int f2fs_fill_super(struct super_block *sb, void *data, int silent)
{
	struct f2fs_sb_info *sbi;
	struct f2fs_super_block *raw_super;
	struct inode *root;
	int err;
	bool skip_recovery = false, need_fsck = false;
	char *options = NULL;
	int recovery, i, valid_super_block;
	struct curseg_info *seg_i;
	int retry_cnt = 1;
#ifdef CONFIG_QUOTA
	bool quota_enabled = false;
#endif

try_onemore:
	err = -EINVAL;
	raw_super = NULL;
	valid_super_block = -1;
	recovery = 0;

	/* allocate memory for f2fs-specific super block info */
	sbi = kzalloc(sizeof(struct f2fs_sb_info), GFP_KERNEL);
	if (!sbi)
		return -ENOMEM;

	sbi->sb = sb;

	/* initialize locks within allocated memory */
	init_f2fs_rwsem(&sbi->gc_lock);
	mutex_init(&sbi->writepages);
	init_f2fs_rwsem(&sbi->cp_global_sem);
	init_f2fs_rwsem(&sbi->node_write);
	init_f2fs_rwsem(&sbi->node_change);
	spin_lock_init(&sbi->stat_lock);
	init_f2fs_rwsem(&sbi->cp_rwsem);
	init_f2fs_rwsem(&sbi->quota_sem);
	init_waitqueue_head(&sbi->cp_wait);
	spin_lock_init(&sbi->error_lock);

	for (i = 0; i < NR_INODE_TYPE; i++) {
		INIT_LIST_HEAD(&sbi->inode_list[i]);
		spin_lock_init(&sbi->inode_lock[i]);
	}
	mutex_init(&sbi->flush_lock);

	/* Load the checksum driver */
	sbi->s_chksum_driver = crypto_alloc_shash("crc32", 0, 0);
	if (IS_ERR(sbi->s_chksum_driver)) {
		f2fs_err(sbi, "Cannot load crc32 driver.");
		err = PTR_ERR(sbi->s_chksum_driver);
		sbi->s_chksum_driver = NULL;
		goto free_sbi;
	}

	/* set a block size */
	if (unlikely(!sb_set_blocksize(sb, F2FS_BLKSIZE))) {
		f2fs_err(sbi, "unable to set blocksize");
		goto free_sbi;
	}

	err = read_raw_super_block(sbi, &raw_super, &valid_super_block,
								&recovery);
	if (err)
		goto free_sbi;

	sb->s_fs_info = sbi;
	sbi->raw_super = raw_super;

	INIT_WORK(&sbi->s_error_work, f2fs_record_error_work);
	memcpy(sbi->errors, raw_super->s_errors, MAX_F2FS_ERRORS);
	memcpy(sbi->stop_reason, raw_super->s_stop_reason, MAX_STOP_REASON);

	/* precompute checksum seed for metadata */
	if (f2fs_sb_has_inode_chksum(sbi))
		sbi->s_chksum_seed = f2fs_chksum(sbi, ~0, raw_super->uuid,
						sizeof(raw_super->uuid));

	default_options(sbi, false);
	/* parse mount options */
	options = kstrdup((const char *)data, GFP_KERNEL);
	if (data && !options) {
		err = -ENOMEM;
		goto free_sb_buf;
	}

	err = parse_options(sb, options, false);
	if (err)
		goto free_options;

	sb->s_maxbytes = max_file_blocks(NULL) <<
				le32_to_cpu(raw_super->log_blocksize);
	sb->s_max_links = F2FS_LINK_MAX;

	err = f2fs_setup_casefold(sbi);
	if (err)
		goto free_options;

#ifdef CONFIG_QUOTA
	sb->dq_op = &f2fs_quota_operations;
	sb->s_qcop = &f2fs_quotactl_ops;
	sb->s_quota_types = QTYPE_MASK_USR | QTYPE_MASK_GRP | QTYPE_MASK_PRJ;

	if (f2fs_sb_has_quota_ino(sbi)) {
		for (i = 0; i < MAXQUOTAS; i++) {
			if (f2fs_qf_ino(sbi->sb, i))
				sbi->nquota_files++;
		}
	}
#endif

	sb->s_op = &f2fs_sops;
#ifdef CONFIG_FS_ENCRYPTION
	sb->s_cop = &f2fs_cryptops;
#endif
#ifdef CONFIG_FS_VERITY
	sb->s_vop = &f2fs_verityops;
#endif
	sb->s_xattr = f2fs_xattr_handlers;
	sb->s_export_op = &f2fs_export_ops;
	sb->s_magic = F2FS_SUPER_MAGIC;
	sb->s_time_gran = 1;
	sb->s_flags = (sb->s_flags & ~SB_POSIXACL) |
		(test_opt(sbi, POSIX_ACL) ? SB_POSIXACL : 0);
	memcpy(&sb->s_uuid, raw_super->uuid, sizeof(raw_super->uuid));
	sb->s_iflags |= SB_I_CGROUPWB;

	/* init f2fs-specific super block info */
	sbi->valid_super_block = valid_super_block;

	/* disallow all the data/node/meta page writes */
	set_sbi_flag(sbi, SBI_POR_DOING);

	err = f2fs_init_write_merge_io(sbi);
	if (err)
		goto free_bio_info;

	init_sb_info(sbi);

	err = f2fs_init_iostat(sbi);
	if (err)
		goto free_bio_info;

	err = init_percpu_info(sbi);
	if (err)
		goto free_iostat;

	if (F2FS_IO_ALIGNED(sbi)) {
		sbi->write_io_dummy =
			mempool_create_page_pool(2 * (F2FS_IO_SIZE(sbi) - 1), 0);
		if (!sbi->write_io_dummy) {
			err = -ENOMEM;
			goto free_percpu;
		}
	}

	/* init per sbi slab cache */
	err = f2fs_init_xattr_caches(sbi);
	if (err)
		goto free_io_dummy;
	err = f2fs_init_page_array_cache(sbi);
	if (err)
		goto free_xattr_cache;

	/* get an inode for meta space */
	sbi->meta_inode = f2fs_iget(sb, F2FS_META_INO(sbi));
	if (IS_ERR(sbi->meta_inode)) {
		f2fs_err(sbi, "Failed to read F2FS meta data inode");
		err = PTR_ERR(sbi->meta_inode);
		goto free_page_array_cache;
	}

	err = f2fs_get_valid_checkpoint(sbi);
	if (err) {
		f2fs_err(sbi, "Failed to get valid F2FS checkpoint");
		goto free_meta_inode;
	}

	if (__is_set_ckpt_flags(F2FS_CKPT(sbi), CP_QUOTA_NEED_FSCK_FLAG))
		set_sbi_flag(sbi, SBI_QUOTA_NEED_REPAIR);
	if (__is_set_ckpt_flags(F2FS_CKPT(sbi), CP_DISABLED_QUICK_FLAG)) {
		set_sbi_flag(sbi, SBI_CP_DISABLED_QUICK);
		sbi->interval_time[DISABLE_TIME] = DEF_DISABLE_QUICK_INTERVAL;
	}

	if (__is_set_ckpt_flags(F2FS_CKPT(sbi), CP_FSCK_FLAG))
		set_sbi_flag(sbi, SBI_NEED_FSCK);

	/* Initialize device list */
	err = f2fs_scan_devices(sbi);
	if (err) {
		f2fs_err(sbi, "Failed to find devices");
		goto free_devices;
	}

	err = f2fs_init_post_read_wq(sbi);
	if (err) {
		f2fs_err(sbi, "Failed to initialize post read workqueue");
		goto free_devices;
	}

	sbi->total_valid_node_count =
				le32_to_cpu(sbi->ckpt->valid_node_count);
	percpu_counter_set(&sbi->total_valid_inode_count,
				le32_to_cpu(sbi->ckpt->valid_inode_count));
	sbi->user_block_count = le64_to_cpu(sbi->ckpt->user_block_count);
	sbi->total_valid_block_count =
				le64_to_cpu(sbi->ckpt->valid_block_count);
	sbi->last_valid_block_count = sbi->total_valid_block_count;
	sbi->reserved_blocks = 0;
	sbi->current_reserved_blocks = 0;
	limit_reserve_root(sbi);
	adjust_unusable_cap_perc(sbi);

	f2fs_init_extent_cache_info(sbi);

	f2fs_init_ino_entry_info(sbi);

	f2fs_init_fsync_node_info(sbi);

	/* setup checkpoint request control and start checkpoint issue thread */
	f2fs_init_ckpt_req_control(sbi);
	if (!f2fs_readonly(sb) && !test_opt(sbi, DISABLE_CHECKPOINT) &&
			test_opt(sbi, MERGE_CHECKPOINT)) {
		err = f2fs_start_ckpt_thread(sbi);
		if (err) {
			f2fs_err(sbi,
			    "Failed to start F2FS issue_checkpoint_thread (%d)",
			    err);
			goto stop_ckpt_thread;
		}
	}

	/* setup f2fs internal modules */
	err = f2fs_build_segment_manager(sbi);
	if (err) {
		f2fs_err(sbi, "Failed to initialize F2FS segment manager (%d)",
			 err);
		goto free_sm;
	}
	err = f2fs_build_node_manager(sbi);
	if (err) {
		f2fs_err(sbi, "Failed to initialize F2FS node manager (%d)",
			 err);
		goto free_nm;
	}

	err = adjust_reserved_segment(sbi);
	if (err)
		goto free_nm;

	/* For write statistics */
	sbi->sectors_written_start = f2fs_get_sectors_written(sbi);

	/* Read accumulated write IO statistics if exists */
	seg_i = CURSEG_I(sbi, CURSEG_HOT_NODE);
	if (__exist_node_summaries(sbi))
		sbi->kbytes_written =
			le64_to_cpu(seg_i->journal->info.kbytes_written);

	f2fs_build_gc_manager(sbi);

	err = f2fs_build_stats(sbi);
	if (err)
		goto free_nm;

	/* get an inode for node space */
	sbi->node_inode = f2fs_iget(sb, F2FS_NODE_INO(sbi));
	if (IS_ERR(sbi->node_inode)) {
		f2fs_err(sbi, "Failed to read node inode");
		err = PTR_ERR(sbi->node_inode);
		goto free_stats;
	}

	/* read root inode and dentry */
	root = f2fs_iget(sb, F2FS_ROOT_INO(sbi));
	if (IS_ERR(root)) {
		f2fs_err(sbi, "Failed to read root inode");
		err = PTR_ERR(root);
		goto free_node_inode;
	}
	if (!S_ISDIR(root->i_mode) || !root->i_blocks ||
			!root->i_size || !root->i_nlink) {
		iput(root);
		err = -EINVAL;
		goto free_node_inode;
	}

	sb->s_root = d_make_root(root); /* allocate root dentry */
	if (!sb->s_root) {
		err = -ENOMEM;
		goto free_node_inode;
	}

	err = f2fs_init_compress_inode(sbi);
	if (err)
		goto free_root_inode;

	err = f2fs_register_sysfs(sbi);
	if (err)
		goto free_compress_inode;

#ifdef CONFIG_QUOTA
	/* Enable quota usage during mount */
	if (f2fs_sb_has_quota_ino(sbi) && !f2fs_readonly(sb)) {
		err = f2fs_enable_quotas(sb);
		if (err)
			f2fs_err(sbi, "Cannot turn on quotas: error %d", err);
	}

	quota_enabled = f2fs_recover_quota_begin(sbi);
#endif
	/* if there are any orphan inodes, free them */
	err = f2fs_recover_orphan_inodes(sbi);
	if (err)
		goto free_meta;

	if (unlikely(is_set_ckpt_flags(sbi, CP_DISABLED_FLAG)))
		goto reset_checkpoint;

	/* recover fsynced data */
	if (!test_opt(sbi, DISABLE_ROLL_FORWARD) &&
			!test_opt(sbi, NORECOVERY)) {
		/*
		 * mount should be failed, when device has readonly mode, and
		 * previous checkpoint was not done by clean system shutdown.
		 */
		if (f2fs_hw_is_readonly(sbi)) {
			if (!is_set_ckpt_flags(sbi, CP_UMOUNT_FLAG)) {
				err = f2fs_recover_fsync_data(sbi, true);
				if (err > 0) {
					err = -EROFS;
					f2fs_err(sbi, "Need to recover fsync data, but "
						"write access unavailable, please try "
						"mount w/ disable_roll_forward or norecovery");
				}
				if (err < 0)
					goto free_meta;
			}
			f2fs_info(sbi, "write access unavailable, skipping recovery");
			goto reset_checkpoint;
		}

		if (need_fsck)
			set_sbi_flag(sbi, SBI_NEED_FSCK);

		if (skip_recovery)
			goto reset_checkpoint;

		err = f2fs_recover_fsync_data(sbi, false);
		if (err < 0) {
			if (err != -ENOMEM)
				skip_recovery = true;
			need_fsck = true;
			f2fs_err(sbi, "Cannot recover all fsync data errno=%d",
				 err);
			goto free_meta;
		}
	} else {
		err = f2fs_recover_fsync_data(sbi, true);

		if (!f2fs_readonly(sb) && err > 0) {
			err = -EINVAL;
			f2fs_err(sbi, "Need to recover fsync data");
			goto free_meta;
		}
	}

#ifdef CONFIG_QUOTA
	f2fs_recover_quota_end(sbi, quota_enabled);
#endif

	/*
	 * If the f2fs is not readonly and fsync data recovery succeeds,
	 * check zoned block devices' write pointer consistency.
	 */
	if (!err && !f2fs_readonly(sb) && f2fs_sb_has_blkzoned(sbi)) {
		err = f2fs_check_write_pointer(sbi);
		if (err)
			goto free_meta;
	}

reset_checkpoint:
	f2fs_init_inmem_curseg(sbi);

	/* f2fs_recover_fsync_data() cleared this already */
	clear_sbi_flag(sbi, SBI_POR_DOING);

	if (test_opt(sbi, DISABLE_CHECKPOINT)) {
		err = f2fs_disable_checkpoint(sbi);
		if (err)
			goto sync_free_meta;
	} else if (is_set_ckpt_flags(sbi, CP_DISABLED_FLAG)) {
		f2fs_enable_checkpoint(sbi);
	}

	/*
	 * If filesystem is not mounted as read-only then
	 * do start the gc_thread.
	 */
	if ((F2FS_OPTION(sbi).bggc_mode != BGGC_MODE_OFF ||
		test_opt(sbi, GC_MERGE)) && !f2fs_readonly(sb)) {
		/* After POR, we can run background GC thread.*/
		err = f2fs_start_gc_thread(sbi);
		if (err)
			goto sync_free_meta;
	}
	kvfree(options);

	/* recover broken superblock */
	if (recovery) {
		err = f2fs_commit_super(sbi, true);
		f2fs_info(sbi, "Try to recover %dth superblock, ret: %d",
			  sbi->valid_super_block ? 1 : 2, err);
	}

	f2fs_join_shrinker(sbi);

	f2fs_tuning_parameters(sbi);

	f2fs_notice(sbi, "Mounted with checkpoint version = %llx",
		    cur_cp_version(F2FS_CKPT(sbi)));
	f2fs_update_time(sbi, CP_TIME);
	f2fs_update_time(sbi, REQ_TIME);
	clear_sbi_flag(sbi, SBI_CP_DISABLED_QUICK);
	return 0;

sync_free_meta:
	/* safe to flush all the data */
	sync_filesystem(sbi->sb);
	retry_cnt = 0;

free_meta:
#ifdef CONFIG_QUOTA
	f2fs_truncate_quota_inode_pages(sb);
	if (f2fs_sb_has_quota_ino(sbi) && !f2fs_readonly(sb))
		f2fs_quota_off_umount(sbi->sb);
#endif
	/*
	 * Some dirty meta pages can be produced by f2fs_recover_orphan_inodes()
	 * failed by EIO. Then, iput(node_inode) can trigger balance_fs_bg()
	 * followed by f2fs_write_checkpoint() through f2fs_write_node_pages(), which
	 * falls into an infinite loop in f2fs_sync_meta_pages().
	 */
	truncate_inode_pages_final(META_MAPPING(sbi));
	/* evict some inodes being cached by GC */
	evict_inodes(sb);
	f2fs_unregister_sysfs(sbi);
free_compress_inode:
	f2fs_destroy_compress_inode(sbi);
free_root_inode:
	dput(sb->s_root);
	sb->s_root = NULL;
free_node_inode:
	f2fs_release_ino_entry(sbi, true);
	truncate_inode_pages_final(NODE_MAPPING(sbi));
	iput(sbi->node_inode);
	sbi->node_inode = NULL;
free_stats:
	f2fs_destroy_stats(sbi);
free_nm:
	/* stop discard thread before destroying node manager */
	f2fs_stop_discard_thread(sbi);
	f2fs_destroy_node_manager(sbi);
free_sm:
	f2fs_destroy_segment_manager(sbi);
stop_ckpt_thread:
	f2fs_stop_ckpt_thread(sbi);
	/* flush s_error_work before sbi destroy */
	flush_work(&sbi->s_error_work);
	f2fs_destroy_post_read_wq(sbi);
free_devices:
	destroy_device_list(sbi);
	kvfree(sbi->ckpt);
free_meta_inode:
	make_bad_inode(sbi->meta_inode);
	iput(sbi->meta_inode);
	sbi->meta_inode = NULL;
free_page_array_cache:
	f2fs_destroy_page_array_cache(sbi);
free_xattr_cache:
	f2fs_destroy_xattr_caches(sbi);
free_io_dummy:
	mempool_destroy(sbi->write_io_dummy);
free_percpu:
	destroy_percpu_info(sbi);
free_iostat:
	f2fs_destroy_iostat(sbi);
free_bio_info:
	for (i = 0; i < NR_PAGE_TYPE; i++)
		kvfree(sbi->write_io[i]);

#if IS_ENABLED(CONFIG_UNICODE)
	utf8_unload(sb->s_encoding);
	sb->s_encoding = NULL;
#endif
free_options:
#ifdef CONFIG_QUOTA
	for (i = 0; i < MAXQUOTAS; i++)
		kfree(F2FS_OPTION(sbi).s_qf_names[i]);
#endif
	fscrypt_free_dummy_policy(&F2FS_OPTION(sbi).dummy_enc_policy);
	kvfree(options);
free_sb_buf:
	kfree(raw_super);
free_sbi:
	if (sbi->s_chksum_driver)
		crypto_free_shash(sbi->s_chksum_driver);
	kfree(sbi);

	/* give only one another chance */
	if (retry_cnt > 0 && skip_recovery) {
		retry_cnt--;
		shrink_dcache_sb(sb);
		goto try_onemore;
	}
	return err;
}

static struct dentry *f2fs_mount(struct file_system_type *fs_type, int flags,
			const char *dev_name, void *data)
{
	return mount_bdev(fs_type, flags, dev_name, data, f2fs_fill_super);
}

static void kill_f2fs_super(struct super_block *sb)
{
	if (sb->s_root) {
		struct f2fs_sb_info *sbi = F2FS_SB(sb);

		set_sbi_flag(sbi, SBI_IS_CLOSE);
		f2fs_stop_gc_thread(sbi);
		f2fs_stop_discard_thread(sbi);

#ifdef CONFIG_F2FS_FS_COMPRESSION
		/*
		 * latter evict_inode() can bypass checking and invalidating
		 * compress inode cache.
		 */
		if (test_opt(sbi, COMPRESS_CACHE))
			truncate_inode_pages_final(COMPRESS_MAPPING(sbi));
#endif

		if (is_sbi_flag_set(sbi, SBI_IS_DIRTY) ||
				!is_set_ckpt_flags(sbi, CP_UMOUNT_FLAG)) {
			struct cp_control cpc = {
				.reason = CP_UMOUNT,
			};
			stat_inc_cp_call_count(sbi, TOTAL_CALL);
			f2fs_write_checkpoint(sbi, &cpc);
		}

		if (is_sbi_flag_set(sbi, SBI_IS_RECOVERED) && f2fs_readonly(sb))
			sb->s_flags &= ~SB_RDONLY;
	}
	kill_block_super(sb);
}

static struct file_system_type f2fs_fs_type = {
	.owner		= THIS_MODULE,
	.name		= "f2fs",
	.mount		= f2fs_mount,
	.kill_sb	= kill_f2fs_super,
	.fs_flags	= FS_REQUIRES_DEV | FS_ALLOW_IDMAP,
};
MODULE_ALIAS_FS("f2fs");

static int __init init_inodecache(void)
{
	f2fs_inode_cachep = kmem_cache_create("f2fs_inode_cache",
			sizeof(struct f2fs_inode_info), 0,
			SLAB_RECLAIM_ACCOUNT|SLAB_ACCOUNT, NULL);
	return f2fs_inode_cachep ? 0 : -ENOMEM;
}

static void destroy_inodecache(void)
{
	/*
	 * Make sure all delayed rcu free inodes are flushed before we
	 * destroy cache.
	 */
	rcu_barrier();
	kmem_cache_destroy(f2fs_inode_cachep);
}

static int __init init_f2fs_fs(void)
{
	int err;

	if (PAGE_SIZE != F2FS_BLKSIZE) {
		printk("F2FS not supported on PAGE_SIZE(%lu) != %d\n",
				PAGE_SIZE, F2FS_BLKSIZE);
		return -EINVAL;
	}

	err = init_inodecache();
	if (err)
		goto fail;
	err = f2fs_create_node_manager_caches();
	if (err)
		goto free_inodecache;
	err = f2fs_create_segment_manager_caches();
	if (err)
		goto free_node_manager_caches;
	err = f2fs_create_checkpoint_caches();
	if (err)
		goto free_segment_manager_caches;
	err = f2fs_create_recovery_cache();
	if (err)
		goto free_checkpoint_caches;
	err = f2fs_create_extent_cache();
	if (err)
		goto free_recovery_cache;
	err = f2fs_create_garbage_collection_cache();
	if (err)
		goto free_extent_cache;
	err = f2fs_init_sysfs();
	if (err)
		goto free_garbage_collection_cache;
	err = register_shrinker(&f2fs_shrinker_info, "f2fs-shrinker");
	if (err)
		goto free_sysfs;
	err = register_filesystem(&f2fs_fs_type);
	if (err)
		goto free_shrinker;
	f2fs_create_root_stats();
	err = f2fs_init_post_read_processing();
	if (err)
		goto free_root_stats;
	err = f2fs_init_iostat_processing();
	if (err)
		goto free_post_read;
	err = f2fs_init_bio_entry_cache();
	if (err)
		goto free_iostat;
	err = f2fs_init_bioset();
	if (err)
		goto free_bio_entry_cache;
	err = f2fs_init_compress_mempool();
	if (err)
		goto free_bioset;
	err = f2fs_init_compress_cache();
	if (err)
		goto free_compress_mempool;
	err = f2fs_create_casefold_cache();
	if (err)
		goto free_compress_cache;
	return 0;
free_compress_cache:
	f2fs_destroy_compress_cache();
free_compress_mempool:
	f2fs_destroy_compress_mempool();
free_bioset:
	f2fs_destroy_bioset();
free_bio_entry_cache:
	f2fs_destroy_bio_entry_cache();
free_iostat:
	f2fs_destroy_iostat_processing();
free_post_read:
	f2fs_destroy_post_read_processing();
free_root_stats:
	f2fs_destroy_root_stats();
	unregister_filesystem(&f2fs_fs_type);
free_shrinker:
	unregister_shrinker(&f2fs_shrinker_info);
free_sysfs:
	f2fs_exit_sysfs();
free_garbage_collection_cache:
	f2fs_destroy_garbage_collection_cache();
free_extent_cache:
	f2fs_destroy_extent_cache();
free_recovery_cache:
	f2fs_destroy_recovery_cache();
free_checkpoint_caches:
	f2fs_destroy_checkpoint_caches();
free_segment_manager_caches:
	f2fs_destroy_segment_manager_caches();
free_node_manager_caches:
	f2fs_destroy_node_manager_caches();
free_inodecache:
	destroy_inodecache();
fail:
	return err;
}

static void __exit exit_f2fs_fs(void)
{
	f2fs_destroy_casefold_cache();
	f2fs_destroy_compress_cache();
	f2fs_destroy_compress_mempool();
	f2fs_destroy_bioset();
	f2fs_destroy_bio_entry_cache();
	f2fs_destroy_iostat_processing();
	f2fs_destroy_post_read_processing();
	f2fs_destroy_root_stats();
	unregister_filesystem(&f2fs_fs_type);
	unregister_shrinker(&f2fs_shrinker_info);
	f2fs_exit_sysfs();
	f2fs_destroy_garbage_collection_cache();
	f2fs_destroy_extent_cache();
	f2fs_destroy_recovery_cache();
	f2fs_destroy_checkpoint_caches();
	f2fs_destroy_segment_manager_caches();
	f2fs_destroy_node_manager_caches();
	destroy_inodecache();
}

module_init(init_f2fs_fs)
module_exit(exit_f2fs_fs)

MODULE_AUTHOR("Samsung Electronics's Praesto Team");
MODULE_DESCRIPTION("Flash Friendly File System");
MODULE_LICENSE("GPL");
MODULE_SOFTDEP("pre: crc32");
<|MERGE_RESOLUTION|>--- conflicted
+++ resolved
@@ -1562,11 +1562,7 @@
 
 	for (i = 0; i < sbi->s_ndevs; i++) {
 		if (i > 0)
-<<<<<<< HEAD
-			blkdev_put(FDEV(i).bdev, sbi->sb);
-=======
 			bdev_release(FDEV(i).bdev_handle);
->>>>>>> 740329d7
 #ifdef CONFIG_BLK_DEV_ZONED
 		kvfree(FDEV(i).blkz_seq);
 #endif
@@ -4197,11 +4193,7 @@
 
 	for (i = 0; i < max_devices; i++) {
 		if (i == 0)
-<<<<<<< HEAD
-			FDEV(0).bdev = sbi->sb->s_bdev;
-=======
 			FDEV(0).bdev_handle = sbi->sb->s_bdev_handle;
->>>>>>> 740329d7
 		else if (!RDEV(i).path[0])
 			break;
 
@@ -4221,13 +4213,8 @@
 				FDEV(i).end_blk = FDEV(i).start_blk +
 					(FDEV(i).total_segments <<
 					sbi->log_blocks_per_seg) - 1;
-<<<<<<< HEAD
-				FDEV(i).bdev = blkdev_get_by_path(FDEV(i).path,
-					mode, sbi->sb, NULL);
-=======
 				FDEV(i).bdev_handle = bdev_open_by_path(
 					FDEV(i).path, mode, sbi->sb, NULL);
->>>>>>> 740329d7
 			}
 		}
 		if (IS_ERR(FDEV(i).bdev_handle))
