// SPDX-License-Identifier: GPL-2.0

#include "bcachefs.h"
#include "checksum.h"
#include "disk_groups.h"
#include "ec.h"
#include "error.h"
#include "journal.h"
#include "journal_sb.h"
#include "journal_seq_blacklist.h"
#include "recovery.h"
#include "replicas.h"
#include "quota.h"
#include "sb-clean.h"
#include "sb-counters.h"
#include "sb-downgrade.h"
#include "sb-errors.h"
#include "sb-members.h"
#include "super-io.h"
#include "super.h"
#include "trace.h"
#include "vstructs.h"

#include <linux/backing-dev.h>
#include <linux/sort.h>

static const struct blk_holder_ops bch2_sb_handle_bdev_ops = {
};

struct bch2_metadata_version {
	u16		version;
	const char	*name;
};

static const struct bch2_metadata_version bch2_metadata_versions[] = {
#define x(n, v) {		\
	.version = v,				\
	.name = #n,				\
},
	BCH_METADATA_VERSIONS()
#undef x
};

void bch2_version_to_text(struct printbuf *out, unsigned v)
{
	const char *str = "(unknown version)";

	for (unsigned i = 0; i < ARRAY_SIZE(bch2_metadata_versions); i++)
		if (bch2_metadata_versions[i].version == v) {
			str = bch2_metadata_versions[i].name;
			break;
		}

	prt_printf(out, "%u.%u: %s", BCH_VERSION_MAJOR(v), BCH_VERSION_MINOR(v), str);
}

unsigned bch2_latest_compatible_version(unsigned v)
{
	if (!BCH_VERSION_MAJOR(v))
		return v;

	for (unsigned i = 0; i < ARRAY_SIZE(bch2_metadata_versions); i++)
		if (bch2_metadata_versions[i].version > v &&
		    BCH_VERSION_MAJOR(bch2_metadata_versions[i].version) ==
		    BCH_VERSION_MAJOR(v))
			v = bch2_metadata_versions[i].version;

	return v;
}

const char * const bch2_sb_fields[] = {
#define x(name, nr)	#name,
	BCH_SB_FIELDS()
#undef x
	NULL
};

static int bch2_sb_field_validate(struct bch_sb *, struct bch_sb_field *,
				  struct printbuf *);

struct bch_sb_field *bch2_sb_field_get_id(struct bch_sb *sb,
				      enum bch_sb_field_type type)
{
	/* XXX: need locking around superblock to access optional fields */

	vstruct_for_each(sb, f)
		if (le32_to_cpu(f->type) == type)
			return f;
	return NULL;
}

static struct bch_sb_field *__bch2_sb_field_resize(struct bch_sb_handle *sb,
						   struct bch_sb_field *f,
						   unsigned u64s)
{
	unsigned old_u64s = f ? le32_to_cpu(f->u64s) : 0;
	unsigned sb_u64s = le32_to_cpu(sb->sb->u64s) + u64s - old_u64s;

	BUG_ON(__vstruct_bytes(struct bch_sb, sb_u64s) > sb->buffer_size);

	if (!f && !u64s) {
		/* nothing to do: */
	} else if (!f) {
		f = vstruct_last(sb->sb);
		memset(f, 0, sizeof(u64) * u64s);
		f->u64s = cpu_to_le32(u64s);
		f->type = 0;
	} else {
		void *src, *dst;

		src = vstruct_end(f);

		if (u64s) {
			f->u64s = cpu_to_le32(u64s);
			dst = vstruct_end(f);
		} else {
			dst = f;
		}

		memmove(dst, src, vstruct_end(sb->sb) - src);

		if (dst > src)
			memset(src, 0, dst - src);
	}

	sb->sb->u64s = cpu_to_le32(sb_u64s);

	return u64s ? f : NULL;
}

void bch2_sb_field_delete(struct bch_sb_handle *sb,
			  enum bch_sb_field_type type)
{
	struct bch_sb_field *f = bch2_sb_field_get_id(sb->sb, type);

	if (f)
		__bch2_sb_field_resize(sb, f, 0);
}

/* Superblock realloc/free: */

void bch2_free_super(struct bch_sb_handle *sb)
{
	kfree(sb->bio);
	if (!IS_ERR_OR_NULL(sb->s_bdev_file))
		fput(sb->s_bdev_file);
	kfree(sb->holder);
	kfree(sb->sb_name);

	kfree(sb->sb);
	memset(sb, 0, sizeof(*sb));
}

int bch2_sb_realloc(struct bch_sb_handle *sb, unsigned u64s)
{
	size_t new_bytes = __vstruct_bytes(struct bch_sb, u64s);
	size_t new_buffer_size;
	struct bch_sb *new_sb;
	struct bio *bio;

	if (sb->bdev)
		new_bytes = max_t(size_t, new_bytes, bdev_logical_block_size(sb->bdev));

	new_buffer_size = roundup_pow_of_two(new_bytes);

	if (sb->sb && sb->buffer_size >= new_buffer_size)
		return 0;

	if (sb->sb && sb->have_layout) {
		u64 max_bytes = 512 << sb->sb->layout.sb_max_size_bits;

		if (new_bytes > max_bytes) {
			struct printbuf buf = PRINTBUF;

			prt_bdevname(&buf, sb->bdev);
			prt_printf(&buf, ": superblock too big: want %zu but have %llu", new_bytes, max_bytes);
			pr_err("%s", buf.buf);
			printbuf_exit(&buf);
			return -BCH_ERR_ENOSPC_sb;
		}
	}

	if (sb->buffer_size >= new_buffer_size && sb->sb)
		return 0;

	if (dynamic_fault("bcachefs:add:super_realloc"))
		return -BCH_ERR_ENOMEM_sb_realloc_injected;

	new_sb = krealloc(sb->sb, new_buffer_size, GFP_NOFS|__GFP_ZERO);
	if (!new_sb)
		return -BCH_ERR_ENOMEM_sb_buf_realloc;

	sb->sb = new_sb;

	if (sb->have_bio) {
		unsigned nr_bvecs = buf_pages(sb->sb, new_buffer_size);

		bio = bio_kmalloc(nr_bvecs, GFP_KERNEL);
		if (!bio)
			return -BCH_ERR_ENOMEM_sb_bio_realloc;

		bio_init(bio, NULL, bio->bi_inline_vecs, nr_bvecs, 0);

		kfree(sb->bio);
		sb->bio = bio;
	}

	sb->buffer_size = new_buffer_size;

	return 0;
}

struct bch_sb_field *bch2_sb_field_resize_id(struct bch_sb_handle *sb,
					  enum bch_sb_field_type type,
					  unsigned u64s)
{
	struct bch_sb_field *f = bch2_sb_field_get_id(sb->sb, type);
	ssize_t old_u64s = f ? le32_to_cpu(f->u64s) : 0;
	ssize_t d = -old_u64s + u64s;

	if (bch2_sb_realloc(sb, le32_to_cpu(sb->sb->u64s) + d))
		return NULL;

	if (sb->fs_sb) {
		struct bch_fs *c = container_of(sb, struct bch_fs, disk_sb);

		lockdep_assert_held(&c->sb_lock);

		/* XXX: we're not checking that offline device have enough space */

		for_each_online_member(c, ca) {
			struct bch_sb_handle *dev_sb = &ca->disk_sb;

			if (bch2_sb_realloc(dev_sb, le32_to_cpu(dev_sb->sb->u64s) + d)) {
				percpu_ref_put(&ca->ref);
				return NULL;
			}
		}
	}

	f = bch2_sb_field_get_id(sb->sb, type);
	f = __bch2_sb_field_resize(sb, f, u64s);
	if (f)
		f->type = cpu_to_le32(type);
	return f;
}

struct bch_sb_field *bch2_sb_field_get_minsize_id(struct bch_sb_handle *sb,
						  enum bch_sb_field_type type,
						  unsigned u64s)
{
	struct bch_sb_field *f = bch2_sb_field_get_id(sb->sb, type);

	if (!f || le32_to_cpu(f->u64s) < u64s)
		f = bch2_sb_field_resize_id(sb, type, u64s);
	return f;
}

/* Superblock validate: */

static int validate_sb_layout(struct bch_sb_layout *layout, struct printbuf *out)
{
	u64 offset, prev_offset, max_sectors;
	unsigned i;

	BUILD_BUG_ON(sizeof(struct bch_sb_layout) != 512);

	if (!uuid_equal(&layout->magic, &BCACHE_MAGIC) &&
	    !uuid_equal(&layout->magic, &BCHFS_MAGIC)) {
		prt_printf(out, "Not a bcachefs superblock layout");
		return -BCH_ERR_invalid_sb_layout;
	}

	if (layout->layout_type != 0) {
		prt_printf(out, "Invalid superblock layout type %u",
		       layout->layout_type);
		return -BCH_ERR_invalid_sb_layout_type;
	}

	if (!layout->nr_superblocks) {
		prt_printf(out, "Invalid superblock layout: no superblocks");
		return -BCH_ERR_invalid_sb_layout_nr_superblocks;
	}

	if (layout->nr_superblocks > ARRAY_SIZE(layout->sb_offset)) {
		prt_printf(out, "Invalid superblock layout: too many superblocks");
		return -BCH_ERR_invalid_sb_layout_nr_superblocks;
	}

	max_sectors = 1 << layout->sb_max_size_bits;

	prev_offset = le64_to_cpu(layout->sb_offset[0]);

	for (i = 1; i < layout->nr_superblocks; i++) {
		offset = le64_to_cpu(layout->sb_offset[i]);

		if (offset < prev_offset + max_sectors) {
			prt_printf(out, "Invalid superblock layout: superblocks overlap\n"
			       "  (sb %u ends at %llu next starts at %llu",
			       i - 1, prev_offset + max_sectors, offset);
			return -BCH_ERR_invalid_sb_layout_superblocks_overlap;
		}
		prev_offset = offset;
	}

	return 0;
}

static int bch2_sb_compatible(struct bch_sb *sb, struct printbuf *out)
{
	u16 version		= le16_to_cpu(sb->version);
	u16 version_min		= le16_to_cpu(sb->version_min);

	if (!bch2_version_compatible(version)) {
		prt_str(out, "Unsupported superblock version ");
		bch2_version_to_text(out, version);
		prt_str(out, " (min ");
		bch2_version_to_text(out, bcachefs_metadata_version_min);
		prt_str(out, ", max ");
		bch2_version_to_text(out, bcachefs_metadata_version_current);
		prt_str(out, ")");
		return -BCH_ERR_invalid_sb_version;
	}

	if (!bch2_version_compatible(version_min)) {
		prt_str(out, "Unsupported superblock version_min ");
		bch2_version_to_text(out, version_min);
		prt_str(out, " (min ");
		bch2_version_to_text(out, bcachefs_metadata_version_min);
		prt_str(out, ", max ");
		bch2_version_to_text(out, bcachefs_metadata_version_current);
		prt_str(out, ")");
		return -BCH_ERR_invalid_sb_version;
	}

	if (version_min > version) {
		prt_str(out, "Bad minimum version ");
		bch2_version_to_text(out, version_min);
		prt_str(out, ", greater than version field ");
		bch2_version_to_text(out, version);
		return -BCH_ERR_invalid_sb_version;
	}

	return 0;
}

static int bch2_sb_validate(struct bch_sb_handle *disk_sb, struct printbuf *out,
			    int rw)
{
	struct bch_sb *sb = disk_sb->sb;
	struct bch_sb_field_members_v1 *mi;
	enum bch_opt_id opt_id;
	u16 block_size;
	int ret;

	ret = bch2_sb_compatible(sb, out);
	if (ret)
		return ret;

	if (sb->features[1] ||
	    (le64_to_cpu(sb->features[0]) & (~0ULL << BCH_FEATURE_NR))) {
		prt_printf(out, "Filesystem has incompatible features");
		return -BCH_ERR_invalid_sb_features;
	}

	block_size = le16_to_cpu(sb->block_size);

	if (block_size > PAGE_SECTORS) {
		prt_printf(out, "Block size too big (got %u, max %u)",
		       block_size, PAGE_SECTORS);
		return -BCH_ERR_invalid_sb_block_size;
	}

	if (bch2_is_zero(sb->user_uuid.b, sizeof(sb->user_uuid))) {
		prt_printf(out, "Bad user UUID (got zeroes)");
		return -BCH_ERR_invalid_sb_uuid;
	}

	if (bch2_is_zero(sb->uuid.b, sizeof(sb->uuid))) {
		prt_printf(out, "Bad internal UUID (got zeroes)");
		return -BCH_ERR_invalid_sb_uuid;
	}

	if (!sb->nr_devices ||
	    sb->nr_devices > BCH_SB_MEMBERS_MAX) {
		prt_printf(out, "Bad number of member devices %u (max %u)",
		       sb->nr_devices, BCH_SB_MEMBERS_MAX);
		return -BCH_ERR_invalid_sb_too_many_members;
	}

	if (sb->dev_idx >= sb->nr_devices) {
		prt_printf(out, "Bad dev_idx (got %u, nr_devices %u)",
		       sb->dev_idx, sb->nr_devices);
		return -BCH_ERR_invalid_sb_dev_idx;
	}

	if (!sb->time_precision ||
	    le32_to_cpu(sb->time_precision) > NSEC_PER_SEC) {
		prt_printf(out, "Invalid time precision: %u (min 1, max %lu)",
		       le32_to_cpu(sb->time_precision), NSEC_PER_SEC);
		return -BCH_ERR_invalid_sb_time_precision;
	}

	if (rw == READ) {
		/*
		 * Been seeing a bug where these are getting inexplicably
		 * zeroed, so we're now validating them, but we have to be
		 * careful not to preven people's filesystems from mounting:
		 */
		if (!BCH_SB_JOURNAL_FLUSH_DELAY(sb))
			SET_BCH_SB_JOURNAL_FLUSH_DELAY(sb, 1000);
		if (!BCH_SB_JOURNAL_RECLAIM_DELAY(sb))
			SET_BCH_SB_JOURNAL_RECLAIM_DELAY(sb, 1000);

		if (!BCH_SB_VERSION_UPGRADE_COMPLETE(sb))
			SET_BCH_SB_VERSION_UPGRADE_COMPLETE(sb, le16_to_cpu(sb->version));
	}

	for (opt_id = 0; opt_id < bch2_opts_nr; opt_id++) {
		const struct bch_option *opt = bch2_opt_table + opt_id;

		if (opt->get_sb != BCH2_NO_SB_OPT) {
			u64 v = bch2_opt_from_sb(sb, opt_id);

			prt_printf(out, "Invalid option ");
			ret = bch2_opt_validate(opt, v, out);
			if (ret)
				return ret;

			printbuf_reset(out);
		}
	}

	/* validate layout */
	ret = validate_sb_layout(&sb->layout, out);
	if (ret)
		return ret;

	vstruct_for_each(sb, f) {
		if (!f->u64s) {
			prt_printf(out, "Invalid superblock: optional field with size 0 (type %u)",
			       le32_to_cpu(f->type));
			return -BCH_ERR_invalid_sb_field_size;
		}

		if (vstruct_next(f) > vstruct_last(sb)) {
			prt_printf(out, "Invalid superblock: optional field extends past end of superblock (type %u)",
			       le32_to_cpu(f->type));
			return -BCH_ERR_invalid_sb_field_size;
		}
	}

	/* members must be validated first: */
	mi = bch2_sb_field_get(sb, members_v1);
	if (!mi) {
		prt_printf(out, "Invalid superblock: member info area missing");
		return -BCH_ERR_invalid_sb_members_missing;
	}

	ret = bch2_sb_field_validate(sb, &mi->field, out);
	if (ret)
		return ret;

	vstruct_for_each(sb, f) {
		if (le32_to_cpu(f->type) == BCH_SB_FIELD_members_v1)
			continue;

		ret = bch2_sb_field_validate(sb, f, out);
		if (ret)
			return ret;
	}

	return 0;
}

/* device open: */

static unsigned long le_ulong_to_cpu(unsigned long v)
{
	return sizeof(unsigned long) == 8
		? le64_to_cpu(v)
		: le32_to_cpu(v);
}

static void le_bitvector_to_cpu(unsigned long *dst, unsigned long *src, unsigned nr)
{
	BUG_ON(nr & (BITS_PER_TYPE(long) - 1));

	for (unsigned i = 0; i < BITS_TO_LONGS(nr); i++)
		dst[i] = le_ulong_to_cpu(src[i]);
}

static void bch2_sb_update(struct bch_fs *c)
{
	struct bch_sb *src = c->disk_sb.sb;

	lockdep_assert_held(&c->sb_lock);

	c->sb.uuid		= src->uuid;
	c->sb.user_uuid		= src->user_uuid;
	c->sb.version		= le16_to_cpu(src->version);
	c->sb.version_min	= le16_to_cpu(src->version_min);
	c->sb.version_upgrade_complete = BCH_SB_VERSION_UPGRADE_COMPLETE(src);
	c->sb.nr_devices	= src->nr_devices;
	c->sb.clean		= BCH_SB_CLEAN(src);
	c->sb.encryption_type	= BCH_SB_ENCRYPTION_TYPE(src);

	c->sb.nsec_per_time_unit = le32_to_cpu(src->time_precision);
	c->sb.time_units_per_sec = NSEC_PER_SEC / c->sb.nsec_per_time_unit;

	/* XXX this is wrong, we need a 96 or 128 bit integer type */
	c->sb.time_base_lo	= div_u64(le64_to_cpu(src->time_base_lo),
					  c->sb.nsec_per_time_unit);
	c->sb.time_base_hi	= le32_to_cpu(src->time_base_hi);

	c->sb.features		= le64_to_cpu(src->features[0]);
	c->sb.compat		= le64_to_cpu(src->compat[0]);

	memset(c->sb.errors_silent, 0, sizeof(c->sb.errors_silent));

	struct bch_sb_field_ext *ext = bch2_sb_field_get(src, ext);
	if (ext)
		le_bitvector_to_cpu(c->sb.errors_silent, (void *) ext->errors_silent,
				    sizeof(c->sb.errors_silent) * 8);

	for_each_member_device(c, ca) {
		struct bch_member m = bch2_sb_member_get(src, ca->dev_idx);
		ca->mi = bch2_mi_to_cpu(&m);
	}
}

static int __copy_super(struct bch_sb_handle *dst_handle, struct bch_sb *src)
{
	struct bch_sb_field *src_f, *dst_f;
	struct bch_sb *dst = dst_handle->sb;
	unsigned i;

	dst->version		= src->version;
	dst->version_min	= src->version_min;
	dst->seq		= src->seq;
	dst->uuid		= src->uuid;
	dst->user_uuid		= src->user_uuid;
	memcpy(dst->label,	src->label, sizeof(dst->label));

	dst->block_size		= src->block_size;
	dst->nr_devices		= src->nr_devices;

	dst->time_base_lo	= src->time_base_lo;
	dst->time_base_hi	= src->time_base_hi;
	dst->time_precision	= src->time_precision;
	dst->write_time		= src->write_time;

	memcpy(dst->flags,	src->flags,	sizeof(dst->flags));
	memcpy(dst->features,	src->features,	sizeof(dst->features));
	memcpy(dst->compat,	src->compat,	sizeof(dst->compat));

	for (i = 0; i < BCH_SB_FIELD_NR; i++) {
		int d;

		if ((1U << i) & BCH_SINGLE_DEVICE_SB_FIELDS)
			continue;

		src_f = bch2_sb_field_get_id(src, i);
		dst_f = bch2_sb_field_get_id(dst, i);

		d = (src_f ? le32_to_cpu(src_f->u64s) : 0) -
		    (dst_f ? le32_to_cpu(dst_f->u64s) : 0);
		if (d > 0) {
			int ret = bch2_sb_realloc(dst_handle,
					le32_to_cpu(dst_handle->sb->u64s) + d);

			if (ret)
				return ret;

			dst = dst_handle->sb;
			dst_f = bch2_sb_field_get_id(dst, i);
		}

		dst_f = __bch2_sb_field_resize(dst_handle, dst_f,
				src_f ? le32_to_cpu(src_f->u64s) : 0);

		if (src_f)
			memcpy(dst_f, src_f, vstruct_bytes(src_f));
	}

	return 0;
}

int bch2_sb_to_fs(struct bch_fs *c, struct bch_sb *src)
{
	int ret;

	lockdep_assert_held(&c->sb_lock);

	ret =   bch2_sb_realloc(&c->disk_sb, 0) ?:
		__copy_super(&c->disk_sb, src) ?:
		bch2_sb_replicas_to_cpu_replicas(c) ?:
		bch2_sb_disk_groups_to_cpu(c);
	if (ret)
		return ret;

	bch2_sb_update(c);
	return 0;
}

int bch2_sb_from_fs(struct bch_fs *c, struct bch_dev *ca)
{
	return __copy_super(&ca->disk_sb, c->disk_sb.sb);
}

/* read superblock: */

static int read_one_super(struct bch_sb_handle *sb, u64 offset, struct printbuf *err)
{
	size_t bytes;
	int ret;
reread:
	bio_reset(sb->bio, sb->bdev, REQ_OP_READ|REQ_SYNC|REQ_META);
	sb->bio->bi_iter.bi_sector = offset;
	bch2_bio_map(sb->bio, sb->sb, sb->buffer_size);

	ret = submit_bio_wait(sb->bio);
	if (ret) {
		prt_printf(err, "IO error: %i", ret);
		return ret;
	}

	if (!uuid_equal(&sb->sb->magic, &BCACHE_MAGIC) &&
	    !uuid_equal(&sb->sb->magic, &BCHFS_MAGIC)) {
		prt_str(err, "Not a bcachefs superblock (got magic ");
		pr_uuid(err, sb->sb->magic.b);
		prt_str(err, ")");
		return -BCH_ERR_invalid_sb_magic;
	}

	ret = bch2_sb_compatible(sb->sb, err);
	if (ret)
		return ret;

	bytes = vstruct_bytes(sb->sb);

	if (bytes > 512 << sb->sb->layout.sb_max_size_bits) {
		prt_printf(err, "Invalid superblock: too big (got %zu bytes, layout max %lu)",
		       bytes, 512UL << sb->sb->layout.sb_max_size_bits);
		return -BCH_ERR_invalid_sb_too_big;
	}

	if (bytes > sb->buffer_size) {
		ret = bch2_sb_realloc(sb, le32_to_cpu(sb->sb->u64s));
		if (ret)
			return ret;
		goto reread;
	}

	enum bch_csum_type csum_type = BCH_SB_CSUM_TYPE(sb->sb);
	if (csum_type >= BCH_CSUM_NR) {
		prt_printf(err, "unknown checksum type %llu", BCH_SB_CSUM_TYPE(sb->sb));
		return -BCH_ERR_invalid_sb_csum_type;
	}

	/* XXX: verify MACs */
	struct bch_csum csum = csum_vstruct(NULL, csum_type, null_nonce(), sb->sb);
	if (bch2_crc_cmp(csum, sb->sb->csum)) {
		bch2_csum_err_msg(err, csum_type, sb->sb->csum, csum);
		return -BCH_ERR_invalid_sb_csum;
	}

	sb->seq = le64_to_cpu(sb->sb->seq);

	return 0;
}

static int __bch2_read_super(const char *path, struct bch_opts *opts,
		    struct bch_sb_handle *sb, bool ignore_notbchfs_msg)
{
	u64 offset = opt_get(*opts, sb);
	struct bch_sb_layout layout;
	struct printbuf err = PRINTBUF;
	struct printbuf err2 = PRINTBUF;
	__le64 *i;
	int ret;
#ifndef __KERNEL__
retry:
#endif
	memset(sb, 0, sizeof(*sb));
	sb->mode	= BLK_OPEN_READ;
	sb->have_bio	= true;
	sb->holder	= kmalloc(1, GFP_KERNEL);
	if (!sb->holder)
		return -ENOMEM;

	sb->sb_name = kstrdup(path, GFP_KERNEL);
	if (!sb->sb_name)
		return -ENOMEM;

#ifndef __KERNEL__
	if (opt_get(*opts, direct_io) == false)
		sb->mode |= BLK_OPEN_BUFFERED;
#endif

	if (!opt_get(*opts, noexcl))
		sb->mode |= BLK_OPEN_EXCL;

	if (!opt_get(*opts, nochanges))
		sb->mode |= BLK_OPEN_WRITE;

	sb->s_bdev_file = bdev_file_open_by_path(path, sb->mode, sb->holder, &bch2_sb_handle_bdev_ops);
	if (IS_ERR(sb->s_bdev_file) &&
	    PTR_ERR(sb->s_bdev_file) == -EACCES &&
	    opt_get(*opts, read_only)) {
		sb->mode &= ~BLK_OPEN_WRITE;

		sb->s_bdev_file = bdev_file_open_by_path(path, sb->mode, sb->holder, &bch2_sb_handle_bdev_ops);
		if (!IS_ERR(sb->s_bdev_file))
			opt_set(*opts, nochanges, true);
	}

<<<<<<< HEAD
	if (IS_ERR(sb->bdev_handle)) {
		ret = PTR_ERR(sb->bdev_handle);
		prt_printf(&err, "error opening %s: %s", path, bch2_err_str(ret));
		goto err;
=======
	if (IS_ERR(sb->s_bdev_file)) {
		ret = PTR_ERR(sb->s_bdev_file);
		goto out;
>>>>>>> e28390d0
	}
	sb->bdev = file_bdev(sb->s_bdev_file);

	ret = bch2_sb_realloc(sb, 0);
	if (ret) {
		prt_printf(&err, "error allocating memory for superblock");
		goto err;
	}

	if (bch2_fs_init_fault("read_super")) {
		prt_printf(&err, "dynamic fault");
		ret = -EFAULT;
		goto err;
	}

	ret = read_one_super(sb, offset, &err);
	if (!ret)
		goto got_super;

	if (opt_defined(*opts, sb))
		goto err;

	prt_printf(&err2, "bcachefs (%s): error reading default superblock: %s\n",
	       path, err.buf);
	if (ret == -BCH_ERR_invalid_sb_magic && ignore_notbchfs_msg)
		bch2_print_opts(opts, KERN_INFO "%s", err2.buf);
	else
		bch2_print_opts(opts, KERN_ERR "%s", err2.buf);

	printbuf_exit(&err2);
	printbuf_reset(&err);

	/*
	 * Error reading primary superblock - read location of backup
	 * superblocks:
	 */
	bio_reset(sb->bio, sb->bdev, REQ_OP_READ|REQ_SYNC|REQ_META);
	sb->bio->bi_iter.bi_sector = BCH_SB_LAYOUT_SECTOR;
	/*
	 * use sb buffer to read layout, since sb buffer is page aligned but
	 * layout won't be:
	 */
	bch2_bio_map(sb->bio, sb->sb, sizeof(struct bch_sb_layout));

	ret = submit_bio_wait(sb->bio);
	if (ret) {
		prt_printf(&err, "IO error: %i", ret);
		goto err;
	}

	memcpy(&layout, sb->sb, sizeof(layout));
	ret = validate_sb_layout(&layout, &err);
	if (ret)
		goto err;

	for (i = layout.sb_offset;
	     i < layout.sb_offset + layout.nr_superblocks; i++) {
		offset = le64_to_cpu(*i);

		if (offset == opt_get(*opts, sb))
			continue;

		ret = read_one_super(sb, offset, &err);
		if (!ret)
			goto got_super;
	}

	goto err;

got_super:
	if (le16_to_cpu(sb->sb->block_size) << 9 <
	    bdev_logical_block_size(sb->bdev) &&
	    opt_get(*opts, direct_io)) {
#ifndef __KERNEL__
		opt_set(*opts, direct_io, false);
		bch2_free_super(sb);
		goto retry;
#endif
		prt_printf(&err, "block size (%u) smaller than device block size (%u)",
		       le16_to_cpu(sb->sb->block_size) << 9,
		       bdev_logical_block_size(sb->bdev));
		ret = -BCH_ERR_block_size_too_small;
		goto err;
	}

	ret = 0;
	sb->have_layout = true;

	ret = bch2_sb_validate(sb, &err, READ);
	if (ret) {
		bch2_print_opts(opts, KERN_ERR "bcachefs (%s): error validating superblock: %s\n",
				path, err.buf);
		goto err_no_print;
	}
out:
	printbuf_exit(&err);
	return ret;
err:
	bch2_print_opts(opts, KERN_ERR "bcachefs (%s): error reading superblock: %s\n",
			path, err.buf);
err_no_print:
	bch2_free_super(sb);
	goto out;
}

int bch2_read_super(const char *path, struct bch_opts *opts,
		    struct bch_sb_handle *sb)
{
	return __bch2_read_super(path, opts, sb, false);
}

/* provide a silenced version for mount.bcachefs */

int bch2_read_super_silent(const char *path, struct bch_opts *opts,
		    struct bch_sb_handle *sb)
{
	return __bch2_read_super(path, opts, sb, true);
}

/* write superblock: */

static void write_super_endio(struct bio *bio)
{
	struct bch_dev *ca = bio->bi_private;

	/* XXX: return errors directly */

	if (bch2_dev_io_err_on(bio->bi_status, ca,
			       bio_data_dir(bio)
			       ? BCH_MEMBER_ERROR_write
			       : BCH_MEMBER_ERROR_read,
			       "superblock %s error: %s",
			       bio_data_dir(bio) ? "write" : "read",
			       bch2_blk_status_to_str(bio->bi_status)))
		ca->sb_write_error = 1;

	closure_put(&ca->fs->sb_write);
	percpu_ref_put(&ca->io_ref);
}

static void read_back_super(struct bch_fs *c, struct bch_dev *ca)
{
	struct bch_sb *sb = ca->disk_sb.sb;
	struct bio *bio = ca->disk_sb.bio;

	bio_reset(bio, ca->disk_sb.bdev, REQ_OP_READ|REQ_SYNC|REQ_META);
	bio->bi_iter.bi_sector	= le64_to_cpu(sb->layout.sb_offset[0]);
	bio->bi_end_io		= write_super_endio;
	bio->bi_private		= ca;
	bch2_bio_map(bio, ca->sb_read_scratch, PAGE_SIZE);

	this_cpu_add(ca->io_done->sectors[READ][BCH_DATA_sb],
		     bio_sectors(bio));

	percpu_ref_get(&ca->io_ref);
	closure_bio_submit(bio, &c->sb_write);
}

static void write_one_super(struct bch_fs *c, struct bch_dev *ca, unsigned idx)
{
	struct bch_sb *sb = ca->disk_sb.sb;
	struct bio *bio = ca->disk_sb.bio;

	sb->offset = sb->layout.sb_offset[idx];

	SET_BCH_SB_CSUM_TYPE(sb, bch2_csum_opt_to_type(c->opts.metadata_checksum, false));
	sb->csum = csum_vstruct(c, BCH_SB_CSUM_TYPE(sb),
				null_nonce(), sb);

	bio_reset(bio, ca->disk_sb.bdev, REQ_OP_WRITE|REQ_SYNC|REQ_META);
	bio->bi_iter.bi_sector	= le64_to_cpu(sb->offset);
	bio->bi_end_io		= write_super_endio;
	bio->bi_private		= ca;
	bch2_bio_map(bio, sb,
		     roundup((size_t) vstruct_bytes(sb),
			     bdev_logical_block_size(ca->disk_sb.bdev)));

	this_cpu_add(ca->io_done->sectors[WRITE][BCH_DATA_sb],
		     bio_sectors(bio));

	percpu_ref_get(&ca->io_ref);
	closure_bio_submit(bio, &c->sb_write);
}

int bch2_write_super(struct bch_fs *c)
{
	struct closure *cl = &c->sb_write;
	struct printbuf err = PRINTBUF;
	unsigned sb = 0, nr_wrote;
	struct bch_devs_mask sb_written;
	bool wrote, can_mount_without_written, can_mount_with_written;
	unsigned degraded_flags = BCH_FORCE_IF_DEGRADED;
	int ret = 0;

	trace_and_count(c, write_super, c, _RET_IP_);

	if (c->opts.very_degraded)
		degraded_flags |= BCH_FORCE_IF_LOST;

	lockdep_assert_held(&c->sb_lock);

	closure_init_stack(cl);
	memset(&sb_written, 0, sizeof(sb_written));

	/* Make sure we're using the new magic numbers: */
	c->disk_sb.sb->magic = BCHFS_MAGIC;
	c->disk_sb.sb->layout.magic = BCHFS_MAGIC;

	le64_add_cpu(&c->disk_sb.sb->seq, 1);

	struct bch_sb_field_members_v2 *mi = bch2_sb_field_get(c->disk_sb.sb, members_v2);
	for_each_online_member(c, ca)
		__bch2_members_v2_get_mut(mi, ca->dev_idx)->seq = c->disk_sb.sb->seq;
	c->disk_sb.sb->write_time = cpu_to_le64(ktime_get_real_seconds());

	if (test_bit(BCH_FS_error, &c->flags))
		SET_BCH_SB_HAS_ERRORS(c->disk_sb.sb, 1);
	if (test_bit(BCH_FS_topology_error, &c->flags))
		SET_BCH_SB_HAS_TOPOLOGY_ERRORS(c->disk_sb.sb, 1);

	SET_BCH_SB_BIG_ENDIAN(c->disk_sb.sb, CPU_BIG_ENDIAN);

	bch2_sb_counters_from_cpu(c);
	bch2_sb_members_from_cpu(c);
	bch2_sb_members_cpy_v2_v1(&c->disk_sb);
	bch2_sb_errors_from_cpu(c);
	bch2_sb_downgrade_update(c);

	for_each_online_member(c, ca)
		bch2_sb_from_fs(c, ca);

	for_each_online_member(c, ca) {
		printbuf_reset(&err);

		ret = bch2_sb_validate(&ca->disk_sb, &err, WRITE);
		if (ret) {
			bch2_fs_inconsistent(c, "sb invalid before write: %s", err.buf);
			percpu_ref_put(&ca->io_ref);
			goto out;
		}
	}

	if (c->opts.nochanges)
		goto out;

	/*
	 * Defer writing the superblock until filesystem initialization is
	 * complete - don't write out a partly initialized superblock:
	 */
	if (!BCH_SB_INITIALIZED(c->disk_sb.sb))
		goto out;

	if (le16_to_cpu(c->disk_sb.sb->version) > bcachefs_metadata_version_current) {
		struct printbuf buf = PRINTBUF;
		prt_printf(&buf, "attempting to write superblock that wasn't version downgraded (");
		bch2_version_to_text(&buf, le16_to_cpu(c->disk_sb.sb->version));
		prt_str(&buf, " > ");
		bch2_version_to_text(&buf, bcachefs_metadata_version_current);
		prt_str(&buf, ")");
		bch2_fs_fatal_error(c, "%s", buf.buf);
		printbuf_exit(&buf);
		return -BCH_ERR_sb_not_downgraded;
	}

	for_each_online_member(c, ca) {
		__set_bit(ca->dev_idx, sb_written.d);
		ca->sb_write_error = 0;
	}

	for_each_online_member(c, ca)
		read_back_super(c, ca);
	closure_sync(cl);

	for_each_online_member(c, ca) {
		if (ca->sb_write_error)
			continue;

		if (le64_to_cpu(ca->sb_read_scratch->seq) < ca->disk_sb.seq) {
			bch2_fs_fatal_error(c,
				"Superblock write was silently dropped! (seq %llu expected %llu)",
				le64_to_cpu(ca->sb_read_scratch->seq),
				ca->disk_sb.seq);
			percpu_ref_put(&ca->io_ref);
			ret = -BCH_ERR_erofs_sb_err;
			goto out;
		}

		if (le64_to_cpu(ca->sb_read_scratch->seq) > ca->disk_sb.seq) {
			bch2_fs_fatal_error(c,
				"Superblock modified by another process (seq %llu expected %llu)",
				le64_to_cpu(ca->sb_read_scratch->seq),
				ca->disk_sb.seq);
			percpu_ref_put(&ca->io_ref);
			ret = -BCH_ERR_erofs_sb_err;
			goto out;
		}
	}

	do {
		wrote = false;
		for_each_online_member(c, ca)
			if (!ca->sb_write_error &&
			    sb < ca->disk_sb.sb->layout.nr_superblocks) {
				write_one_super(c, ca, sb);
				wrote = true;
			}
		closure_sync(cl);
		sb++;
	} while (wrote);

	for_each_online_member(c, ca) {
		if (ca->sb_write_error)
			__clear_bit(ca->dev_idx, sb_written.d);
		else
			ca->disk_sb.seq = le64_to_cpu(ca->disk_sb.sb->seq);
	}

	nr_wrote = dev_mask_nr(&sb_written);

	can_mount_with_written =
		bch2_have_enough_devs(c, sb_written, degraded_flags, false);

	for (unsigned i = 0; i < ARRAY_SIZE(sb_written.d); i++)
		sb_written.d[i] = ~sb_written.d[i];

	can_mount_without_written =
		bch2_have_enough_devs(c, sb_written, degraded_flags, false);

	/*
	 * If we would be able to mount _without_ the devices we successfully
	 * wrote superblocks to, we weren't able to write to enough devices:
	 *
	 * Exception: if we can mount without the successes because we haven't
	 * written anything (new filesystem), we continue if we'd be able to
	 * mount with the devices we did successfully write to:
	 */
	if (bch2_fs_fatal_err_on(!nr_wrote ||
				 !can_mount_with_written ||
				 (can_mount_without_written &&
				  !can_mount_with_written), c,
		"Unable to write superblock to sufficient devices (from %ps)",
		(void *) _RET_IP_))
		ret = -1;
out:
	/* Make new options visible after they're persistent: */
	bch2_sb_update(c);
	printbuf_exit(&err);
	return ret;
}

void __bch2_check_set_feature(struct bch_fs *c, unsigned feat)
{
	mutex_lock(&c->sb_lock);
	if (!(c->sb.features & (1ULL << feat))) {
		c->disk_sb.sb->features[0] |= cpu_to_le64(1ULL << feat);

		bch2_write_super(c);
	}
	mutex_unlock(&c->sb_lock);
}

/* Downgrade if superblock is at a higher version than currently supported: */
bool bch2_check_version_downgrade(struct bch_fs *c)
{
	bool ret = bcachefs_metadata_version_current < c->sb.version;

	lockdep_assert_held(&c->sb_lock);

	/*
	 * Downgrade, if superblock is at a higher version than currently
	 * supported:
	 *
	 * c->sb will be checked before we write the superblock, so update it as
	 * well:
	 */
	if (BCH_SB_VERSION_UPGRADE_COMPLETE(c->disk_sb.sb) > bcachefs_metadata_version_current) {
		SET_BCH_SB_VERSION_UPGRADE_COMPLETE(c->disk_sb.sb, bcachefs_metadata_version_current);
		c->sb.version_upgrade_complete = bcachefs_metadata_version_current;
	}
	if (c->sb.version > bcachefs_metadata_version_current) {
		c->disk_sb.sb->version = cpu_to_le16(bcachefs_metadata_version_current);
		c->sb.version = bcachefs_metadata_version_current;
	}
	if (c->sb.version_min > bcachefs_metadata_version_current) {
		c->disk_sb.sb->version_min = cpu_to_le16(bcachefs_metadata_version_current);
		c->sb.version_min = bcachefs_metadata_version_current;
	}
	c->disk_sb.sb->compat[0] &= cpu_to_le64((1ULL << BCH_COMPAT_NR) - 1);
	return ret;
}

void bch2_sb_upgrade(struct bch_fs *c, unsigned new_version)
{
	lockdep_assert_held(&c->sb_lock);

	if (BCH_VERSION_MAJOR(new_version) >
	    BCH_VERSION_MAJOR(le16_to_cpu(c->disk_sb.sb->version)))
		bch2_sb_field_resize(&c->disk_sb, downgrade, 0);

	c->disk_sb.sb->version = cpu_to_le16(new_version);
	c->disk_sb.sb->features[0] |= cpu_to_le64(BCH_SB_FEATURES_ALL);
}

static int bch2_sb_ext_validate(struct bch_sb *sb, struct bch_sb_field *f,
				struct printbuf *err)
{
	if (vstruct_bytes(f) < 88) {
		prt_printf(err, "field too small (%zu < %u)", vstruct_bytes(f), 88);
		return -BCH_ERR_invalid_sb_ext;
	}

	return 0;
}

static void bch2_sb_ext_to_text(struct printbuf *out, struct bch_sb *sb,
				struct bch_sb_field *f)
{
	struct bch_sb_field_ext *e = field_to_type(f, ext);

	prt_printf(out, "Recovery passes required:");
	prt_tab(out);
	prt_bitflags(out, bch2_recovery_passes,
		     bch2_recovery_passes_from_stable(le64_to_cpu(e->recovery_passes_required[0])));
	prt_newline(out);

	unsigned long *errors_silent = kmalloc(sizeof(e->errors_silent), GFP_KERNEL);
	if (errors_silent) {
		le_bitvector_to_cpu(errors_silent, (void *) e->errors_silent, sizeof(e->errors_silent) * 8);

		prt_printf(out, "Errors to silently fix:");
		prt_tab(out);
		prt_bitflags_vector(out, bch2_sb_error_strs, errors_silent, sizeof(e->errors_silent) * 8);
		prt_newline(out);

		kfree(errors_silent);
	}
}

static const struct bch_sb_field_ops bch_sb_field_ops_ext = {
	.validate	= bch2_sb_ext_validate,
	.to_text	= bch2_sb_ext_to_text,
};

static const struct bch_sb_field_ops *bch2_sb_field_ops[] = {
#define x(f, nr)					\
	[BCH_SB_FIELD_##f] = &bch_sb_field_ops_##f,
	BCH_SB_FIELDS()
#undef x
};

static const struct bch_sb_field_ops bch2_sb_field_null_ops;

static const struct bch_sb_field_ops *bch2_sb_field_type_ops(unsigned type)
{
	return likely(type < ARRAY_SIZE(bch2_sb_field_ops))
		? bch2_sb_field_ops[type]
		: &bch2_sb_field_null_ops;
}

static int bch2_sb_field_validate(struct bch_sb *sb, struct bch_sb_field *f,
				  struct printbuf *err)
{
	unsigned type = le32_to_cpu(f->type);
	struct printbuf field_err = PRINTBUF;
	const struct bch_sb_field_ops *ops = bch2_sb_field_type_ops(type);
	int ret;

	ret = ops->validate ? ops->validate(sb, f, &field_err) : 0;
	if (ret) {
		prt_printf(err, "Invalid superblock section %s: %s",
			   bch2_sb_fields[type], field_err.buf);
		prt_newline(err);
		bch2_sb_field_to_text(err, sb, f);
	}

	printbuf_exit(&field_err);
	return ret;
}

void __bch2_sb_field_to_text(struct printbuf *out, struct bch_sb *sb,
			     struct bch_sb_field *f)
{
	unsigned type = le32_to_cpu(f->type);
	const struct bch_sb_field_ops *ops = bch2_sb_field_type_ops(type);

	if (!out->nr_tabstops)
		printbuf_tabstop_push(out, 32);

	if (ops->to_text)
		ops->to_text(out, sb, f);
}

void bch2_sb_field_to_text(struct printbuf *out, struct bch_sb *sb,
			   struct bch_sb_field *f)
{
	unsigned type = le32_to_cpu(f->type);

	if (type < BCH_SB_FIELD_NR)
		prt_printf(out, "%s", bch2_sb_fields[type]);
	else
		prt_printf(out, "(unknown field %u)", type);

	prt_printf(out, " (size %zu):", vstruct_bytes(f));
	prt_newline(out);

	__bch2_sb_field_to_text(out, sb, f);
}

void bch2_sb_layout_to_text(struct printbuf *out, struct bch_sb_layout *l)
{
	unsigned i;

	prt_printf(out, "Type:                    %u", l->layout_type);
	prt_newline(out);

	prt_str(out, "Superblock max size:     ");
	prt_units_u64(out, 512 << l->sb_max_size_bits);
	prt_newline(out);

	prt_printf(out, "Nr superblocks:          %u", l->nr_superblocks);
	prt_newline(out);

	prt_str(out, "Offsets:                 ");
	for (i = 0; i < l->nr_superblocks; i++) {
		if (i)
			prt_str(out, ", ");
		prt_printf(out, "%llu", le64_to_cpu(l->sb_offset[i]));
	}
	prt_newline(out);
}

void bch2_sb_to_text(struct printbuf *out, struct bch_sb *sb,
		     bool print_layout, unsigned fields)
{
	u64 fields_have = 0;
	unsigned nr_devices = 0;

	if (!out->nr_tabstops)
		printbuf_tabstop_push(out, 44);

	for (int i = 0; i < sb->nr_devices; i++)
		nr_devices += bch2_dev_exists(sb, i);

	prt_printf(out, "External UUID:");
	prt_tab(out);
	pr_uuid(out, sb->user_uuid.b);
	prt_newline(out);

	prt_printf(out, "Internal UUID:");
	prt_tab(out);
	pr_uuid(out, sb->uuid.b);
	prt_newline(out);

	prt_printf(out, "Magic number:");
	prt_tab(out);
	pr_uuid(out, sb->magic.b);
	prt_newline(out);

	prt_str(out, "Device index:");
	prt_tab(out);
	prt_printf(out, "%u", sb->dev_idx);
	prt_newline(out);

	prt_str(out, "Label:");
	prt_tab(out);
	prt_printf(out, "%.*s", (int) sizeof(sb->label), sb->label);
	prt_newline(out);

	prt_str(out, "Version:");
	prt_tab(out);
	bch2_version_to_text(out, le16_to_cpu(sb->version));
	prt_newline(out);

	prt_str(out, "Version upgrade complete:");
	prt_tab(out);
	bch2_version_to_text(out, BCH_SB_VERSION_UPGRADE_COMPLETE(sb));
	prt_newline(out);

	prt_printf(out, "Oldest version on disk:");
	prt_tab(out);
	bch2_version_to_text(out, le16_to_cpu(sb->version_min));
	prt_newline(out);

	prt_printf(out, "Created:");
	prt_tab(out);
	if (sb->time_base_lo)
		bch2_prt_datetime(out, div_u64(le64_to_cpu(sb->time_base_lo), NSEC_PER_SEC));
	else
		prt_printf(out, "(not set)");
	prt_newline(out);

	prt_printf(out, "Sequence number:");
	prt_tab(out);
	prt_printf(out, "%llu", le64_to_cpu(sb->seq));
	prt_newline(out);

	prt_printf(out, "Time of last write:");
	prt_tab(out);
	bch2_prt_datetime(out, le64_to_cpu(sb->write_time));
	prt_newline(out);

	prt_printf(out, "Superblock size:");
	prt_tab(out);
	prt_units_u64(out, vstruct_bytes(sb));
	prt_str(out, "/");
	prt_units_u64(out, 512ULL << sb->layout.sb_max_size_bits);
	prt_newline(out);

	prt_printf(out, "Clean:");
	prt_tab(out);
	prt_printf(out, "%llu", BCH_SB_CLEAN(sb));
	prt_newline(out);

	prt_printf(out, "Devices:");
	prt_tab(out);
	prt_printf(out, "%u", nr_devices);
	prt_newline(out);

	prt_printf(out, "Sections:");
	vstruct_for_each(sb, f)
		fields_have |= 1 << le32_to_cpu(f->type);
	prt_tab(out);
	prt_bitflags(out, bch2_sb_fields, fields_have);
	prt_newline(out);

	prt_printf(out, "Features:");
	prt_tab(out);
	prt_bitflags(out, bch2_sb_features, le64_to_cpu(sb->features[0]));
	prt_newline(out);

	prt_printf(out, "Compat features:");
	prt_tab(out);
	prt_bitflags(out, bch2_sb_compat, le64_to_cpu(sb->compat[0]));
	prt_newline(out);

	prt_newline(out);
	prt_printf(out, "Options:");
	prt_newline(out);
	printbuf_indent_add(out, 2);
	{
		enum bch_opt_id id;

		for (id = 0; id < bch2_opts_nr; id++) {
			const struct bch_option *opt = bch2_opt_table + id;

			if (opt->get_sb != BCH2_NO_SB_OPT) {
				u64 v = bch2_opt_from_sb(sb, id);

				prt_printf(out, "%s:", opt->attr.name);
				prt_tab(out);
				bch2_opt_to_text(out, NULL, sb, opt, v,
						 OPT_HUMAN_READABLE|OPT_SHOW_FULL_LIST);
				prt_newline(out);
			}
		}
	}

	printbuf_indent_sub(out, 2);

	if (print_layout) {
		prt_newline(out);
		prt_printf(out, "layout:");
		prt_newline(out);
		printbuf_indent_add(out, 2);
		bch2_sb_layout_to_text(out, &sb->layout);
		printbuf_indent_sub(out, 2);
	}

	vstruct_for_each(sb, f)
		if (fields & (1 << le32_to_cpu(f->type))) {
			prt_newline(out);
			bch2_sb_field_to_text(out, sb, f);
		}
}<|MERGE_RESOLUTION|>--- conflicted
+++ resolved
@@ -715,16 +715,10 @@
 			opt_set(*opts, nochanges, true);
 	}
 
-<<<<<<< HEAD
-	if (IS_ERR(sb->bdev_handle)) {
-		ret = PTR_ERR(sb->bdev_handle);
+	if (IS_ERR(sb->s_bdev_file)) {
+		ret = PTR_ERR(sb->s_bdev_file);
 		prt_printf(&err, "error opening %s: %s", path, bch2_err_str(ret));
 		goto err;
-=======
-	if (IS_ERR(sb->s_bdev_file)) {
-		ret = PTR_ERR(sb->s_bdev_file);
-		goto out;
->>>>>>> e28390d0
 	}
 	sb->bdev = file_bdev(sb->s_bdev_file);
 
