--- conflicted
+++ resolved
@@ -581,10 +581,6 @@
 }
 EXPORT_SYMBOL_GPL(balloon_set_new_target);
 
-<<<<<<< HEAD
-#ifndef CONFIG_XEN_UNPOPULATED_ALLOC
-=======
->>>>>>> 754e0b0e
 static int add_ballooned_pages(unsigned int nr_pages)
 {
 	enum bp_state st;
@@ -613,20 +609,12 @@
 }
 
 /**
-<<<<<<< HEAD
- * xen_alloc_unpopulated_pages - get pages that have been ballooned out
-=======
  * xen_alloc_ballooned_pages - get pages that have been ballooned out
->>>>>>> 754e0b0e
  * @nr_pages: Number of pages to get
  * @pages: pages returned
  * @return 0 on success, error otherwise
  */
-<<<<<<< HEAD
-int xen_alloc_unpopulated_pages(unsigned int nr_pages, struct page **pages)
-=======
 int xen_alloc_ballooned_pages(unsigned int nr_pages, struct page **pages)
->>>>>>> 754e0b0e
 {
 	unsigned int pgno = 0;
 	struct page *page;
@@ -663,11 +651,7 @@
 	return 0;
  out_undo:
 	mutex_unlock(&balloon_mutex);
-<<<<<<< HEAD
-	xen_free_unpopulated_pages(pgno, pages);
-=======
 	xen_free_ballooned_pages(pgno, pages);
->>>>>>> 754e0b0e
 	/*
 	 * NB: xen_free_ballooned_pages will only subtract pgno pages, but since
 	 * target_unpopulated is incremented with nr_pages at the start we need
@@ -676,16 +660,6 @@
 	balloon_stats.target_unpopulated -= nr_pages - pgno;
 	return ret;
 }
-<<<<<<< HEAD
-EXPORT_SYMBOL(xen_alloc_unpopulated_pages);
-
-/**
- * xen_free_unpopulated_pages - return pages retrieved with get_ballooned_pages
- * @nr_pages: Number of pages
- * @pages: pages to return
- */
-void xen_free_unpopulated_pages(unsigned int nr_pages, struct page **pages)
-=======
 EXPORT_SYMBOL(xen_alloc_ballooned_pages);
 
 /**
@@ -694,7 +668,6 @@
  * @pages: pages to return
  */
 void xen_free_ballooned_pages(unsigned int nr_pages, struct page **pages)
->>>>>>> 754e0b0e
 {
 	unsigned int i;
 
@@ -713,13 +686,9 @@
 
 	mutex_unlock(&balloon_mutex);
 }
-<<<<<<< HEAD
-EXPORT_SYMBOL(xen_free_unpopulated_pages);
-=======
 EXPORT_SYMBOL(xen_free_ballooned_pages);
->>>>>>> 754e0b0e
-
-#if defined(CONFIG_XEN_PV)
+
+#if defined(CONFIG_XEN_PV) && !defined(CONFIG_XEN_UNPOPULATED_ALLOC)
 static void __init balloon_add_region(unsigned long start_pfn,
 				      unsigned long pages)
 {
@@ -741,7 +710,6 @@
 
 	balloon_stats.total_pages += extra_pfn_end - start_pfn;
 }
-#endif
 #endif
 
 static int __init balloon_init(void)
