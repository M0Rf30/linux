--- conflicted
+++ resolved
@@ -256,11 +256,7 @@
 
 config TRUSTED_FOUNDATIONS
 	bool "Trusted Foundations secure monitor support"
-<<<<<<< HEAD
-	depends on ARM
-=======
 	depends on ARM && CPU_V7
->>>>>>> 4b972a01
 	help
 	  Some devices (including most early Tegra-based consumer devices on
 	  the market) are booted with the Trusted Foundations secure monitor
