# SPDX-License-Identifier: GPL-2.0
#
# Serial device configuration
#

menu "Serial drivers"
	depends on HAS_IOMEM

config SERIAL_EARLYCON
	bool
	depends on SERIAL_CORE
	help
	  Support for early consoles with the earlycon parameter. This enables
	  the console before standard serial driver is probed. The console is
	  enabled when early_param is processed.

source "drivers/tty/serial/8250/Kconfig"

comment "Non-8250 serial port support"

config SERIAL_AMBA_PL010
	tristate "ARM AMBA PL010 serial port support"
	depends on ARM_AMBA || COMPILE_TEST
	select SERIAL_CORE
	help
	  This selects the ARM(R) AMBA(R) PrimeCell PL010 UART.  If you have
	  an Integrator/AP or Integrator/PP2 platform, or if you have a
	  Cirrus Logic EP93xx CPU, say Y or M here.

	  If unsure, say N.

config SERIAL_AMBA_PL010_CONSOLE
	bool "Support for console on AMBA serial port"
	depends on SERIAL_AMBA_PL010=y
	select SERIAL_CORE_CONSOLE
	help
	  Say Y here if you wish to use an AMBA PrimeCell UART as the system
	  console (the system console is the device which receives all kernel
	  messages and warnings and which allows logins in single user mode).

	  Even if you say Y here, the currently visible framebuffer console
	  (/dev/tty0) will still be used as the system console by default, but
	  you can alter that using a kernel command line option such as
	  "console=ttyAM0". (Try "man bootparam" or see the documentation of
	  your boot loader (lilo or loadlin) about how to pass options to the
	  kernel at boot time.)

config SERIAL_AMBA_PL011
	tristate "ARM AMBA PL011 serial port support"
	depends on ARM_AMBA
	select SERIAL_CORE
	help
	  This selects the ARM(R) AMBA(R) PrimeCell PL011 UART.  If you have
	  an Integrator/PP2, Integrator/CP or Versatile platform, say Y or M
	  here.

	  If unsure, say N.

config SERIAL_AMBA_PL011_CONSOLE
	bool "Support for console on AMBA serial port"
	depends on SERIAL_AMBA_PL011=y
	select SERIAL_CORE_CONSOLE
	select SERIAL_EARLYCON
	help
	  Say Y here if you wish to use an AMBA PrimeCell UART as the system
	  console (the system console is the device which receives all kernel
	  messages and warnings and which allows logins in single user mode).

	  Even if you say Y here, the currently visible framebuffer console
	  (/dev/tty0) will still be used as the system console by default, but
	  you can alter that using a kernel command line option such as
	  "console=ttyAMA0". (Try "man bootparam" or see the documentation of
	  your boot loader (lilo or loadlin) about how to pass options to the
	  kernel at boot time.)

config SERIAL_EARLYCON_ARM_SEMIHOST
	bool "Early console using ARM semihosting"
	depends on ARM64 || ARM
	select SERIAL_CORE
	select SERIAL_CORE_CONSOLE
	select SERIAL_EARLYCON
	help
	  Support for early debug console using ARM semihosting. This enables
	  the console before standard serial driver is probed. This is enabled
	  with "earlycon=smh" on the kernel command line. The console is
	  enabled when early_param is processed.

config SERIAL_EARLYCON_RISCV_SBI
	bool "Early console using RISC-V SBI"
	depends on RISCV_SBI_V01
	select SERIAL_CORE
	select SERIAL_CORE_CONSOLE
	select SERIAL_EARLYCON
	help
	  Support for early debug console using RISC-V SBI. This enables
	  the console before standard serial driver is probed. This is enabled
	  with "earlycon=sbi" on the kernel command line. The console is
	  enabled when early_param is processed.

config SERIAL_SB1250_DUART
	tristate "BCM1xxx on-chip DUART serial support"
	depends on SIBYTE_SB1xxx_SOC=y
	select SERIAL_CORE
	default y
	help
	  Support for the asynchronous serial interface (DUART) included in
	  the BCM1250 and derived System-On-a-Chip (SOC) devices.  Note that
	  the letter D in DUART stands for "dual", which is how the device
	  is implemented.  Depending on the SOC configuration there may be
	  one or more DUARTs available of which all are handled.

	  If unsure, say Y.  To compile this driver as a module, choose M here:
	  the module will be called sb1250-duart.

config SERIAL_SB1250_DUART_CONSOLE
	bool "Support for console on a BCM1xxx DUART serial port"
	depends on SERIAL_SB1250_DUART=y
	select SERIAL_CORE_CONSOLE
	default y
	help
	  If you say Y here, it will be possible to use a serial port as the
	  system console (the system console is the device which receives all
	  kernel messages and warnings and which allows logins in single user
	  mode).

	  If unsure, say Y.

config SERIAL_ATMEL
	bool "AT91 on-chip serial port support"
	depends on COMMON_CLK
	depends on ARCH_AT91 || COMPILE_TEST
	select SERIAL_CORE
	select SERIAL_MCTRL_GPIO if GPIOLIB
	select MFD_AT91_USART
	help
	  This enables the driver for the on-chip UARTs of the Atmel
	  AT91 processors.

config SERIAL_ATMEL_CONSOLE
	bool "Support for console on AT91 serial port"
	depends on SERIAL_ATMEL=y
	select SERIAL_CORE_CONSOLE
	select SERIAL_EARLYCON
	help
	  Say Y here if you wish to use an on-chip UART on a Atmel
	  AT91 processor as the system console (the system
	  console is the device which receives all kernel messages and
	  warnings and which allows logins in single user mode).

config SERIAL_ATMEL_PDC
	bool "Support DMA transfers on AT91 serial port"
	depends on SERIAL_ATMEL
	default y
	help
	  Say Y here if you wish to use the PDC to do DMA transfers to
	  and from the Atmel AT91 serial port. In order to
	  actually use DMA transfers, make sure that the use_dma_tx
	  and use_dma_rx members in the atmel_uart_data struct is set
	  appropriately for each port.

	  Note that break and error handling currently doesn't work
	  properly when DMA is enabled. Make sure that ports where
	  this matters don't use DMA.

config SERIAL_ATMEL_TTYAT
	bool "Install as device ttyATn instead of ttySn"
	depends on SERIAL_ATMEL=y
	help
	  Say Y here if you wish to have the internal AT91 UARTs
	  appear as /dev/ttyATn (major 204, minor starting at 154)
	  instead of the normal /dev/ttySn (major 4, minor starting at
	  64). This is necessary if you also want other UARTs, such as
	  external 8250/16C550 compatible UARTs.
	  The ttySn nodes are legally reserved for the 8250 serial driver
	  but are often misused by other serial drivers.

	  To use this, you should create suitable ttyATn device nodes in
	  /dev/, and pass "console=ttyATn" to the kernel.

	  Say Y if you have an external 8250/16C550 UART.  If unsure, say N.

config SERIAL_KGDB_NMI
	bool "Serial console over KGDB NMI debugger port"
	depends on KGDB_SERIAL_CONSOLE
	help
	  This special driver allows you to temporary use NMI debugger port
	  as a normal console (assuming that the port is attached to KGDB).

	  Unlike KDB's disable_nmi command, with this driver you are always
	  able to go back to the debugger using KGDB escape sequence ($3#33).
	  This is because this console driver processes the input in NMI
	  context, and thus is able to intercept the magic sequence.

	  Note that since the console interprets input and uses polling
	  communication methods, for things like PPP you still must fully
	  detach debugger port from the KGDB NMI (i.e. disable_nmi), and
	  use raw console.

	  If unsure, say N.

config SERIAL_MESON
	tristate "Meson serial port support"
	depends on ARCH_MESON || COMPILE_TEST
	select SERIAL_CORE
	help
	  This enables the driver for the on-chip UARTs of the Amlogic
	  MesonX processors.

config SERIAL_MESON_CONSOLE
	bool "Support for console on meson"
	depends on SERIAL_MESON
	select SERIAL_CORE_CONSOLE
	select SERIAL_EARLYCON
	help
	  Say Y here if you wish to use a Amlogic MesonX UART as the
	  system console (the system console is the device which
	  receives all kernel messages and warnings and which allows
	  logins in single user mode) as /dev/ttyAMLx.

config SERIAL_CLPS711X
	tristate "CLPS711X serial port support"
	depends on ARCH_CLPS711X || COMPILE_TEST
	select SERIAL_CORE
	select SERIAL_MCTRL_GPIO if GPIOLIB
	help
	  This enables the driver for the on-chip UARTs of the Cirrus
	  Logic EP711x/EP721x/EP731x processors.

config SERIAL_CLPS711X_CONSOLE
	bool "Support for console on CLPS711X serial port"
	depends on SERIAL_CLPS711X=y
	select SERIAL_CORE_CONSOLE
	help
	  Even if you say Y here, the currently visible virtual console
	  (/dev/tty0) will still be used as the system console by default, but
	  you can alter that using a kernel command line option such as
	  "console=ttyCL1".

config SERIAL_SAMSUNG
	tristate "Samsung SoC serial support"
	depends on PLAT_SAMSUNG || ARCH_S5PV210 || ARCH_EXYNOS || ARCH_APPLE || ARCH_ARTPEC || COMPILE_TEST
	select SERIAL_CORE
	help
	  Support for the on-chip UARTs on the Samsung
	  S3C24xx/S3C64xx/S5Pv210/Exynos and Apple M1 SoCs, providing
	  /dev/ttySAC0, 1 and 2 (note, some machines may not provide all of
	  these ports, depending on how the serial port pins are configured.
	  Choose Y/M here only if you build for such SoC.

config SERIAL_SAMSUNG_UARTS_4
	bool
	depends on SERIAL_SAMSUNG
	default y if !(CPU_S3C2410 || CPU_S3C2412 || CPU_S3C2440 || CPU_S3C2442)
	help
	  Internal node for the common case of 4 Samsung compatible UARTs

config SERIAL_SAMSUNG_UARTS
	int
	depends on SERIAL_SAMSUNG
	default 4 if SERIAL_SAMSUNG_UARTS_4 || CPU_S3C2416
	default 3
	help
	  Select the number of available UART ports for the Samsung S3C
	  serial driver

config SERIAL_SAMSUNG_CONSOLE
	bool "Support for console on Samsung SoC serial port"
	depends on SERIAL_SAMSUNG
	select SERIAL_CORE_CONSOLE
	select SERIAL_EARLYCON
	help
	  Allow selection of the S3C24XX on-board serial ports for use as
	  an virtual console.

	  Even if you say Y here, the currently visible virtual console
	  (/dev/tty0) will still be used as the system console by default, but
	  you can alter that using a kernel command line option such as
	  "console=ttySACx". (Try "man bootparam" or see the documentation of
	  your boot loader about how to pass options to the kernel at
	  boot time.)

config SERIAL_TEGRA
	tristate "NVIDIA Tegra20/30 SoC serial controller"
	depends on (ARCH_TEGRA && TEGRA20_APB_DMA) || COMPILE_TEST
	select SERIAL_CORE
	help
	  Support for the on-chip UARTs on the NVIDIA Tegra series SOCs
	  providing /dev/ttyTHS0, 1, 2, 3 and 4 (note, some machines may not
	  provide all of these ports, depending on how the serial port
	  are enabled). This driver uses the APB DMA to achieve higher baudrate
	  and better performance.

config SERIAL_TEGRA_TCU
	tristate "NVIDIA Tegra Combined UART"
	depends on MAILBOX
	depends on (ARCH_TEGRA && TEGRA_HSP_MBOX) || COMPILE_TEST
	select SERIAL_CORE
	help
	  Support for the mailbox-based TCU (Tegra Combined UART) serial port.
	  TCU is a virtual serial port that allows multiplexing multiple data
	  streams into a single hardware serial port.

config SERIAL_TEGRA_TCU_CONSOLE
	bool "Support for console on a Tegra TCU serial port"
	depends on SERIAL_TEGRA_TCU=y
	select SERIAL_CORE_CONSOLE
	default y
	help
	  If you say Y here, it will be possible to use a the Tegra TCU as the
	  system console (the system console is the device which receives all
	  kernel messages and warnings and which allows logins in single user
	  mode).

	  If unsure, say Y.

config SERIAL_MAX3100
	tristate "MAX3100 support"
	depends on SPI
	select SERIAL_CORE
	help
	  MAX3100 chip support

config SERIAL_MAX310X
	tristate "MAX310X support"
	depends on SPI_MASTER
	select SERIAL_CORE
	select REGMAP_SPI if SPI_MASTER
	select REGMAP_I2C if I2C
	help
	  This selects support for an advanced UART from Maxim (Dallas).
	  Supported ICs are MAX3107, MAX3108, MAX3109, MAX14830.
	  Each IC contains 128 words each of receive and transmit FIFO
	  that can be controlled through I2C or high-speed SPI.

	  Say Y here if you want to support this ICs.

config SERIAL_DZ
	bool "DECstation DZ serial driver"
	depends on MACH_DECSTATION && 32BIT
	select SERIAL_CORE
	default y
	help
	  DZ11-family serial controllers for DECstations and VAXstations,
	  including the DC7085, M7814, and M7819.

config SERIAL_DZ_CONSOLE
	bool "Support console on DECstation DZ serial driver"
	depends on SERIAL_DZ=y
	select SERIAL_CORE_CONSOLE
	default y
	help
	  If you say Y here, it will be possible to use a serial port as the
	  system console (the system console is the device which receives all
	  kernel messages and warnings and which allows logins in single user
	  mode).

	  Note that the firmware uses ttyS3 as the serial console on
	  DECstations that use this driver.

	  If unsure, say Y.

config SERIAL_ZS
	tristate "DECstation Z85C30 serial support"
	depends on MACH_DECSTATION
	select SERIAL_CORE
	default y
	help
	  Support for the Zilog 85C350 serial communications controller used
	  for serial ports in newer DECstation systems.  These include the
	  DECsystem 5900 and all models of the DECstation and DECsystem 5000
	  systems except from model 200.

	  If unsure, say Y.  To compile this driver as a module, choose M here:
	  the module will be called zs.

config SERIAL_ZS_CONSOLE
	bool "Support for console on a DECstation Z85C30 serial port"
	depends on SERIAL_ZS=y
	select SERIAL_CORE_CONSOLE
	default y
	help
	  If you say Y here, it will be possible to use a serial port as the
	  system console (the system console is the device which receives all
	  kernel messages and warnings and which allows logins in single user
	  mode).

	  Note that the firmware uses ttyS1 as the serial console on the
	  Maxine and ttyS3 on the others using this driver.

	  If unsure, say Y.

config SERIAL_21285
	tristate "DC21285 serial port support"
	depends on FOOTBRIDGE
	select SERIAL_CORE
	help
	  If you have a machine based on a 21285 (Footbridge) StrongARM(R)/
	  PCI bridge you can enable its onboard serial port by enabling this
	  option.

config SERIAL_21285_CONSOLE
	bool "Console on DC21285 serial port"
	depends on SERIAL_21285=y
	select SERIAL_CORE_CONSOLE
	help
	  If you have enabled the serial port on the 21285 footbridge you can
	  make it the console by answering Y to this option.

	  Even if you say Y here, the currently visible virtual console
	  (/dev/tty0) will still be used as the system console by default, but
	  you can alter that using a kernel command line option such as
	  "console=ttyFB". (Try "man bootparam" or see the documentation of
	  your boot loader (lilo or loadlin) about how to pass options to the
	  kernel at boot time.)

config SERIAL_PXA
	bool "PXA serial port support (DEPRECATED)"
	depends on ARCH_PXA || ARCH_MMP
	select SERIAL_CORE
	select SERIAL_8250_PXA if SERIAL_8250=y
	select SERIAL_PXA_NON8250 if !SERIAL_8250=y
	help
	  If you have a machine based on an Intel XScale PXA2xx CPU you
	  can enable its onboard serial ports by enabling this option.

	  Unless you have a specific need, you should use SERIAL_8250_PXA
	  instead of this.

config SERIAL_PXA_NON8250
	bool
	depends on !SERIAL_8250 || COMPILE_TEST

config SERIAL_PXA_CONSOLE
	bool "Console on PXA serial port (DEPRECATED)"
	depends on SERIAL_PXA
	select SERIAL_CORE_CONSOLE
	select SERIAL_8250_CONSOLE if SERIAL_8250=y
	help
	  If you have enabled the serial port on the Intel XScale PXA
	  CPU you can make it the console by answering Y to this option.

	  Even if you say Y here, the currently visible virtual console
	  (/dev/tty0) will still be used as the system console by default, but
	  you can alter that using a kernel command line option such as
	  "console=ttySA0". (Try "man bootparam" or see the documentation of
	  your boot loader (lilo or loadlin) about how to pass options to the
	  kernel at boot time.)

	  Unless you have a specific need, you should use SERIAL_8250_PXA
	  and SERIAL_8250_CONSOLE instead of this.

config SERIAL_SA1100
	bool "SA1100 serial port support"
	depends on ARCH_SA1100
	select SERIAL_CORE
	select SERIAL_MCTRL_GPIO if GPIOLIB
	help
	  If you have a machine based on a SA1100/SA1110 StrongARM(R) CPU you
	  can enable its onboard serial port by enabling this option.
	  Please read <file:Documentation/arm/sa1100/serial_uart.rst> for further
	  info.

config SERIAL_SA1100_CONSOLE
	bool "Console on SA1100 serial port"
	depends on SERIAL_SA1100
	select SERIAL_CORE_CONSOLE
	help
	  If you have enabled the serial port on the SA1100/SA1110 StrongARM
	  CPU you can make it the console by answering Y to this option.

	  Even if you say Y here, the currently visible virtual console
	  (/dev/tty0) will still be used as the system console by default, but
	  you can alter that using a kernel command line option such as
	  "console=ttySA0". (Try "man bootparam" or see the documentation of
	  your boot loader (lilo or loadlin) about how to pass options to the
	  kernel at boot time.)

config SERIAL_IMX
	tristate "IMX serial port support"
	depends on ARCH_MXC || COMPILE_TEST
	select SERIAL_CORE
	select RATIONAL
	select SERIAL_MCTRL_GPIO if GPIOLIB
	help
	  If you have a machine based on a Motorola IMX CPU you
	  can enable its onboard serial port by enabling this option.

config SERIAL_IMX_CONSOLE
	tristate "Console on IMX serial port"
	depends on SERIAL_IMX
	select SERIAL_CORE_CONSOLE
	help
	  If you have enabled the serial port on the Freescale IMX
	  CPU you can make it the console by answering Y/M to this option.

	  Even if you say Y/M here, the currently visible virtual console
	  (/dev/tty0) will still be used as the system console by default, but
	  you can alter that using a kernel command line option such as
	  "console=ttymxc0". (Try "man bootparam" or see the documentation of
	  your bootloader about how to pass options to the kernel at boot time.)

config SERIAL_IMX_EARLYCON
	bool "Earlycon on IMX serial port"
	depends on ARCH_MXC || COMPILE_TEST
	depends on OF
	select SERIAL_CORE
	select SERIAL_EARLYCON
	select SERIAL_CORE_CONSOLE
	default y if SERIAL_IMX_CONSOLE
	help
	  If you have enabled the earlycon on the Freescale IMX
	  CPU you can make it the earlycon by answering Y to this option.

config SERIAL_UARTLITE
	tristate "Xilinx uartlite serial port support"
	depends on HAS_IOMEM
	select SERIAL_CORE
	help
	  Say Y here if you want to use the Xilinx uartlite serial controller.

	  To compile this driver as a module, choose M here: the
	  module will be called uartlite.

config SERIAL_UARTLITE_CONSOLE
	bool "Support for console on Xilinx uartlite serial port"
	depends on SERIAL_UARTLITE=y
	select SERIAL_CORE_CONSOLE
	select SERIAL_EARLYCON
	help
	  Say Y here if you wish to use a Xilinx uartlite as the system
	  console (the system console is the device which receives all kernel
	  messages and warnings and which allows logins in single user mode).

config SERIAL_UARTLITE_NR_UARTS
	int "Maximum number of uartlite serial ports"
	depends on SERIAL_UARTLITE
	range 1 256
	default 1
	help
	  Set this to the number of uartlites in your system, or the number
	  you think you might implement.

config SERIAL_SUNCORE
	bool
	depends on SPARC
	select SERIAL_CORE
	select SERIAL_CORE_CONSOLE
	default y

config SERIAL_SUNZILOG
	tristate "Sun Zilog8530 serial support"
	depends on SPARC
	help
	  This driver supports the Zilog8530 serial ports found on many Sparc
	  systems.  Say Y or M if you want to be able to these serial ports.

config SERIAL_SUNZILOG_CONSOLE
	bool "Console on Sun Zilog8530 serial port"
	depends on SERIAL_SUNZILOG=y
	help
	  If you would like to be able to use the Zilog8530 serial port
	  on your Sparc system as the console, you can do so by answering
	  Y to this option.

config SERIAL_SUNSU
	tristate "Sun SU serial support"
	depends on SPARC && PCI
	help
	  This driver supports the 8250 serial ports that run the keyboard and
	  mouse on (PCI) UltraSPARC systems.  Say Y or M if you want to be able
	  to these serial ports.

config SERIAL_SUNSU_CONSOLE
	bool "Console on Sun SU serial port"
	depends on SERIAL_SUNSU=y
	help
	  If you would like to be able to use the SU serial port
	  on your Sparc system as the console, you can do so by answering
	  Y to this option.

config SERIAL_MUX
	tristate "Serial MUX support"
	depends on GSC
	select SERIAL_CORE
	default y
	help
	  Saying Y here will enable the hardware MUX serial driver for
	  the Nova, K class systems and D class with a 'remote control card'.
	  The hardware MUX is not 8250/16550 compatible therefore the
	  /dev/ttyB0 device is shared between the Serial MUX and the PDC
	  software console. The following steps need to be completed to use
	  the Serial MUX:

	    1. create the device entry (mknod /dev/ttyB0 c 11 0)
	    2. Edit the /etc/inittab to start a getty listening on /dev/ttyB0
	    3. Add device ttyB0 to /etc/securetty (if you want to log on as
		 root on this console.)
	    4. Change the kernel command console parameter to: console=ttyB0

config SERIAL_MUX_CONSOLE
	bool "Support for console on serial MUX"
	depends on SERIAL_MUX=y
	select SERIAL_CORE_CONSOLE
	default y

config PDC_CONSOLE
	bool "PDC software console support"
	depends on PARISC && !SERIAL_MUX && VT
	help
	  Saying Y here will enable the software based PDC console to be 
	  used as the system console.  This is useful for machines in 
	  which the hardware based console has not been written yet.  The
	  following steps must be completed to use the PDC console:

	    1. create the device entry (mknod /dev/ttyB0 c 11 0)
	    2. Edit the /etc/inittab to start a getty listening on /dev/ttyB0
	    3. Add device ttyB0 to /etc/securetty (if you want to log on as
		 root on this console.)
	    4. Change the kernel command console parameter to: console=ttyB0

config SERIAL_SUNSAB
	tristate "Sun Siemens SAB82532 serial support"
	depends on SPARC && PCI
	help
	  This driver supports the Siemens SAB82532 DUSCC serial ports on newer
	  (PCI) UltraSPARC systems.  Say Y or M if you want to be able to these
	  serial ports.

config SERIAL_SUNSAB_CONSOLE
	bool "Console on Sun Siemens SAB82532 serial port"
	depends on SERIAL_SUNSAB=y
	help
	  If you would like to be able to use the SAB82532 serial port
	  on your Sparc system as the console, you can do so by answering
	  Y to this option.

config SERIAL_SUNHV
	bool "Sun4v Hypervisor Console support"
	depends on SPARC64
	help
	  This driver supports the console device found on SUN4V Sparc
	  systems.  Say Y if you want to be able to use this device.

config SERIAL_IP22_ZILOG
	tristate "SGI Zilog8530 serial support"
	depends on SGI_HAS_ZILOG
	select SERIAL_CORE
	help
	  This driver supports the Zilog8530 serial ports found on SGI
	  systems.  Say Y or M if you want to be able to these serial ports.

config SERIAL_IP22_ZILOG_CONSOLE
	bool "Console on SGI Zilog8530 serial port"
	depends on SERIAL_IP22_ZILOG=y
	select SERIAL_CORE_CONSOLE

config SERIAL_SH_SCI
	tristate "SuperH SCI(F) serial port support"
	depends on SUPERH || ARCH_RENESAS || COMPILE_TEST
	select SERIAL_CORE
	select SERIAL_MCTRL_GPIO if GPIOLIB

config SERIAL_SH_SCI_NR_UARTS
	int "Maximum number of SCI(F) serial ports" if EXPERT
	range 1 64 if 64BIT
	range 1 32 if !64BIT
	depends on SERIAL_SH_SCI
	default "10" if SUPERH
	default "18" if ARCH_RENESAS
	default "2"

config SERIAL_SH_SCI_CONSOLE
	bool "Support for console on SuperH SCI(F)" if EXPERT
	depends on SERIAL_SH_SCI=y
	select SERIAL_CORE_CONSOLE
	default y

config SERIAL_SH_SCI_EARLYCON
	bool "Support for early console on SuperH SCI(F)" if EXPERT
	depends on SERIAL_SH_SCI=y
	select SERIAL_CORE_CONSOLE
	select SERIAL_EARLYCON
	default ARCH_RENESAS

config SERIAL_SH_SCI_DMA
	bool "DMA support" if EXPERT
	depends on SERIAL_SH_SCI && DMA_ENGINE
	default ARCH_RENESAS

config SERIAL_HS_LPC32XX
	tristate "LPC32XX high speed serial port support"
	depends on ARCH_LPC32XX || COMPILE_TEST
	depends on OF
	select SERIAL_CORE
	help
	  Support for the LPC32XX high speed serial ports (up to 900kbps).
	  Those are UARTs completely different from the Standard UARTs on the
	  LPC32XX SoC.
	  Choose M or Y here to build this driver.

config SERIAL_HS_LPC32XX_CONSOLE
	bool "Enable LPC32XX high speed UART serial console"
	depends on SERIAL_HS_LPC32XX=y
	select SERIAL_CORE_CONSOLE
	help
	  If you would like to be able to use one of the high speed serial
	  ports on the LPC32XX as the console, you can do so by answering
	  Y to this option.

config SERIAL_CORE
	tristate

config SERIAL_CORE_CONSOLE
	bool

config CONSOLE_POLL
	bool

config SERIAL_MCF
	bool "Coldfire serial support"
	depends on COLDFIRE
	select SERIAL_CORE
	help
	  This serial driver supports the Freescale Coldfire serial ports.

config SERIAL_MCF_BAUDRATE
	int "Default baudrate for Coldfire serial ports"
	depends on SERIAL_MCF
	default 19200
	help
	  This setting lets you define what the default baudrate is for the
	  ColdFire serial ports. The usual default varies from board to board,
	  and this setting is a way of catering for that.

config SERIAL_MCF_CONSOLE
	bool "Coldfire serial console support"
	depends on SERIAL_MCF
	select SERIAL_CORE_CONSOLE
	help
	  Enable a ColdFire internal serial port to be the system console.

config SERIAL_PMACZILOG
	tristate "Mac or PowerMac z85c30 ESCC support"
	depends on (M68K && MAC) || PPC_PMAC
	select SERIAL_CORE
	help
	  This driver supports the Zilog z85C30 serial ports found on
	  (Power)Mac machines.
	  Say Y or M if you want to be able to these serial ports.

config SERIAL_PMACZILOG_TTYS
	bool "Use ttySn device nodes for Zilog z85c30"
	depends on SERIAL_PMACZILOG
	help
	  The pmac_zilog driver for the z85C30 chip on many powermacs
	  historically used the device numbers for /dev/ttySn.  The
	  8250 serial port driver also uses these numbers, which means
	  the two drivers being unable to coexist; you could not use
	  both z85C30 and 8250 type ports at the same time.

	  If this option is not selected, the pmac_zilog driver will
	  use the device numbers allocated for /dev/ttyPZn.  This allows
	  the pmac_zilog and 8250 drivers to co-exist, but may cause
	  existing userspace setups to break.  Programs that need to
	  access the built-in serial ports on powermacs will need to
	  be reconfigured to use /dev/ttyPZn instead of /dev/ttySn.

	  If you enable this option, any z85c30 ports in the system will
	  be registered as ttyS0 onwards as in the past, and you will be
	  unable to use the 8250 module for PCMCIA or other 16C550-style
	  UARTs.

	  Say N unless you need the z85c30 ports on your (Power)Mac
	  to appear as /dev/ttySn.

config SERIAL_PMACZILOG_CONSOLE
	bool "Console on Mac or PowerMac z85c30 serial port"
	depends on SERIAL_PMACZILOG=y
	select SERIAL_CORE_CONSOLE
	help
	  If you would like to be able to use the z85c30 serial port
	  on your (Power)Mac as the console, you can do so by answering
	  Y to this option.

config SERIAL_CPM
	tristate "CPM SCC/SMC serial port support"
	depends on CPM2 || CPM1 || (PPC32 && COMPILE_TEST)
	select SERIAL_CORE
	help
	  This driver supports the SCC and SMC serial ports on Motorola 
	  embedded PowerPC that contain a CPM1 (8xx) or CPM2 (8xxx)

config SERIAL_CPM_CONSOLE
	bool "Support for console on CPM SCC/SMC serial port"
	depends on SERIAL_CPM=y
	select SERIAL_CORE_CONSOLE
	help
	  Say Y here if you wish to use a SCC or SMC CPM UART as the system
	  console (the system console is the device which receives all kernel
	  messages and warnings and which allows logins in single user mode).

	  Even if you say Y here, the currently visible framebuffer console
	  (/dev/tty0) will still be used as the system console by default, but
	  you can alter that using a kernel command line option such as
	  "console=ttyCPM0". (Try "man bootparam" or see the documentation of
	  your boot loader (lilo or loadlin) about how to pass options to the
	  kernel at boot time.)

config SERIAL_PIC32
	tristate "Microchip PIC32 serial support"
	depends on MACH_PIC32 || (MIPS && COMPILE_TEST)
	select SERIAL_CORE
	help
	  If you have a PIC32, this driver supports the serial ports.

	  Say Y or M to use PIC32 serial ports, otherwise say N. Note that
	  to use a serial port as a console, this must be included in kernel and
	  not as a module.

config SERIAL_PIC32_CONSOLE
	bool "PIC32 serial console support"
	depends on SERIAL_PIC32=y
	select SERIAL_CORE_CONSOLE
	help
	  If you have a PIC32, this driver supports the putting a console on one
	  of the serial ports.

	  Say Y to use the PIC32 console, otherwise say N.

config SERIAL_MPC52xx
	tristate "Freescale MPC52xx/MPC512x family PSC serial support"
	depends on PPC_MPC52xx || PPC_MPC512x
	select SERIAL_CORE
	help
	  This driver supports MPC52xx and MPC512x PSC serial ports. If you would
	  like to use them, you must answer Y or M to this option. Note that
	  for use as console, it must be included in kernel and not as a
	  module.

config SERIAL_MPC52xx_CONSOLE
	bool "Console on a Freescale MPC52xx/MPC512x family PSC serial port"
	depends on SERIAL_MPC52xx=y
	select SERIAL_CORE_CONSOLE
	help
	  Select this options if you'd like to use one of the PSC serial port
	  of the Freescale MPC52xx family as a console.

config SERIAL_MPC52xx_CONSOLE_BAUD
	int "Freescale MPC52xx/MPC512x family PSC serial port baud"
	depends on SERIAL_MPC52xx_CONSOLE=y
	default "9600"
	help
	  Select the MPC52xx console baud rate.
	  This value is only used if the bootloader doesn't pass in the
	  console baudrate

config SERIAL_ICOM
	tristate "IBM Multiport Serial Adapter"
	depends on PCI
	depends on PPC_PSERIES || COMPILE_TEST
	select SERIAL_CORE
	select FW_LOADER
	help
	  This driver is for a family of multiport serial adapters
	  including 2 port RVX, 2 port internal modem, 4 port internal
	  modem and a split 1 port RVX and 1 port internal modem.

	  This driver can also be built as a module.  If so, the module
	  will be called icom.

config SERIAL_TXX9
	bool "TMPTX39XX/49XX SIO support"
	depends on HAS_TXX9_SERIAL
	select SERIAL_CORE
	default y

config HAS_TXX9_SERIAL
	bool

config SERIAL_TXX9_NR_UARTS
	int "Maximum number of TMPTX39XX/49XX SIO ports"
	depends on SERIAL_TXX9
	default "6"

config SERIAL_TXX9_CONSOLE
	bool "TMPTX39XX/49XX SIO Console support"
	depends on SERIAL_TXX9=y
	select SERIAL_CORE_CONSOLE

config SERIAL_TXX9_STDSERIAL
	bool "TX39XX/49XX SIO act as standard serial"
	depends on !SERIAL_8250 && SERIAL_TXX9

config SERIAL_JSM
	tristate "Digi International NEO and Classic PCI Support"
	depends on PCI
	select SERIAL_CORE
	help
	  This is a driver for Digi International's Neo and Classic series
	  of cards which provide multiple serial ports. You would need
	  something like this to connect more than two modems to your Linux
	  box, for instance in order to become a dial-in server. This driver
	  supports PCI boards only.

	  If you have a card like this, say Y here, otherwise say N.

	  To compile this driver as a module, choose M here: the
	  module will be called jsm.

config SERIAL_MSM
	tristate "MSM on-chip serial port support"
	depends on ARCH_QCOM || COMPILE_TEST
	select SERIAL_CORE

config SERIAL_MSM_CONSOLE
	bool "MSM serial console support"
	depends on SERIAL_MSM=y
	select SERIAL_CORE_CONSOLE
	select SERIAL_EARLYCON

config SERIAL_QCOM_GENI
	tristate "QCOM on-chip GENI based serial port support"
	depends on ARCH_QCOM || COMPILE_TEST
	depends on QCOM_GENI_SE
	select SERIAL_CORE

config SERIAL_QCOM_GENI_CONSOLE
	bool "QCOM GENI Serial Console support"
	depends on SERIAL_QCOM_GENI
	select SERIAL_CORE_CONSOLE
	select SERIAL_EARLYCON
	help
	  Serial console driver for Qualcomm Technologies Inc's GENI based
	  QUP hardware.

config SERIAL_VT8500
	bool "VIA VT8500 on-chip serial port support"
	depends on ARCH_VT8500 || COMPILE_TEST
	select SERIAL_CORE

config SERIAL_VT8500_CONSOLE
	bool "VIA VT8500 serial console support"
	depends on SERIAL_VT8500=y
	select SERIAL_CORE_CONSOLE

config SERIAL_OMAP
	tristate "OMAP serial port support"
	depends on (ARCH_OMAP2PLUS && !SERIAL_8250_OMAP) || COMPILE_TEST
	select SERIAL_CORE
	help
	  If you have a machine based on an Texas Instruments OMAP CPU you
	  can enable its onboard serial ports by enabling this option.

	  By enabling this option you take advantage of dma feature available
	  with the omap-serial driver. DMA support can be enabled from platform
	  data.

config SERIAL_OMAP_CONSOLE
	bool "Console on OMAP serial port"
	depends on SERIAL_OMAP=y
	select SERIAL_CORE_CONSOLE
	help
	  Select this option if you would like to use omap serial port as
	  console.

	  Even if you say Y here, the currently visible virtual console
	  (/dev/tty0) will still be used as the system console by default, but
	  you can alter that using a kernel command line option such as
	  "console=ttyOx". (Try "man bootparam" or see the documentation of
	  your boot loader about how to pass options to the kernel at
	  boot time.)

config SERIAL_SIFIVE
	tristate "SiFive UART support"
	depends on OF
	select SERIAL_CORE
	help
	  Select this option if you are building a kernel for a device that
	  contains a SiFive UART IP block.  This type of UART is present on
	  SiFive FU540 SoCs, among others.

config SERIAL_SIFIVE_CONSOLE
	bool "Console on SiFive UART"
	depends on SERIAL_SIFIVE=y
	select SERIAL_CORE_CONSOLE
	select SERIAL_EARLYCON
	help
	  Select this option if you would like to use a SiFive UART as the
	  system console.

	  Even if you say Y here, the currently visible virtual console
	  (/dev/tty0) will still be used as the system console by default, but
	  you can alter that using a kernel command line option such as
	  "console=ttySIFx". (Try "man bootparam" or see the documentation of
	  your boot loader about how to pass options to the kernel at
	  boot time.)

config SERIAL_LANTIQ
	tristate "Lantiq serial driver"
	depends on (LANTIQ || X86) || COMPILE_TEST
	select SERIAL_CORE
	help
	  Support for UART on Lantiq and Intel SoCs.
	  To compile this driver as a module, select M here. The
	  module will be called lantiq.

config SERIAL_LANTIQ_CONSOLE
	bool "Console on Lantiq UART"
	depends on SERIAL_LANTIQ=y
	select SERIAL_CORE_CONSOLE
	select SERIAL_EARLYCON
	help
	  Select this option if you would like to use a Lantiq UART as the
	  system console.

config SERIAL_QE
	tristate "Freescale QUICC Engine serial port support"
	depends on QUICC_ENGINE
	select SERIAL_CORE
	select FW_LOADER
	help
	  This driver supports the QE serial ports on Freescale embedded
	  PowerPC that contain a QUICC Engine.

config SERIAL_SCCNXP
	tristate "SCCNXP serial port support"
	select SERIAL_CORE
	help
	  This selects support for an advanced UART from NXP (Philips).
	  Supported ICs are SCC2681, SCC2691, SCC2692, SC28L91, SC28L92,
	  SC28L202, SCC68681 and SCC68692.

config SERIAL_SCCNXP_CONSOLE
	bool "Console on SCCNXP serial port"
	depends on SERIAL_SCCNXP=y
	select SERIAL_CORE_CONSOLE
	help
	  Support for console on SCCNXP serial ports.

config SERIAL_SC16IS7XX_CORE
	tristate

config SERIAL_SC16IS7XX
	tristate "SC16IS7xx serial support"
	select SERIAL_CORE
	depends on (SPI_MASTER && !I2C) || I2C
	help
	  This selects support for SC16IS7xx serial ports.
	  Supported ICs are SC16IS740, SC16IS741, SC16IS750, SC16IS752,
	  SC16IS760 and SC16IS762. Select supported buses using options below.

config SERIAL_SC16IS7XX_I2C
	bool "SC16IS7xx for I2C interface"
	depends on SERIAL_SC16IS7XX
	depends on I2C
	select SERIAL_SC16IS7XX_CORE if SERIAL_SC16IS7XX
	select REGMAP_I2C if I2C
	default y
	help
	  Enable SC16IS7xx driver on I2C bus,
	  If required say y, and say n to i2c if not required,
	  Enabled by default to support oldconfig.
	  You must select at least one bus for the driver to be built.

config SERIAL_SC16IS7XX_SPI
	bool "SC16IS7xx for spi interface"
	depends on SERIAL_SC16IS7XX
	depends on SPI_MASTER
	select SERIAL_SC16IS7XX_CORE if SERIAL_SC16IS7XX
	select REGMAP_SPI if SPI_MASTER
	help
	  Enable SC16IS7xx driver on SPI bus,
	  If required say y, and say n to spi if not required,
	  This is additional support to existing driver.
	  You must select at least one bus for the driver to be built.

config SERIAL_TIMBERDALE
	tristate "Support for timberdale UART"
	select SERIAL_CORE
	depends on X86_32 || COMPILE_TEST
	help
	Add support for UART controller on timberdale.

config SERIAL_BCM63XX
	tristate "Broadcom BCM63xx/BCM33xx UART support"
	select SERIAL_CORE
<<<<<<< HEAD
	depends on ARCH_BCM4908 || ARCH_BCMBCA || BCM63XX || BMIPS_GENERIC || COMPILE_TEST
	default ARCH_BCM4908 || ARCH_BCMBCA || BCM63XX || BMIPS_GENERIC
=======
	depends on ARCH_BCMBCA || BCM63XX || BMIPS_GENERIC || COMPILE_TEST
	default ARCH_BCMBCA || BCM63XX || BMIPS_GENERIC
>>>>>>> 7365df19
	help
	  This enables the driver for the onchip UART core found on
	  the following chipsets:

	    BCM33xx (cable modem)
	    BCM63xx/BCM63xxx (DSL)
	    BCM68xx (PON)
	    BCM7xxx (STB) - DOCSIS console

config SERIAL_BCM63XX_CONSOLE
	bool "Console on BCM63xx serial port"
	depends on SERIAL_BCM63XX=y
	select SERIAL_CORE_CONSOLE
	select SERIAL_EARLYCON
	help
	  If you have enabled the serial port on the BCM63xx CPU
	  you can make it the console by answering Y to this option.

config SERIAL_GRLIB_GAISLER_APBUART
	tristate "GRLIB APBUART serial support"
	depends on OF && SPARC
	select SERIAL_CORE
	help
	Add support for the GRLIB APBUART serial port.

config SERIAL_GRLIB_GAISLER_APBUART_CONSOLE
	bool "Console on GRLIB APBUART serial port"
	depends on SERIAL_GRLIB_GAISLER_APBUART=y
	select SERIAL_CORE_CONSOLE
	help
	Support for running a console on the GRLIB APBUART

config SERIAL_ALTERA_JTAGUART
	tristate "Altera JTAG UART support"
	select SERIAL_CORE
	help
	  This driver supports the Altera JTAG UART port.

config SERIAL_ALTERA_JTAGUART_CONSOLE
	bool "Altera JTAG UART console support"
	depends on SERIAL_ALTERA_JTAGUART=y
	select SERIAL_CORE_CONSOLE
	select SERIAL_EARLYCON
	help
	  Enable a Altera JTAG UART port to be the system console.

config SERIAL_ALTERA_JTAGUART_CONSOLE_BYPASS
	bool "Bypass output when no connection"
	depends on SERIAL_ALTERA_JTAGUART_CONSOLE
	select SERIAL_CORE_CONSOLE
	help
	  Bypass console output and keep going even if there is no
	  JTAG terminal connection with the host.

config SERIAL_ALTERA_UART
	tristate "Altera UART support"
	select SERIAL_CORE
	help
	  This driver supports the Altera softcore UART port.

config SERIAL_ALTERA_UART_MAXPORTS
	int "Maximum number of Altera UART ports"
	depends on SERIAL_ALTERA_UART
	default 4
	help
	  This setting lets you define the maximum number of the Altera
	  UART ports. The usual default varies from board to board, and
	  this setting is a way of catering for that.

config SERIAL_ALTERA_UART_BAUDRATE
	int "Default baudrate for Altera UART ports"
	depends on SERIAL_ALTERA_UART
	default 115200
	help
	  This setting lets you define what the default baudrate is for the
	  Altera UART ports. The usual default varies from board to board,
	  and this setting is a way of catering for that.

config SERIAL_ALTERA_UART_CONSOLE
	bool "Altera UART console support"
	depends on SERIAL_ALTERA_UART=y
	select SERIAL_CORE_CONSOLE
	select SERIAL_EARLYCON
	help
	  Enable a Altera UART port to be the system console.

config SERIAL_PCH_UART
	tristate "Intel EG20T PCH/LAPIS Semicon IOH(ML7213/ML7223/ML7831) UART"
	depends on PCI && (X86_32 || MIPS ||  COMPILE_TEST)
	select SERIAL_CORE
	help
	  This driver is for PCH(Platform controller Hub) UART of Intel EG20T
	  which is an IOH(Input/Output Hub) for x86 embedded processor.
	  Enabling PCH_DMA, this PCH UART works as DMA mode.

	  This driver also can be used for LAPIS Semiconductor IOH(Input/
	  Output Hub), ML7213, ML7223 and ML7831.
	  ML7213 IOH is for IVI(In-Vehicle Infotainment) use, ML7223 IOH is
	  for MP(Media Phone) use and ML7831 IOH is for general purpose use.
	  ML7213/ML7223/ML7831 is companion chip for Intel Atom E6xx series.
	  ML7213/ML7223/ML7831 is completely compatible for Intel EG20T PCH.

config SERIAL_PCH_UART_CONSOLE
	bool "Support for console on Intel EG20T PCH UART/OKI SEMICONDUCTOR ML7213 IOH"
	depends on SERIAL_PCH_UART=y
	select SERIAL_CORE_CONSOLE
	help
	  Say Y here if you wish to use the PCH UART as the system console
	  (the system  console is the device which receives all kernel messages and
	  warnings and which allows logins in single user mode).

config SERIAL_MXS_AUART
	tristate "MXS AUART support"
	depends on ARCH_MXS || MACH_ASM9260 || COMPILE_TEST
	select SERIAL_CORE
	select SERIAL_MCTRL_GPIO if GPIOLIB
	help
	  This driver supports the MXS and Alphascale ASM9260 Application
	  UART (AUART) port.

config SERIAL_MXS_AUART_CONSOLE
	bool "MXS AUART console support"
	depends on SERIAL_MXS_AUART=y
	select SERIAL_CORE_CONSOLE
	help
	  Enable a MXS AUART port to be the system console.

config SERIAL_XILINX_PS_UART
	tristate "Cadence (Xilinx Zynq) UART support"
	depends on OF
	select SERIAL_CORE
	help
	  This driver supports the Cadence UART. It is found e.g. in Xilinx
	  Zynq.

config SERIAL_XILINX_PS_UART_CONSOLE
	bool "Cadence UART console support"
	depends on SERIAL_XILINX_PS_UART=y
	select SERIAL_CORE_CONSOLE
	select SERIAL_EARLYCON
	help
	  Enable a Cadence UART port to be the system console.

config SERIAL_AR933X
	tristate "AR933X serial port support"
	depends on (HAVE_CLK && ATH79) || (MIPS && COMPILE_TEST)
	select SERIAL_CORE
	select SERIAL_MCTRL_GPIO if GPIOLIB
	help
	  If you have an Atheros AR933X SOC based board and want to use the
	  built-in UART of the SoC, say Y to this option.

	  To compile this driver as a module, choose M here: the
	  module will be called ar933x_uart.

config SERIAL_AR933X_CONSOLE
	bool "Console on AR933X serial port"
	depends on SERIAL_AR933X=y
	select SERIAL_CORE_CONSOLE
	help
	  Enable a built-in UART port of the AR933X to be the system console.

config SERIAL_AR933X_NR_UARTS
	int "Maximum number of AR933X serial ports"
	depends on SERIAL_AR933X
	default "2"
	help
	  Set this to the number of serial ports you want the driver
	  to support.

config SERIAL_MPS2_UART_CONSOLE
	bool "MPS2 UART console support"
	depends on SERIAL_MPS2_UART
	select SERIAL_CORE_CONSOLE
	select SERIAL_EARLYCON

config SERIAL_MPS2_UART
	bool "MPS2 UART port"
	depends on ARCH_MPS2 || COMPILE_TEST
	select SERIAL_CORE
	help
	  This driver support the UART ports on ARM MPS2.

config SERIAL_ARC
	tristate "ARC UART driver support"
	select SERIAL_CORE
	help
	  Driver for on-chip UART for ARC(Synopsys) for the legacy
	  FPGA Boards (ML50x/ARCAngel4)

config SERIAL_ARC_CONSOLE
	bool "Console on ARC UART"
	depends on SERIAL_ARC=y
	select SERIAL_CORE_CONSOLE
	select SERIAL_EARLYCON
	help
	  Enable system Console on ARC UART

config SERIAL_ARC_NR_PORTS
	int "Number of ARC UART ports"
	depends on SERIAL_ARC
	range 1 3
	default "1"
	help
	  Set this to the number of serial ports you want the driver
	  to support.

config SERIAL_RP2
	tristate "Comtrol RocketPort EXPRESS/INFINITY support"
	depends on PCI
	select SERIAL_CORE
	help
	  This driver supports the Comtrol RocketPort EXPRESS and
	  RocketPort INFINITY families of PCI/PCIe multiport serial adapters.
	  These adapters use a "RocketPort 2" ASIC that is not compatible
	  with the original RocketPort driver (CONFIG_ROCKETPORT).

	  To compile this driver as a module, choose M here: the
	  module will be called rp2.

	  If you want to compile this driver into the kernel, say Y here.  If
	  you don't have a suitable RocketPort card installed, say N.

config SERIAL_RP2_NR_UARTS
	int "Maximum number of RocketPort EXPRESS/INFINITY ports"
	depends on SERIAL_RP2
	default "32"
	help
	  If multiple cards are present, the default limit of 32 ports may
	  need to be increased.

config SERIAL_FSL_LPUART
	tristate "Freescale lpuart serial port support"
	depends on HAS_DMA
	select SERIAL_CORE
	help
	  Support for the on-chip lpuart on some Freescale SOCs.

config SERIAL_FSL_LPUART_CONSOLE
	bool "Console on Freescale lpuart serial port"
	depends on SERIAL_FSL_LPUART
	select SERIAL_CORE_CONSOLE
	select SERIAL_EARLYCON
	help
	  If you have enabled the lpuart serial port on the Freescale SoCs,
	  you can make it the console by answering Y to this option.

config SERIAL_FSL_LINFLEXUART
	tristate "Freescale LINFlexD UART serial port support"
	depends on PRINTK
	select SERIAL_CORE
	help
	  Support for the on-chip LINFlexD UART on some Freescale SOCs.

config SERIAL_FSL_LINFLEXUART_CONSOLE
	bool "Console on Freescale LINFlexD UART serial port"
	depends on SERIAL_FSL_LINFLEXUART=y
	select SERIAL_CORE_CONSOLE
	select SERIAL_EARLYCON
	help
	  If you have enabled the LINFlexD UART serial port on the Freescale
	  SoCs, you can make it the console by answering Y to this option.

config SERIAL_CONEXANT_DIGICOLOR
	tristate "Conexant Digicolor CX92xxx USART serial port support"
	depends on OF
	select SERIAL_CORE
	help
	  Support for the on-chip USART on Conexant Digicolor SoCs.

config SERIAL_CONEXANT_DIGICOLOR_CONSOLE
	bool "Console on Conexant Digicolor serial port"
	depends on SERIAL_CONEXANT_DIGICOLOR=y
	select SERIAL_CORE_CONSOLE
	help
	  If you have enabled the USART serial port on Conexant Digicolor
	  SoCs, you can make it the console by answering Y to this option.

config SERIAL_ST_ASC
	tristate "ST ASC serial port support"
	select SERIAL_CORE
	depends on ARM || COMPILE_TEST
	help
	  This driver is for the on-chip Asynchronous Serial Controller on
	  STMicroelectronics STi SoCs.
	  ASC is embedded in ST COMMS IP block. It supports Rx & Tx functionality.
	  It support all industry standard baud rates.

	  If unsure, say N.

config SERIAL_ST_ASC_CONSOLE
	bool "Support for console on ST ASC"
	depends on SERIAL_ST_ASC=y
	select SERIAL_CORE_CONSOLE

config SERIAL_MEN_Z135
	tristate "MEN 16z135 Support"
	select SERIAL_CORE
	depends on MCB
	help
	  Say yes here to enable support for the MEN 16z135 High Speed UART IP-Core
	  on a MCB carrier.

	  This driver can also be build as a module. If so, the module will be called
	  men_z135_uart.ko

config SERIAL_SPRD
	tristate "Support for Spreadtrum serial"
	select SERIAL_CORE
	depends on COMMON_CLK
	help
	  This enables the driver for the Spreadtrum's serial.

config SERIAL_SPRD_CONSOLE
	bool "Spreadtrum UART console support"
	depends on SERIAL_SPRD=y
	select SERIAL_CORE_CONSOLE
	select SERIAL_EARLYCON
	help
	  Support for early debug console using Spreadtrum's serial. This enables
	  the console before standard serial driver is probed. This is enabled
	  with "earlycon" on the kernel command line. The console is
	  enabled when early_param is processed.

config SERIAL_STM32
	tristate "STMicroelectronics STM32 serial port support"
	select SERIAL_CORE
	depends on ARCH_STM32 || COMPILE_TEST
	select SERIAL_MCTRL_GPIO if GPIOLIB
	help
	  This driver is for the on-chip Serial Controller on
	  STMicroelectronics STM32 MCUs.
	  USART supports Rx & Tx functionality.
	  It support all industry standard baud rates.

	  If unsure, say N.

config SERIAL_STM32_CONSOLE
	bool "Support for console on STM32"
	depends on SERIAL_STM32=y
	select SERIAL_CORE_CONSOLE
	select SERIAL_EARLYCON

config SERIAL_MVEBU_UART
	bool "Marvell EBU serial port support"
	depends on ARCH_MVEBU || COMPILE_TEST
	depends on COMMON_CLK
	select SERIAL_CORE
	help
	  This driver is for Marvell EBU SoC's UART. If you have a machine
	  based on the Armada-3700 SoC and wish to use the on-board serial
	  port,
	  say 'Y' here.
	  Otherwise, say 'N'.

config SERIAL_MVEBU_CONSOLE
	bool "Console on Marvell EBU serial port"
	depends on SERIAL_MVEBU_UART
	select SERIAL_CORE_CONSOLE
	select SERIAL_EARLYCON
	default y
	help
	  Say 'Y' here if you wish to use Armada-3700 UART as the system console.
	  (the system console is the device which receives all kernel messages
	  and warnings and which allows logins in single user mode)
	  Otherwise, say 'N'.

config SERIAL_OWL
	tristate "Actions Semi Owl serial port support"
	depends on ARCH_ACTIONS || COMPILE_TEST
	select SERIAL_CORE
	help
	  This driver is for Actions Semiconductor S500/S900 SoC's UART.
	  Say 'Y' here if you wish to use the on-board serial port.
	  Otherwise, say 'N'.

config SERIAL_OWL_CONSOLE
	bool "Console on Actions Semi Owl serial port"
	depends on SERIAL_OWL=y
	select SERIAL_CORE_CONSOLE
	select SERIAL_EARLYCON
	default y
	help
	  Say 'Y' here if you wish to use Actions Semiconductor S500/S900 UART
	  as the system console.

config SERIAL_RDA
	bool "RDA Micro serial port support"
	depends on ARCH_RDA || COMPILE_TEST
	select SERIAL_CORE
	help
	  This driver is for RDA8810PL SoC's UART.
	  Say 'Y' here if you wish to use the on-board serial port.
	  Otherwise, say 'N'.

config SERIAL_RDA_CONSOLE
	bool "Console on RDA Micro serial port"
	depends on SERIAL_RDA=y
	select SERIAL_CORE_CONSOLE
	select SERIAL_EARLYCON
	default y
	help
	  Say 'Y' here if you wish to use the RDA8810PL UART as the system
	  console. Only earlycon is implemented currently.

config SERIAL_MILBEAUT_USIO
	tristate "Milbeaut USIO/UART serial port support"
	depends on ARCH_MILBEAUT || (COMPILE_TEST && OF)
	default ARCH_MILBEAUT
	select SERIAL_CORE
	help
	  This selects the USIO/UART IP found in Socionext Milbeaut SoCs.

config SERIAL_MILBEAUT_USIO_PORTS
	int "Maximum number of CSIO/UART ports (1-8)"
	range 1 8
	depends on SERIAL_MILBEAUT_USIO
	default "4"

config SERIAL_MILBEAUT_USIO_CONSOLE
	bool "Support for console on MILBEAUT USIO/UART serial port"
	depends on SERIAL_MILBEAUT_USIO=y
	default y
	select SERIAL_CORE_CONSOLE
	select SERIAL_EARLYCON
	help
	  Say 'Y' here if you wish to use a USIO/UART of Socionext Milbeaut
	  SoCs as the system console (the system console is the device which
	  receives all kernel messages and warnings and which allows logins in
	  single user mode).

config SERIAL_LITEUART
	tristate "LiteUART serial port support"
	depends on HAS_IOMEM
	depends on OF || COMPILE_TEST
	depends on LITEX || COMPILE_TEST
	select SERIAL_CORE
	help
	  This driver is for the FPGA-based LiteUART serial controller from LiteX
	  SoC builder.

	  Say 'Y' or 'M' here if you wish to use the LiteUART serial controller.
	  Otherwise, say 'N'.

config SERIAL_LITEUART_MAX_PORTS
	int "Maximum number of LiteUART ports"
	depends on SERIAL_LITEUART
	default "1"
	help
	  Set this to the maximum number of serial ports you want the driver
	  to support.

config SERIAL_LITEUART_CONSOLE
	bool "LiteUART serial port console support"
	depends on SERIAL_LITEUART=y
	select SERIAL_CORE_CONSOLE
	select SERIAL_EARLYCON
	help
	  Say 'Y' or 'M' here if you wish to use the FPGA-based LiteUART serial
	  controller from LiteX SoC builder as the system console
	  (the system console is the device which receives all kernel messages
	  and warnings and which allows logins in single user mode).
	  Otherwise, say 'N'.

config SERIAL_SUNPLUS
	tristate "Sunplus UART support"
	depends on ARCH_SUNPLUS || COMPILE_TEST
	select SERIAL_CORE
	help
	  Select this option if you would like to use Sunplus serial port on
	  Sunplus SoC SP7021.
	  If you enable this option, Sunplus serial ports in the system will
	  be registered as ttySUPx.
	  This driver can also be built as a module. If so, the module will be
	  called sunplus-uart.

config SERIAL_SUNPLUS_CONSOLE
	bool "Console on Sunplus UART"
	depends on SERIAL_SUNPLUS
	select SERIAL_CORE_CONSOLE
	select SERIAL_EARLYCON
	help
	  Select this option if you would like to use a Sunplus UART as the
	  system console.
	  Even if you say Y here, the currently visible virtual console
	  (/dev/tty0) will still be used as the system console by default, but
	  you can alter that using a kernel command line option such as
	  "console=ttySUPx".

endmenu

config SERIAL_MCTRL_GPIO
	tristate<|MERGE_RESOLUTION|>--- conflicted
+++ resolved
@@ -1084,13 +1084,8 @@
 config SERIAL_BCM63XX
 	tristate "Broadcom BCM63xx/BCM33xx UART support"
 	select SERIAL_CORE
-<<<<<<< HEAD
-	depends on ARCH_BCM4908 || ARCH_BCMBCA || BCM63XX || BMIPS_GENERIC || COMPILE_TEST
-	default ARCH_BCM4908 || ARCH_BCMBCA || BCM63XX || BMIPS_GENERIC
-=======
 	depends on ARCH_BCMBCA || BCM63XX || BMIPS_GENERIC || COMPILE_TEST
 	default ARCH_BCMBCA || BCM63XX || BMIPS_GENERIC
->>>>>>> 7365df19
 	help
 	  This enables the driver for the onchip UART core found on
 	  the following chipsets:
