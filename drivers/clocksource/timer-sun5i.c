--- conflicted
+++ resolved
@@ -256,15 +256,8 @@
 	}
 
 	irq = platform_get_irq(pdev, 0);
-<<<<<<< HEAD
-	if (irq < 0) {
-		dev_err(dev, "Can't get IRQ\n");
-		return irq;
-	}
-=======
 	if (irq < 0)
 		return irq;
->>>>>>> 740329d7
 
 	clk = devm_clk_get_enabled(dev, NULL);
 	if (IS_ERR(clk)) {
