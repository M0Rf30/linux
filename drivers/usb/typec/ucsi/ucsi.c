--- conflicted
+++ resolved
@@ -1130,10 +1130,6 @@
 	struct usb_power_delivery_desc desc = { ucsi->cap.pd_version};
 	struct usb_power_delivery_capabilities_desc pd_caps;
 	struct usb_power_delivery_capabilities *pd_cap;
-<<<<<<< HEAD
-	struct ucsi_connector *con = &ucsi->connector[index];
-=======
->>>>>>> 8455cbb2
 	struct typec_capability *cap = &con->typec_cap;
 	enum typec_accessory *accessory = cap->accessory;
 	enum usb_role u_role = USB_ROLE_NONE;
