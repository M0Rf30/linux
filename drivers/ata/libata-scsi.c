--- conflicted
+++ resolved
@@ -1053,18 +1053,11 @@
 
 		/*
 		 * Ask the sd driver to issue START STOP UNIT on runtime suspend
-<<<<<<< HEAD
-		 * and resume only. For system level suspend/resume, devices
-		 * power state is handled directly by libata EH.
-		 */
-		sdev->manage_runtime_start_stop = true;
-=======
 		 * and resume and shutdown only. For system level suspend/resume,
 		 * devices power state is handled directly by libata EH.
 		 */
 		sdev->manage_runtime_start_stop = true;
 		sdev->manage_shutdown = true;
->>>>>>> 740329d7
 	}
 
 	/*
@@ -1233,45 +1226,10 @@
 		goto invalid_fld;
 	}
 
-<<<<<<< HEAD
-	if (cdb[4] & 0x1) {
-		tf->nsect = 1;  /* 1 sector, lba=0 */
-
-		if (qc->dev->flags & ATA_DFLAG_LBA) {
-			tf->flags |= ATA_TFLAG_LBA;
-
-			tf->lbah = 0x0;
-			tf->lbam = 0x0;
-			tf->lbal = 0x0;
-			tf->device |= ATA_LBA;
-		} else {
-			/* CHS */
-			tf->lbal = 0x1; /* sect */
-			tf->lbam = 0x0; /* cyl low */
-			tf->lbah = 0x0; /* cyl high */
-		}
-
-		tf->command = ATA_CMD_VERIFY;   /* READ VERIFY */
-	} else {
-		/* Some odd clown BIOSen issue spindown on power off (ACPI S4
-		 * or S5) causing some drives to spin up and down again.
-		 */
-		if ((qc->ap->flags & ATA_FLAG_NO_POWEROFF_SPINDOWN) &&
-		    system_state == SYSTEM_POWER_OFF)
-			goto skip;
-
-		if ((qc->ap->flags & ATA_FLAG_NO_HIBERNATE_SPINDOWN) &&
-		    system_entering_hibernation())
-			goto skip;
-
-		/* Issue ATA STANDBY IMMEDIATE command */
-		tf->command = ATA_CMD_STANDBYNOW1;
-=======
 	/* Ignore IMMED bit (cdb[1] & 0x1), violates sat-r05 */
 	if (!ata_dev_power_init_tf(qc->dev, &qc->tf, cdb[4] & 0x1)) {
 		ata_scsi_set_sense(qc->dev, scmd, ABORTED_COMMAND, 0, 0);
 		return 1;
->>>>>>> 740329d7
 	}
 
 	/*
