--- conflicted
+++ resolved
@@ -1001,7 +1001,6 @@
 	list_add_tail(&pgid->list, &ocelot->pgids);
 
 	return pgid;
-<<<<<<< HEAD
 }
 
 static void ocelot_pgid_free(struct ocelot *ocelot, struct ocelot_pgid *pgid)
@@ -1016,22 +1015,6 @@
 static struct ocelot_pgid *ocelot_mdb_get_pgid(struct ocelot *ocelot,
 					       const struct ocelot_multicast *mc)
 {
-=======
-}
-
-static void ocelot_pgid_free(struct ocelot *ocelot, struct ocelot_pgid *pgid)
-{
-	if (!refcount_dec_and_test(&pgid->refcount))
-		return;
-
-	list_del(&pgid->list);
-	kfree(pgid);
-}
-
-static struct ocelot_pgid *ocelot_mdb_get_pgid(struct ocelot *ocelot,
-					       const struct ocelot_multicast *mc)
-{
->>>>>>> 6ee1d745
 	struct ocelot_pgid *pgid;
 	int index;
 
@@ -1043,7 +1026,6 @@
 	if (mc->entry_type == ENTRYTYPE_MACv4 ||
 	    mc->entry_type == ENTRYTYPE_MACv6)
 		return ocelot_pgid_alloc(ocelot, 0, mc->ports);
-<<<<<<< HEAD
 
 	list_for_each_entry(pgid, &ocelot->pgids, list) {
 		/* When searching for a nonreserved multicast PGID, ignore the
@@ -1055,19 +1037,6 @@
 		}
 	}
 
-=======
-
-	list_for_each_entry(pgid, &ocelot->pgids, list) {
-		/* When searching for a nonreserved multicast PGID, ignore the
-		 * dummy PGID of zero that we have for MACv4/MACv6 entries
-		 */
-		if (pgid->index && pgid->ports == mc->ports) {
-			refcount_inc(&pgid->refcount);
-			return pgid;
-		}
-	}
-
->>>>>>> 6ee1d745
 	/* Search for a free index in the nonreserved multicast PGID area */
 	for_each_nonreserved_multicast_dest_pgid(ocelot, index) {
 		bool used = false;
