--- conflicted
+++ resolved
@@ -185,8 +185,6 @@
 	return mlx5_cmd_exec(slave, in, sizeof(in), out, sizeof(out));
 }
 
-<<<<<<< HEAD
-=======
 static int
 mlx5_cmd_stub_destroy_match_definer(struct mlx5_flow_root_namespace *ns,
 				    int definer_id)
@@ -201,7 +199,6 @@
 	return 0;
 }
 
->>>>>>> df0cc57e
 static int mlx5_cmd_update_root_ft(struct mlx5_flow_root_namespace *ns,
 				   struct mlx5_flow_table *ft, u32 underlay_qpn,
 				   bool disconnect)
@@ -818,19 +815,11 @@
 		 MLX5_CMD_OP_ALLOC_PACKET_REFORMAT_CONTEXT);
 	MLX5_SET(packet_reformat_context_in, packet_reformat_context_in,
 		 reformat_data_size, params->size);
-<<<<<<< HEAD
 	MLX5_SET(packet_reformat_context_in, packet_reformat_context_in,
 		 reformat_type, params->type);
 	MLX5_SET(packet_reformat_context_in, packet_reformat_context_in,
 		 reformat_param_0, params->param_0);
 	MLX5_SET(packet_reformat_context_in, packet_reformat_context_in,
-=======
-	MLX5_SET(packet_reformat_context_in, packet_reformat_context_in,
-		 reformat_type, params->type);
-	MLX5_SET(packet_reformat_context_in, packet_reformat_context_in,
-		 reformat_param_0, params->param_0);
-	MLX5_SET(packet_reformat_context_in, packet_reformat_context_in,
->>>>>>> df0cc57e
 		 reformat_param_1, params->param_1);
 	if (params->data && params->size)
 		memcpy(reformat, params->data, params->size);
