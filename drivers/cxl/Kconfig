# SPDX-License-Identifier: GPL-2.0-only
menuconfig CXL_BUS
	tristate "CXL (Compute Express Link) Devices Support"
	depends on PCI
	select PCI_DOE
	help
	  CXL is a bus that is electrically compatible with PCI Express, but
	  layers three protocols on that signalling (CXL.io, CXL.cache, and
	  CXL.mem). The CXL.cache protocol allows devices to hold cachelines
	  locally, the CXL.mem protocol allows devices to be fully coherent
	  memory targets, the CXL.io protocol is equivalent to PCI Express.
	  Say 'y' to enable support for the configuration and management of
	  devices supporting these protocols.

if CXL_BUS

config CXL_PCI
	tristate "PCI manageability"
	default CXL_BUS
	help
	  The CXL specification defines a "CXL memory device" sub-class in the
	  PCI "memory controller" base class of devices. Device's identified by
	  this class code provide support for volatile and / or persistent
	  memory to be mapped into the system address map (Host-managed Device
	  Memory (HDM)).

	  Say 'y/m' to enable a driver that will attach to CXL memory expander
	  devices enumerated by the memory device class code for configuration
	  and management primarily via the mailbox interface. See Chapter 2.3
	  Type 3 CXL Device in the CXL 2.0 specification for more details.

	  If unsure say 'm'.

config CXL_MEM_RAW_COMMANDS
	bool "RAW Command Interface for Memory Devices"
	depends on CXL_PCI
	help
	  Enable CXL RAW command interface.

	  The CXL driver ioctl interface may assign a kernel ioctl command
	  number for each specification defined opcode. At any given point in
	  time the number of opcodes that the specification defines and a device
	  may implement may exceed the kernel's set of associated ioctl function
	  numbers. The mismatch is either by omission, specification is too new,
	  or by design. When prototyping new hardware, or developing / debugging
	  the driver it is useful to be able to submit any possible command to
	  the hardware, even commands that may crash the kernel due to their
	  potential impact to memory currently in use by the kernel.

	  If developing CXL hardware or the driver say Y, otherwise say N.

config CXL_ACPI
	tristate "CXL ACPI: Platform Support"
	depends on ACPI
	default CXL_BUS
	select ACPI_TABLE_LIB
	help
	  Enable support for host managed device memory (HDM) resources
	  published by a platform's ACPI CXL memory layout description.  See
	  Chapter 9.14.1 CXL Early Discovery Table (CEDT) in the CXL 2.0
	  specification, and CXL Fixed Memory Window Structures (CEDT.CFMWS)
	  (https://www.computeexpresslink.org/spec-landing). The CXL core
	  consumes these resource to publish the root of a cxl_port decode
	  hierarchy to map regions that represent System RAM, or Persistent
	  Memory regions to be managed by LIBNVDIMM.

	  If unsure say 'm'.

config CXL_PMEM
	tristate "CXL PMEM: Persistent Memory Support"
	depends on LIBNVDIMM
	default CXL_BUS
	help
	  In addition to typical memory resources a platform may also advertise
	  support for persistent memory attached via CXL. This support is
	  managed via a bridge driver from CXL to the LIBNVDIMM system
	  subsystem. Say 'y/m' to enable support for enumerating and
	  provisioning the persistent memory capacity of CXL memory expanders.

	  If unsure say 'm'.

config CXL_MEM
	tristate "CXL: Memory Expansion"
	depends on CXL_PCI
	default CXL_BUS
	help
	  The CXL.mem protocol allows a device to act as a provider of "System
	  RAM" and/or "Persistent Memory" that is fully coherent as if the
	  memory were attached to the typical CPU memory controller. This is
	  known as HDM "Host-managed Device Memory".

	  Say 'y/m' to enable a driver that will attach to CXL.mem devices for
	  memory expansion and control of HDM. See Chapter 9.13 in the CXL 2.0
	  specification for a detailed description of HDM.

	  If unsure say 'm'.

config CXL_PORT
	default CXL_BUS
	tristate

config CXL_SUSPEND
	def_bool y
	depends on SUSPEND && CXL_MEM

<<<<<<< HEAD
=======
config CXL_REGION
	bool
	default CXL_BUS
	# For MAX_PHYSMEM_BITS
	depends on SPARSEMEM
	select MEMREGION
	select GET_FREE_REGION

>>>>>>> 7365df19
endif<|MERGE_RESOLUTION|>--- conflicted
+++ resolved
@@ -103,8 +103,6 @@
 	def_bool y
 	depends on SUSPEND && CXL_MEM
 
-<<<<<<< HEAD
-=======
 config CXL_REGION
 	bool
 	default CXL_BUS
@@ -113,5 +111,4 @@
 	select MEMREGION
 	select GET_FREE_REGION
 
->>>>>>> 7365df19
 endif