// SPDX-License-Identifier: MIT
/*
 * Copyright © 2021 Intel Corporation
 */

#include "xe_vm.h"

#include <linux/dma-fence-array.h>
#include <linux/nospec.h>

#include <drm/drm_exec.h>
#include <drm/drm_print.h>
#include <drm/ttm/ttm_execbuf_util.h>
#include <drm/ttm/ttm_tt.h>
#include <drm/xe_drm.h>
#include <linux/ascii85.h>
#include <linux/delay.h>
#include <linux/kthread.h>
#include <linux/mm.h>
#include <linux/swap.h>

#include <generated/xe_wa_oob.h>

#include "xe_assert.h"
#include "xe_bo.h"
#include "xe_device.h"
#include "xe_drm_client.h"
#include "xe_exec_queue.h"
#include "xe_gt.h"
#include "xe_gt_pagefault.h"
#include "xe_gt_tlb_invalidation.h"
#include "xe_migrate.h"
#include "xe_pat.h"
#include "xe_pm.h"
#include "xe_preempt_fence.h"
#include "xe_pt.h"
#include "xe_res_cursor.h"
#include "xe_sync.h"
#include "xe_trace.h"
#include "xe_wa.h"

static struct drm_gem_object *xe_vm_obj(struct xe_vm *vm)
{
	return vm->gpuvm.r_obj;
}

/**
 * xe_vma_userptr_check_repin() - Advisory check for repin needed
 * @uvma: The userptr vma
 *
 * Check if the userptr vma has been invalidated since last successful
 * repin. The check is advisory only and can the function can be called
 * without the vm->userptr.notifier_lock held. There is no guarantee that the
 * vma userptr will remain valid after a lockless check, so typically
 * the call needs to be followed by a proper check under the notifier_lock.
 *
 * Return: 0 if userptr vma is valid, -EAGAIN otherwise; repin recommended.
 */
int xe_vma_userptr_check_repin(struct xe_userptr_vma *uvma)
{
	return mmu_interval_check_retry(&uvma->userptr.notifier,
					uvma->userptr.notifier_seq) ?
		-EAGAIN : 0;
}

int xe_vma_userptr_pin_pages(struct xe_userptr_vma *uvma)
{
	struct xe_userptr *userptr = &uvma->userptr;
	struct xe_vma *vma = &uvma->vma;
	struct xe_vm *vm = xe_vma_vm(vma);
	struct xe_device *xe = vm->xe;
	const unsigned long num_pages = xe_vma_size(vma) >> PAGE_SHIFT;
	struct page **pages;
	bool in_kthread = !current->mm;
	unsigned long notifier_seq;
	int pinned, ret, i;
	bool read_only = xe_vma_read_only(vma);

	lockdep_assert_held(&vm->lock);
	xe_assert(xe, xe_vma_is_userptr(vma));
retry:
	if (vma->gpuva.flags & XE_VMA_DESTROYED)
		return 0;

	notifier_seq = mmu_interval_read_begin(&userptr->notifier);
	if (notifier_seq == userptr->notifier_seq)
		return 0;

	pages = kvmalloc_array(num_pages, sizeof(*pages), GFP_KERNEL);
	if (!pages)
		return -ENOMEM;

	if (userptr->sg) {
		dma_unmap_sgtable(xe->drm.dev,
				  userptr->sg,
				  read_only ? DMA_TO_DEVICE :
				  DMA_BIDIRECTIONAL, 0);
		sg_free_table(userptr->sg);
		userptr->sg = NULL;
	}

	pinned = ret = 0;
	if (in_kthread) {
		if (!mmget_not_zero(userptr->notifier.mm)) {
			ret = -EFAULT;
			goto mm_closed;
		}
		kthread_use_mm(userptr->notifier.mm);
	}

	while (pinned < num_pages) {
		ret = get_user_pages_fast(xe_vma_userptr(vma) +
					  pinned * PAGE_SIZE,
					  num_pages - pinned,
					  read_only ? 0 : FOLL_WRITE,
					  &pages[pinned]);
		if (ret < 0)
			break;

		pinned += ret;
		ret = 0;
	}

	if (in_kthread) {
		kthread_unuse_mm(userptr->notifier.mm);
		mmput(userptr->notifier.mm);
	}
mm_closed:
	if (ret)
		goto out;

	ret = sg_alloc_table_from_pages_segment(&userptr->sgt, pages,
						pinned, 0,
						(u64)pinned << PAGE_SHIFT,
						xe_sg_segment_size(xe->drm.dev),
						GFP_KERNEL);
	if (ret) {
		userptr->sg = NULL;
		goto out;
	}
	userptr->sg = &userptr->sgt;

	ret = dma_map_sgtable(xe->drm.dev, userptr->sg,
			      read_only ? DMA_TO_DEVICE :
			      DMA_BIDIRECTIONAL,
			      DMA_ATTR_SKIP_CPU_SYNC |
			      DMA_ATTR_NO_KERNEL_MAPPING);
	if (ret) {
		sg_free_table(userptr->sg);
		userptr->sg = NULL;
		goto out;
	}

	for (i = 0; i < pinned; ++i) {
		if (!read_only) {
			lock_page(pages[i]);
			set_page_dirty(pages[i]);
			unlock_page(pages[i]);
		}

		mark_page_accessed(pages[i]);
	}

out:
	release_pages(pages, pinned);
	kvfree(pages);

	if (!(ret < 0)) {
		userptr->notifier_seq = notifier_seq;
		if (xe_vma_userptr_check_repin(uvma) == -EAGAIN)
			goto retry;
	}

	return ret < 0 ? ret : 0;
}

static bool preempt_fences_waiting(struct xe_vm *vm)
{
	struct xe_exec_queue *q;

	lockdep_assert_held(&vm->lock);
	xe_vm_assert_held(vm);

	list_for_each_entry(q, &vm->preempt.exec_queues, compute.link) {
		if (!q->compute.pfence ||
		    (q->compute.pfence && test_bit(DMA_FENCE_FLAG_ENABLE_SIGNAL_BIT,
						   &q->compute.pfence->flags))) {
			return true;
		}
	}

	return false;
}

static void free_preempt_fences(struct list_head *list)
{
	struct list_head *link, *next;

	list_for_each_safe(link, next, list)
		xe_preempt_fence_free(to_preempt_fence_from_link(link));
}

static int alloc_preempt_fences(struct xe_vm *vm, struct list_head *list,
				unsigned int *count)
{
	lockdep_assert_held(&vm->lock);
	xe_vm_assert_held(vm);

	if (*count >= vm->preempt.num_exec_queues)
		return 0;

	for (; *count < vm->preempt.num_exec_queues; ++(*count)) {
		struct xe_preempt_fence *pfence = xe_preempt_fence_alloc();

		if (IS_ERR(pfence))
			return PTR_ERR(pfence);

		list_move_tail(xe_preempt_fence_link(pfence), list);
	}

	return 0;
}

static int wait_for_existing_preempt_fences(struct xe_vm *vm)
{
	struct xe_exec_queue *q;

	xe_vm_assert_held(vm);

	list_for_each_entry(q, &vm->preempt.exec_queues, compute.link) {
		if (q->compute.pfence) {
			long timeout = dma_fence_wait(q->compute.pfence, false);

			if (timeout < 0)
				return -ETIME;
			dma_fence_put(q->compute.pfence);
			q->compute.pfence = NULL;
		}
	}

	return 0;
}

static bool xe_vm_is_idle(struct xe_vm *vm)
{
	struct xe_exec_queue *q;

	xe_vm_assert_held(vm);
	list_for_each_entry(q, &vm->preempt.exec_queues, compute.link) {
		if (!xe_exec_queue_is_idle(q))
			return false;
	}

	return true;
}

static void arm_preempt_fences(struct xe_vm *vm, struct list_head *list)
{
	struct list_head *link;
	struct xe_exec_queue *q;

	list_for_each_entry(q, &vm->preempt.exec_queues, compute.link) {
		struct dma_fence *fence;

		link = list->next;
		xe_assert(vm->xe, link != list);

		fence = xe_preempt_fence_arm(to_preempt_fence_from_link(link),
					     q, q->compute.context,
					     ++q->compute.seqno);
		dma_fence_put(q->compute.pfence);
		q->compute.pfence = fence;
	}
}

static int add_preempt_fences(struct xe_vm *vm, struct xe_bo *bo)
{
	struct xe_exec_queue *q;
	int err;

	if (!vm->preempt.num_exec_queues)
		return 0;

	err = xe_bo_lock(bo, true);
	if (err)
		return err;

	err = dma_resv_reserve_fences(bo->ttm.base.resv, vm->preempt.num_exec_queues);
	if (err)
		goto out_unlock;

	list_for_each_entry(q, &vm->preempt.exec_queues, compute.link)
		if (q->compute.pfence) {
			dma_resv_add_fence(bo->ttm.base.resv,
					   q->compute.pfence,
					   DMA_RESV_USAGE_BOOKKEEP);
		}

out_unlock:
	xe_bo_unlock(bo);
	return err;
}

static void resume_and_reinstall_preempt_fences(struct xe_vm *vm,
						struct drm_exec *exec)
{
	struct xe_exec_queue *q;

	lockdep_assert_held(&vm->lock);
	xe_vm_assert_held(vm);

	list_for_each_entry(q, &vm->preempt.exec_queues, compute.link) {
		q->ops->resume(q);

		drm_gpuvm_resv_add_fence(&vm->gpuvm, exec, q->compute.pfence,
					 DMA_RESV_USAGE_BOOKKEEP, DMA_RESV_USAGE_BOOKKEEP);
	}
}

int xe_vm_add_compute_exec_queue(struct xe_vm *vm, struct xe_exec_queue *q)
{
	struct drm_gpuvm_exec vm_exec = {
		.vm = &vm->gpuvm,
		.flags = DRM_EXEC_INTERRUPTIBLE_WAIT,
		.num_fences = 1,
	};
	struct drm_exec *exec = &vm_exec.exec;
	struct dma_fence *pfence;
	int err;
	bool wait;

	xe_assert(vm->xe, xe_vm_in_preempt_fence_mode(vm));

	down_write(&vm->lock);
	err = drm_gpuvm_exec_lock(&vm_exec);
	if (err)
		goto out_up_write;

	pfence = xe_preempt_fence_create(q, q->compute.context,
					 ++q->compute.seqno);
	if (!pfence) {
		err = -ENOMEM;
		goto out_fini;
	}

	list_add(&q->compute.link, &vm->preempt.exec_queues);
	++vm->preempt.num_exec_queues;
	q->compute.pfence = pfence;

	down_read(&vm->userptr.notifier_lock);

	drm_gpuvm_resv_add_fence(&vm->gpuvm, exec, pfence,
				 DMA_RESV_USAGE_BOOKKEEP, DMA_RESV_USAGE_BOOKKEEP);

	/*
	 * Check to see if a preemption on VM is in flight or userptr
	 * invalidation, if so trigger this preempt fence to sync state with
	 * other preempt fences on the VM.
	 */
	wait = __xe_vm_userptr_needs_repin(vm) || preempt_fences_waiting(vm);
	if (wait)
		dma_fence_enable_sw_signaling(pfence);

	up_read(&vm->userptr.notifier_lock);

out_fini:
	drm_exec_fini(exec);
out_up_write:
	up_write(&vm->lock);

	return err;
}

/**
 * xe_vm_remove_compute_exec_queue() - Remove compute exec queue from VM
 * @vm: The VM.
 * @q: The exec_queue
 */
void xe_vm_remove_compute_exec_queue(struct xe_vm *vm, struct xe_exec_queue *q)
{
	if (!xe_vm_in_preempt_fence_mode(vm))
		return;

	down_write(&vm->lock);
	list_del(&q->compute.link);
	--vm->preempt.num_exec_queues;
	if (q->compute.pfence) {
		dma_fence_enable_sw_signaling(q->compute.pfence);
		dma_fence_put(q->compute.pfence);
		q->compute.pfence = NULL;
	}
	up_write(&vm->lock);
}

/**
 * __xe_vm_userptr_needs_repin() - Check whether the VM does have userptrs
 * that need repinning.
 * @vm: The VM.
 *
 * This function checks for whether the VM has userptrs that need repinning,
 * and provides a release-type barrier on the userptr.notifier_lock after
 * checking.
 *
 * Return: 0 if there are no userptrs needing repinning, -EAGAIN if there are.
 */
int __xe_vm_userptr_needs_repin(struct xe_vm *vm)
{
	lockdep_assert_held_read(&vm->userptr.notifier_lock);

	return (list_empty(&vm->userptr.repin_list) &&
		list_empty(&vm->userptr.invalidated)) ? 0 : -EAGAIN;
}

#define XE_VM_REBIND_RETRY_TIMEOUT_MS 1000

static void xe_vm_kill(struct xe_vm *vm)
{
	struct xe_exec_queue *q;

	lockdep_assert_held(&vm->lock);

	xe_vm_lock(vm, false);
	vm->flags |= XE_VM_FLAG_BANNED;
	trace_xe_vm_kill(vm);

	list_for_each_entry(q, &vm->preempt.exec_queues, compute.link)
		q->ops->kill(q);
	xe_vm_unlock(vm);

	/* TODO: Inform user the VM is banned */
}

/**
 * xe_vm_validate_should_retry() - Whether to retry after a validate error.
 * @exec: The drm_exec object used for locking before validation.
 * @err: The error returned from ttm_bo_validate().
 * @end: A ktime_t cookie that should be set to 0 before first use and
 * that should be reused on subsequent calls.
 *
 * With multiple active VMs, under memory pressure, it is possible that
 * ttm_bo_validate() run into -EDEADLK and in such case returns -ENOMEM.
 * Until ttm properly handles locking in such scenarios, best thing the
 * driver can do is retry with a timeout. Check if that is necessary, and
 * if so unlock the drm_exec's objects while keeping the ticket to prepare
 * for a rerun.
 *
 * Return: true if a retry after drm_exec_init() is recommended;
 * false otherwise.
 */
bool xe_vm_validate_should_retry(struct drm_exec *exec, int err, ktime_t *end)
{
	ktime_t cur;

	if (err != -ENOMEM)
		return false;

	cur = ktime_get();
	*end = *end ? : ktime_add_ms(cur, XE_VM_REBIND_RETRY_TIMEOUT_MS);
	if (!ktime_before(cur, *end))
		return false;

	msleep(20);
	return true;
}

static int xe_gpuvm_validate(struct drm_gpuvm_bo *vm_bo, struct drm_exec *exec)
{
	struct xe_vm *vm = gpuvm_to_vm(vm_bo->vm);
	struct drm_gpuva *gpuva;
	int ret;

	lockdep_assert_held(&vm->lock);
	drm_gpuvm_bo_for_each_va(gpuva, vm_bo)
		list_move_tail(&gpuva_to_vma(gpuva)->combined_links.rebind,
			       &vm->rebind_list);

	ret = xe_bo_validate(gem_to_xe_bo(vm_bo->obj), vm, false);
	if (ret)
		return ret;

	vm_bo->evicted = false;
	return 0;
}

static int xe_preempt_work_begin(struct drm_exec *exec, struct xe_vm *vm,
				 bool *done)
{
	int err;

	/*
	 * 1 fence for each preempt fence plus a fence for each tile from a
	 * possible rebind
	 */
	err = drm_gpuvm_prepare_vm(&vm->gpuvm, exec, vm->preempt.num_exec_queues +
				   vm->xe->info.tile_count);
	if (err)
		return err;

	if (xe_vm_is_idle(vm)) {
		vm->preempt.rebind_deactivated = true;
		*done = true;
		return 0;
	}

	if (!preempt_fences_waiting(vm)) {
		*done = true;
		return 0;
	}

	err = drm_gpuvm_prepare_objects(&vm->gpuvm, exec, vm->preempt.num_exec_queues);
	if (err)
		return err;

	err = wait_for_existing_preempt_fences(vm);
	if (err)
		return err;

	return drm_gpuvm_validate(&vm->gpuvm, exec);
}

static void preempt_rebind_work_func(struct work_struct *w)
{
	struct xe_vm *vm = container_of(w, struct xe_vm, preempt.rebind_work);
	struct drm_exec exec;
	struct dma_fence *rebind_fence;
	unsigned int fence_count = 0;
	LIST_HEAD(preempt_fences);
	ktime_t end = 0;
	int err = 0;
	long wait;
	int __maybe_unused tries = 0;

	xe_assert(vm->xe, xe_vm_in_preempt_fence_mode(vm));
	trace_xe_vm_rebind_worker_enter(vm);

	down_write(&vm->lock);

	if (xe_vm_is_closed_or_banned(vm)) {
		up_write(&vm->lock);
		trace_xe_vm_rebind_worker_exit(vm);
		return;
	}

retry:
	if (xe_vm_userptr_check_repin(vm)) {
		err = xe_vm_userptr_pin(vm);
		if (err)
			goto out_unlock_outer;
	}

	drm_exec_init(&exec, DRM_EXEC_INTERRUPTIBLE_WAIT, 0);

	drm_exec_until_all_locked(&exec) {
		bool done = false;

		err = xe_preempt_work_begin(&exec, vm, &done);
		drm_exec_retry_on_contention(&exec);
		if (err || done) {
			drm_exec_fini(&exec);
			if (err && xe_vm_validate_should_retry(&exec, err, &end))
				err = -EAGAIN;

			goto out_unlock_outer;
		}
	}

	err = alloc_preempt_fences(vm, &preempt_fences, &fence_count);
	if (err)
		goto out_unlock;

	rebind_fence = xe_vm_rebind(vm, true);
	if (IS_ERR(rebind_fence)) {
		err = PTR_ERR(rebind_fence);
		goto out_unlock;
	}

	if (rebind_fence) {
		dma_fence_wait(rebind_fence, false);
		dma_fence_put(rebind_fence);
	}

	/* Wait on munmap style VM unbinds */
	wait = dma_resv_wait_timeout(xe_vm_resv(vm),
				     DMA_RESV_USAGE_KERNEL,
				     false, MAX_SCHEDULE_TIMEOUT);
	if (wait <= 0) {
		err = -ETIME;
		goto out_unlock;
	}

#define retry_required(__tries, __vm) \
	(IS_ENABLED(CONFIG_DRM_XE_USERPTR_INVAL_INJECT) ? \
	(!(__tries)++ || __xe_vm_userptr_needs_repin(__vm)) : \
	__xe_vm_userptr_needs_repin(__vm))

	down_read(&vm->userptr.notifier_lock);
	if (retry_required(tries, vm)) {
		up_read(&vm->userptr.notifier_lock);
		err = -EAGAIN;
		goto out_unlock;
	}

#undef retry_required

	spin_lock(&vm->xe->ttm.lru_lock);
	ttm_lru_bulk_move_tail(&vm->lru_bulk_move);
	spin_unlock(&vm->xe->ttm.lru_lock);

	/* Point of no return. */
	arm_preempt_fences(vm, &preempt_fences);
	resume_and_reinstall_preempt_fences(vm, &exec);
	up_read(&vm->userptr.notifier_lock);

out_unlock:
	drm_exec_fini(&exec);
out_unlock_outer:
	if (err == -EAGAIN) {
		trace_xe_vm_rebind_worker_retry(vm);
		goto retry;
	}

	if (err) {
		drm_warn(&vm->xe->drm, "VM worker error: %d\n", err);
		xe_vm_kill(vm);
	}
	up_write(&vm->lock);

	free_preempt_fences(&preempt_fences);

	trace_xe_vm_rebind_worker_exit(vm);
}

static bool vma_userptr_invalidate(struct mmu_interval_notifier *mni,
				   const struct mmu_notifier_range *range,
				   unsigned long cur_seq)
{
	struct xe_userptr *userptr = container_of(mni, typeof(*userptr), notifier);
	struct xe_userptr_vma *uvma = container_of(userptr, typeof(*uvma), userptr);
	struct xe_vma *vma = &uvma->vma;
	struct xe_vm *vm = xe_vma_vm(vma);
	struct dma_resv_iter cursor;
	struct dma_fence *fence;
	long err;

	xe_assert(vm->xe, xe_vma_is_userptr(vma));
	trace_xe_vma_userptr_invalidate(vma);

	if (!mmu_notifier_range_blockable(range))
		return false;

	down_write(&vm->userptr.notifier_lock);
	mmu_interval_set_seq(mni, cur_seq);

	/* No need to stop gpu access if the userptr is not yet bound. */
	if (!userptr->initial_bind) {
		up_write(&vm->userptr.notifier_lock);
		return true;
	}

	/*
	 * Tell exec and rebind worker they need to repin and rebind this
	 * userptr.
	 */
	if (!xe_vm_in_fault_mode(vm) &&
	    !(vma->gpuva.flags & XE_VMA_DESTROYED) && vma->tile_present) {
		spin_lock(&vm->userptr.invalidated_lock);
		list_move_tail(&userptr->invalidate_link,
			       &vm->userptr.invalidated);
		spin_unlock(&vm->userptr.invalidated_lock);
	}

	up_write(&vm->userptr.notifier_lock);

	/*
	 * Preempt fences turn into schedule disables, pipeline these.
	 * Note that even in fault mode, we need to wait for binds and
	 * unbinds to complete, and those are attached as BOOKMARK fences
	 * to the vm.
	 */
	dma_resv_iter_begin(&cursor, xe_vm_resv(vm),
			    DMA_RESV_USAGE_BOOKKEEP);
	dma_resv_for_each_fence_unlocked(&cursor, fence)
		dma_fence_enable_sw_signaling(fence);
	dma_resv_iter_end(&cursor);

	err = dma_resv_wait_timeout(xe_vm_resv(vm),
				    DMA_RESV_USAGE_BOOKKEEP,
				    false, MAX_SCHEDULE_TIMEOUT);
	XE_WARN_ON(err <= 0);

	if (xe_vm_in_fault_mode(vm)) {
		err = xe_vm_invalidate_vma(vma);
		XE_WARN_ON(err);
	}

	trace_xe_vma_userptr_invalidate_complete(vma);

	return true;
}

static const struct mmu_interval_notifier_ops vma_userptr_notifier_ops = {
	.invalidate = vma_userptr_invalidate,
};

int xe_vm_userptr_pin(struct xe_vm *vm)
{
	struct xe_userptr_vma *uvma, *next;
	int err = 0;
	LIST_HEAD(tmp_evict);

	lockdep_assert_held_write(&vm->lock);

	/* Collect invalidated userptrs */
	spin_lock(&vm->userptr.invalidated_lock);
	list_for_each_entry_safe(uvma, next, &vm->userptr.invalidated,
				 userptr.invalidate_link) {
		list_del_init(&uvma->userptr.invalidate_link);
		list_move_tail(&uvma->userptr.repin_link,
			       &vm->userptr.repin_list);
	}
	spin_unlock(&vm->userptr.invalidated_lock);

	/* Pin and move to temporary list */
	list_for_each_entry_safe(uvma, next, &vm->userptr.repin_list,
				 userptr.repin_link) {
		err = xe_vma_userptr_pin_pages(uvma);
		if (err < 0)
			return err;

		list_del_init(&uvma->userptr.repin_link);
		list_move_tail(&uvma->vma.combined_links.rebind, &vm->rebind_list);
	}

	return 0;
}

/**
 * xe_vm_userptr_check_repin() - Check whether the VM might have userptrs
 * that need repinning.
 * @vm: The VM.
 *
 * This function does an advisory check for whether the VM has userptrs that
 * need repinning.
 *
 * Return: 0 if there are no indications of userptrs needing repinning,
 * -EAGAIN if there are.
 */
int xe_vm_userptr_check_repin(struct xe_vm *vm)
{
	return (list_empty_careful(&vm->userptr.repin_list) &&
		list_empty_careful(&vm->userptr.invalidated)) ? 0 : -EAGAIN;
}

static struct dma_fence *
xe_vm_bind_vma(struct xe_vma *vma, struct xe_exec_queue *q,
	       struct xe_sync_entry *syncs, u32 num_syncs,
	       bool first_op, bool last_op);

struct dma_fence *xe_vm_rebind(struct xe_vm *vm, bool rebind_worker)
{
	struct dma_fence *fence = NULL;
	struct xe_vma *vma, *next;

	lockdep_assert_held(&vm->lock);
	if (xe_vm_in_lr_mode(vm) && !rebind_worker)
		return NULL;

	xe_vm_assert_held(vm);
	list_for_each_entry_safe(vma, next, &vm->rebind_list,
				 combined_links.rebind) {
		xe_assert(vm->xe, vma->tile_present);

		list_del_init(&vma->combined_links.rebind);
		dma_fence_put(fence);
		if (rebind_worker)
			trace_xe_vma_rebind_worker(vma);
		else
			trace_xe_vma_rebind_exec(vma);
		fence = xe_vm_bind_vma(vma, NULL, NULL, 0, false, false);
		if (IS_ERR(fence))
			return fence;
	}

	return fence;
}

static void xe_vma_free(struct xe_vma *vma)
{
	if (xe_vma_is_userptr(vma))
		kfree(to_userptr_vma(vma));
	else
		kfree(vma);
}

#define VMA_CREATE_FLAG_READ_ONLY	BIT(0)
#define VMA_CREATE_FLAG_IS_NULL		BIT(1)
#define VMA_CREATE_FLAG_DUMPABLE	BIT(2)

static struct xe_vma *xe_vma_create(struct xe_vm *vm,
				    struct xe_bo *bo,
				    u64 bo_offset_or_userptr,
				    u64 start, u64 end,
				    u16 pat_index, unsigned int flags)
{
	struct xe_vma *vma;
	struct xe_tile *tile;
	u8 id;
	bool read_only = (flags & VMA_CREATE_FLAG_READ_ONLY);
	bool is_null = (flags & VMA_CREATE_FLAG_IS_NULL);
	bool dumpable = (flags & VMA_CREATE_FLAG_DUMPABLE);

	xe_assert(vm->xe, start < end);
	xe_assert(vm->xe, end < vm->size);

	/*
	 * Allocate and ensure that the xe_vma_is_userptr() return
	 * matches what was allocated.
	 */
	if (!bo && !is_null) {
		struct xe_userptr_vma *uvma = kzalloc(sizeof(*uvma), GFP_KERNEL);

		if (!uvma)
			return ERR_PTR(-ENOMEM);

		vma = &uvma->vma;
	} else {
		vma = kzalloc(sizeof(*vma), GFP_KERNEL);
		if (!vma)
			return ERR_PTR(-ENOMEM);

		if (is_null)
			vma->gpuva.flags |= DRM_GPUVA_SPARSE;
		if (bo)
			vma->gpuva.gem.obj = &bo->ttm.base;
	}

	INIT_LIST_HEAD(&vma->combined_links.rebind);

	INIT_LIST_HEAD(&vma->gpuva.gem.entry);
	vma->gpuva.vm = &vm->gpuvm;
	vma->gpuva.va.addr = start;
	vma->gpuva.va.range = end - start + 1;
	if (read_only)
		vma->gpuva.flags |= XE_VMA_READ_ONLY;
	if (dumpable)
		vma->gpuva.flags |= XE_VMA_DUMPABLE;

	for_each_tile(tile, vm->xe, id)
		vma->tile_mask |= 0x1 << id;

	if (GRAPHICS_VER(vm->xe) >= 20 || vm->xe->info.platform == XE_PVC)
		vma->gpuva.flags |= XE_VMA_ATOMIC_PTE_BIT;

	vma->pat_index = pat_index;

	if (bo) {
		struct drm_gpuvm_bo *vm_bo;

		xe_bo_assert_held(bo);

		vm_bo = drm_gpuvm_bo_obtain(vma->gpuva.vm, &bo->ttm.base);
		if (IS_ERR(vm_bo)) {
			xe_vma_free(vma);
			return ERR_CAST(vm_bo);
		}

		drm_gpuvm_bo_extobj_add(vm_bo);
		drm_gem_object_get(&bo->ttm.base);
		vma->gpuva.gem.offset = bo_offset_or_userptr;
		drm_gpuva_link(&vma->gpuva, vm_bo);
		drm_gpuvm_bo_put(vm_bo);
	} else /* userptr or null */ {
		if (!is_null) {
			struct xe_userptr *userptr = &to_userptr_vma(vma)->userptr;
			u64 size = end - start + 1;
			int err;

			INIT_LIST_HEAD(&userptr->invalidate_link);
			INIT_LIST_HEAD(&userptr->repin_link);
			vma->gpuva.gem.offset = bo_offset_or_userptr;

			err = mmu_interval_notifier_insert(&userptr->notifier,
							   current->mm,
							   xe_vma_userptr(vma), size,
							   &vma_userptr_notifier_ops);
			if (err) {
				xe_vma_free(vma);
				return ERR_PTR(err);
			}

			userptr->notifier_seq = LONG_MAX;
		}

		xe_vm_get(vm);
	}

	return vma;
}

static void xe_vma_destroy_late(struct xe_vma *vma)
{
	struct xe_vm *vm = xe_vma_vm(vma);
	struct xe_device *xe = vm->xe;
	bool read_only = xe_vma_read_only(vma);

	if (vma->ufence) {
		xe_sync_ufence_put(vma->ufence);
		vma->ufence = NULL;
	}

	if (xe_vma_is_userptr(vma)) {
		struct xe_userptr *userptr = &to_userptr_vma(vma)->userptr;

		if (userptr->sg) {
			dma_unmap_sgtable(xe->drm.dev,
					  userptr->sg,
					  read_only ? DMA_TO_DEVICE :
					  DMA_BIDIRECTIONAL, 0);
			sg_free_table(userptr->sg);
			userptr->sg = NULL;
		}

		/*
		 * Since userptr pages are not pinned, we can't remove
		 * the notifer until we're sure the GPU is not accessing
		 * them anymore
		 */
		mmu_interval_notifier_remove(&userptr->notifier);
		xe_vm_put(vm);
	} else if (xe_vma_is_null(vma)) {
		xe_vm_put(vm);
	} else {
		xe_bo_put(xe_vma_bo(vma));
	}

	xe_vma_free(vma);
}

static void vma_destroy_work_func(struct work_struct *w)
{
	struct xe_vma *vma =
		container_of(w, struct xe_vma, destroy_work);

	xe_vma_destroy_late(vma);
}

static void vma_destroy_cb(struct dma_fence *fence,
			   struct dma_fence_cb *cb)
{
	struct xe_vma *vma = container_of(cb, struct xe_vma, destroy_cb);

	INIT_WORK(&vma->destroy_work, vma_destroy_work_func);
	queue_work(system_unbound_wq, &vma->destroy_work);
}

static void xe_vma_destroy(struct xe_vma *vma, struct dma_fence *fence)
{
	struct xe_vm *vm = xe_vma_vm(vma);

	lockdep_assert_held_write(&vm->lock);
	xe_assert(vm->xe, list_empty(&vma->combined_links.destroy));

	if (xe_vma_is_userptr(vma)) {
		xe_assert(vm->xe, vma->gpuva.flags & XE_VMA_DESTROYED);

		spin_lock(&vm->userptr.invalidated_lock);
		list_del(&to_userptr_vma(vma)->userptr.invalidate_link);
		spin_unlock(&vm->userptr.invalidated_lock);
	} else if (!xe_vma_is_null(vma)) {
		xe_bo_assert_held(xe_vma_bo(vma));

		drm_gpuva_unlink(&vma->gpuva);
	}

	xe_vm_assert_held(vm);
	if (fence) {
		int ret = dma_fence_add_callback(fence, &vma->destroy_cb,
						 vma_destroy_cb);

		if (ret) {
			XE_WARN_ON(ret != -ENOENT);
			xe_vma_destroy_late(vma);
		}
	} else {
		xe_vma_destroy_late(vma);
	}
}

/**
 * xe_vm_prepare_vma() - drm_exec utility to lock a vma
 * @exec: The drm_exec object we're currently locking for.
 * @vma: The vma for witch we want to lock the vm resv and any attached
 * object's resv.
 * @num_shared: The number of dma-fence slots to pre-allocate in the
 * objects' reservation objects.
 *
 * Return: 0 on success, negative error code on error. In particular
 * may return -EDEADLK on WW transaction contention and -EINTR if
 * an interruptible wait is terminated by a signal.
 */
int xe_vm_prepare_vma(struct drm_exec *exec, struct xe_vma *vma,
		      unsigned int num_shared)
{
	struct xe_vm *vm = xe_vma_vm(vma);
	struct xe_bo *bo = xe_vma_bo(vma);
	int err;

	XE_WARN_ON(!vm);
	if (num_shared)
		err = drm_exec_prepare_obj(exec, xe_vm_obj(vm), num_shared);
	else
		err = drm_exec_lock_obj(exec, xe_vm_obj(vm));
	if (!err && bo && !bo->vm) {
		if (num_shared)
			err = drm_exec_prepare_obj(exec, &bo->ttm.base, num_shared);
		else
			err = drm_exec_lock_obj(exec, &bo->ttm.base);
	}

	return err;
}

static void xe_vma_destroy_unlocked(struct xe_vma *vma)
{
	struct drm_exec exec;
	int err;

	drm_exec_init(&exec, 0, 0);
	drm_exec_until_all_locked(&exec) {
		err = xe_vm_prepare_vma(&exec, vma, 0);
		drm_exec_retry_on_contention(&exec);
		if (XE_WARN_ON(err))
			break;
	}

	xe_vma_destroy(vma, NULL);

	drm_exec_fini(&exec);
}

struct xe_vma *
xe_vm_find_overlapping_vma(struct xe_vm *vm, u64 start, u64 range)
{
	struct drm_gpuva *gpuva;

	lockdep_assert_held(&vm->lock);

	if (xe_vm_is_closed_or_banned(vm))
		return NULL;

	xe_assert(vm->xe, start + range <= vm->size);

	gpuva = drm_gpuva_find_first(&vm->gpuvm, start, range);

	return gpuva ? gpuva_to_vma(gpuva) : NULL;
}

static int xe_vm_insert_vma(struct xe_vm *vm, struct xe_vma *vma)
{
	int err;

	xe_assert(vm->xe, xe_vma_vm(vma) == vm);
	lockdep_assert_held(&vm->lock);

	mutex_lock(&vm->snap_mutex);
	err = drm_gpuva_insert(&vm->gpuvm, &vma->gpuva);
	mutex_unlock(&vm->snap_mutex);
	XE_WARN_ON(err);	/* Shouldn't be possible */

	return err;
}

static void xe_vm_remove_vma(struct xe_vm *vm, struct xe_vma *vma)
{
	xe_assert(vm->xe, xe_vma_vm(vma) == vm);
	lockdep_assert_held(&vm->lock);

	mutex_lock(&vm->snap_mutex);
	drm_gpuva_remove(&vma->gpuva);
	mutex_unlock(&vm->snap_mutex);
	if (vm->usm.last_fault_vma == vma)
		vm->usm.last_fault_vma = NULL;
}

static struct drm_gpuva_op *xe_vm_op_alloc(void)
{
	struct xe_vma_op *op;

	op = kzalloc(sizeof(*op), GFP_KERNEL);

	if (unlikely(!op))
		return NULL;

	return &op->base;
}

static void xe_vm_free(struct drm_gpuvm *gpuvm);

static const struct drm_gpuvm_ops gpuvm_ops = {
	.op_alloc = xe_vm_op_alloc,
	.vm_bo_validate = xe_gpuvm_validate,
	.vm_free = xe_vm_free,
};

static u64 pde_encode_pat_index(struct xe_device *xe, u16 pat_index)
{
	u64 pte = 0;

	if (pat_index & BIT(0))
		pte |= XE_PPGTT_PTE_PAT0;

	if (pat_index & BIT(1))
		pte |= XE_PPGTT_PTE_PAT1;

	return pte;
}

static u64 pte_encode_pat_index(struct xe_device *xe, u16 pat_index,
				u32 pt_level)
{
	u64 pte = 0;

	if (pat_index & BIT(0))
		pte |= XE_PPGTT_PTE_PAT0;

	if (pat_index & BIT(1))
		pte |= XE_PPGTT_PTE_PAT1;

	if (pat_index & BIT(2)) {
		if (pt_level)
			pte |= XE_PPGTT_PDE_PDPE_PAT2;
		else
			pte |= XE_PPGTT_PTE_PAT2;
	}

	if (pat_index & BIT(3))
		pte |= XELPG_PPGTT_PTE_PAT3;

	if (pat_index & (BIT(4)))
		pte |= XE2_PPGTT_PTE_PAT4;

	return pte;
}

static u64 pte_encode_ps(u32 pt_level)
{
	XE_WARN_ON(pt_level > MAX_HUGEPTE_LEVEL);

	if (pt_level == 1)
		return XE_PDE_PS_2M;
	else if (pt_level == 2)
		return XE_PDPE_PS_1G;

	return 0;
}

static u64 xelp_pde_encode_bo(struct xe_bo *bo, u64 bo_offset,
			      const u16 pat_index)
{
	struct xe_device *xe = xe_bo_device(bo);
	u64 pde;

	pde = xe_bo_addr(bo, bo_offset, XE_PAGE_SIZE);
	pde |= XE_PAGE_PRESENT | XE_PAGE_RW;
	pde |= pde_encode_pat_index(xe, pat_index);

	return pde;
}

static u64 xelp_pte_encode_bo(struct xe_bo *bo, u64 bo_offset,
			      u16 pat_index, u32 pt_level)
{
	struct xe_device *xe = xe_bo_device(bo);
	u64 pte;

	pte = xe_bo_addr(bo, bo_offset, XE_PAGE_SIZE);
	pte |= XE_PAGE_PRESENT | XE_PAGE_RW;
	pte |= pte_encode_pat_index(xe, pat_index, pt_level);
	pte |= pte_encode_ps(pt_level);

	if (xe_bo_is_vram(bo) || xe_bo_is_stolen_devmem(bo))
		pte |= XE_PPGTT_PTE_DM;

	return pte;
}

static u64 xelp_pte_encode_vma(u64 pte, struct xe_vma *vma,
			       u16 pat_index, u32 pt_level)
{
	struct xe_device *xe = xe_vma_vm(vma)->xe;

	pte |= XE_PAGE_PRESENT;

	if (likely(!xe_vma_read_only(vma)))
		pte |= XE_PAGE_RW;

	pte |= pte_encode_pat_index(xe, pat_index, pt_level);
	pte |= pte_encode_ps(pt_level);

	if (unlikely(xe_vma_is_null(vma)))
		pte |= XE_PTE_NULL;

	return pte;
}

static u64 xelp_pte_encode_addr(struct xe_device *xe, u64 addr,
				u16 pat_index,
				u32 pt_level, bool devmem, u64 flags)
{
	u64 pte;

	/* Avoid passing random bits directly as flags */
	xe_assert(xe, !(flags & ~XE_PTE_PS64));

	pte = addr;
	pte |= XE_PAGE_PRESENT | XE_PAGE_RW;
	pte |= pte_encode_pat_index(xe, pat_index, pt_level);
	pte |= pte_encode_ps(pt_level);

	if (devmem)
		pte |= XE_PPGTT_PTE_DM;

	pte |= flags;

	return pte;
}

static const struct xe_pt_ops xelp_pt_ops = {
	.pte_encode_bo = xelp_pte_encode_bo,
	.pte_encode_vma = xelp_pte_encode_vma,
	.pte_encode_addr = xelp_pte_encode_addr,
	.pde_encode_bo = xelp_pde_encode_bo,
};

static void vm_destroy_work_func(struct work_struct *w);

/**
 * xe_vm_create_scratch() - Setup a scratch memory pagetable tree for the
 * given tile and vm.
 * @xe: xe device.
 * @tile: tile to set up for.
 * @vm: vm to set up for.
 *
 * Sets up a pagetable tree with one page-table per level and a single
 * leaf PTE. All pagetable entries point to the single page-table or,
 * for MAX_HUGEPTE_LEVEL, a NULL huge PTE returning 0 on read and
 * writes become NOPs.
 *
 * Return: 0 on success, negative error code on error.
 */
static int xe_vm_create_scratch(struct xe_device *xe, struct xe_tile *tile,
				struct xe_vm *vm)
{
	u8 id = tile->id;
	int i;

	for (i = MAX_HUGEPTE_LEVEL; i < vm->pt_root[id]->level; i++) {
		vm->scratch_pt[id][i] = xe_pt_create(vm, tile, i);
		if (IS_ERR(vm->scratch_pt[id][i]))
			return PTR_ERR(vm->scratch_pt[id][i]);

		xe_pt_populate_empty(tile, vm, vm->scratch_pt[id][i]);
	}

	return 0;
}

static void xe_vm_free_scratch(struct xe_vm *vm)
{
	struct xe_tile *tile;
	u8 id;

	if (!xe_vm_has_scratch(vm))
		return;

	for_each_tile(tile, vm->xe, id) {
		u32 i;

		if (!vm->pt_root[id])
			continue;

		for (i = MAX_HUGEPTE_LEVEL; i < vm->pt_root[id]->level; ++i)
			if (vm->scratch_pt[id][i])
				xe_pt_destroy(vm->scratch_pt[id][i], vm->flags, NULL);
	}
}

struct xe_vm *xe_vm_create(struct xe_device *xe, u32 flags)
{
	struct drm_gem_object *vm_resv_obj;
	struct xe_vm *vm;
	int err, number_tiles = 0;
	struct xe_tile *tile;
	u8 id;

	vm = kzalloc(sizeof(*vm), GFP_KERNEL);
	if (!vm)
		return ERR_PTR(-ENOMEM);

	vm->xe = xe;

	vm->size = 1ull << xe->info.va_bits;

	vm->flags = flags;

	init_rwsem(&vm->lock);
	mutex_init(&vm->snap_mutex);

	INIT_LIST_HEAD(&vm->rebind_list);

	INIT_LIST_HEAD(&vm->userptr.repin_list);
	INIT_LIST_HEAD(&vm->userptr.invalidated);
	init_rwsem(&vm->userptr.notifier_lock);
	spin_lock_init(&vm->userptr.invalidated_lock);

	INIT_WORK(&vm->destroy_work, vm_destroy_work_func);

	INIT_LIST_HEAD(&vm->preempt.exec_queues);
	vm->preempt.min_run_period_ms = 10;	/* FIXME: Wire up to uAPI */

	for_each_tile(tile, xe, id)
		xe_range_fence_tree_init(&vm->rftree[id]);

	vm->pt_ops = &xelp_pt_ops;

	if (!(flags & XE_VM_FLAG_MIGRATION))
		xe_device_mem_access_get(xe);

	vm_resv_obj = drm_gpuvm_resv_object_alloc(&xe->drm);
	if (!vm_resv_obj) {
		err = -ENOMEM;
		goto err_no_resv;
	}

	drm_gpuvm_init(&vm->gpuvm, "Xe VM", DRM_GPUVM_RESV_PROTECTED, &xe->drm,
		       vm_resv_obj, 0, vm->size, 0, 0, &gpuvm_ops);

	drm_gem_object_put(vm_resv_obj);

	err = dma_resv_lock_interruptible(xe_vm_resv(vm), NULL);
	if (err)
		goto err_close;

	if (IS_DGFX(xe) && xe->info.vram_flags & XE_VRAM_FLAGS_NEED64K)
		vm->flags |= XE_VM_FLAG_64K;

	for_each_tile(tile, xe, id) {
		if (flags & XE_VM_FLAG_MIGRATION &&
		    tile->id != XE_VM_FLAG_TILE_ID(flags))
			continue;

		vm->pt_root[id] = xe_pt_create(vm, tile, xe->info.vm_max_level);
		if (IS_ERR(vm->pt_root[id])) {
			err = PTR_ERR(vm->pt_root[id]);
			vm->pt_root[id] = NULL;
			goto err_unlock_close;
		}
	}

	if (xe_vm_has_scratch(vm)) {
		for_each_tile(tile, xe, id) {
			if (!vm->pt_root[id])
				continue;

			err = xe_vm_create_scratch(xe, tile, vm);
			if (err)
				goto err_unlock_close;
		}
		vm->batch_invalidate_tlb = true;
	}

	if (flags & XE_VM_FLAG_LR_MODE) {
		INIT_WORK(&vm->preempt.rebind_work, preempt_rebind_work_func);
		vm->flags |= XE_VM_FLAG_LR_MODE;
		vm->batch_invalidate_tlb = false;
	}

	/* Fill pt_root after allocating scratch tables */
	for_each_tile(tile, xe, id) {
		if (!vm->pt_root[id])
			continue;

		xe_pt_populate_empty(tile, vm, vm->pt_root[id]);
	}
	dma_resv_unlock(xe_vm_resv(vm));

	/* Kernel migration VM shouldn't have a circular loop.. */
	if (!(flags & XE_VM_FLAG_MIGRATION)) {
		for_each_tile(tile, xe, id) {
			struct xe_gt *gt = tile->primary_gt;
			struct xe_vm *migrate_vm;
			struct xe_exec_queue *q;
			u32 create_flags = EXEC_QUEUE_FLAG_VM;

			if (!vm->pt_root[id])
				continue;

			migrate_vm = xe_migrate_get_vm(tile->migrate);
			q = xe_exec_queue_create_class(xe, gt, migrate_vm,
						       XE_ENGINE_CLASS_COPY,
						       create_flags);
			xe_vm_put(migrate_vm);
			if (IS_ERR(q)) {
				err = PTR_ERR(q);
				goto err_close;
			}
			vm->q[id] = q;
			number_tiles++;
		}
	}

	if (number_tiles > 1)
		vm->composite_fence_ctx = dma_fence_context_alloc(1);

	mutex_lock(&xe->usm.lock);
	if (flags & XE_VM_FLAG_FAULT_MODE)
		xe->usm.num_vm_in_fault_mode++;
	else if (!(flags & XE_VM_FLAG_MIGRATION))
		xe->usm.num_vm_in_non_fault_mode++;
	mutex_unlock(&xe->usm.lock);

	trace_xe_vm_create(vm);

	return vm;

err_unlock_close:
	dma_resv_unlock(xe_vm_resv(vm));
err_close:
	xe_vm_close_and_put(vm);
	return ERR_PTR(err);

err_no_resv:
	mutex_destroy(&vm->snap_mutex);
	for_each_tile(tile, xe, id)
		xe_range_fence_tree_fini(&vm->rftree[id]);
	kfree(vm);
	if (!(flags & XE_VM_FLAG_MIGRATION))
		xe_device_mem_access_put(xe);
	return ERR_PTR(err);
}

static void xe_vm_close(struct xe_vm *vm)
{
	down_write(&vm->lock);
	vm->size = 0;
	up_write(&vm->lock);
}

void xe_vm_close_and_put(struct xe_vm *vm)
{
	LIST_HEAD(contested);
	struct xe_device *xe = vm->xe;
	struct xe_tile *tile;
	struct xe_vma *vma, *next_vma;
	struct drm_gpuva *gpuva, *next;
	u8 id;

	xe_assert(xe, !vm->preempt.num_exec_queues);

	xe_vm_close(vm);
	if (xe_vm_in_preempt_fence_mode(vm))
		flush_work(&vm->preempt.rebind_work);

	down_write(&vm->lock);
	for_each_tile(tile, xe, id) {
		if (vm->q[id])
			xe_exec_queue_last_fence_put(vm->q[id], vm);
	}
	up_write(&vm->lock);

	for_each_tile(tile, xe, id) {
		if (vm->q[id]) {
			xe_exec_queue_kill(vm->q[id]);
			xe_exec_queue_put(vm->q[id]);
			vm->q[id] = NULL;
		}
	}

	down_write(&vm->lock);
	xe_vm_lock(vm, false);
	drm_gpuvm_for_each_va_safe(gpuva, next, &vm->gpuvm) {
		vma = gpuva_to_vma(gpuva);

		if (xe_vma_has_no_bo(vma)) {
			down_read(&vm->userptr.notifier_lock);
			vma->gpuva.flags |= XE_VMA_DESTROYED;
			up_read(&vm->userptr.notifier_lock);
		}

		xe_vm_remove_vma(vm, vma);

		/* easy case, remove from VMA? */
		if (xe_vma_has_no_bo(vma) || xe_vma_bo(vma)->vm) {
			list_del_init(&vma->combined_links.rebind);
			xe_vma_destroy(vma, NULL);
			continue;
		}

		list_move_tail(&vma->combined_links.destroy, &contested);
		vma->gpuva.flags |= XE_VMA_DESTROYED;
	}

	/*
	 * All vm operations will add shared fences to resv.
	 * The only exception is eviction for a shared object,
	 * but even so, the unbind when evicted would still
	 * install a fence to resv. Hence it's safe to
	 * destroy the pagetables immediately.
	 */
	xe_vm_free_scratch(vm);

	for_each_tile(tile, xe, id) {
		if (vm->pt_root[id]) {
			xe_pt_destroy(vm->pt_root[id], vm->flags, NULL);
			vm->pt_root[id] = NULL;
		}
	}
	xe_vm_unlock(vm);

	/*
	 * VM is now dead, cannot re-add nodes to vm->vmas if it's NULL
	 * Since we hold a refcount to the bo, we can remove and free
	 * the members safely without locking.
	 */
	list_for_each_entry_safe(vma, next_vma, &contested,
				 combined_links.destroy) {
		list_del_init(&vma->combined_links.destroy);
		xe_vma_destroy_unlocked(vma);
	}

	up_write(&vm->lock);

	mutex_lock(&xe->usm.lock);
	if (vm->flags & XE_VM_FLAG_FAULT_MODE)
		xe->usm.num_vm_in_fault_mode--;
	else if (!(vm->flags & XE_VM_FLAG_MIGRATION))
		xe->usm.num_vm_in_non_fault_mode--;
	mutex_unlock(&xe->usm.lock);

	for_each_tile(tile, xe, id)
		xe_range_fence_tree_fini(&vm->rftree[id]);

	xe_vm_put(vm);
}

static void vm_destroy_work_func(struct work_struct *w)
{
	struct xe_vm *vm =
		container_of(w, struct xe_vm, destroy_work);
	struct xe_device *xe = vm->xe;
	struct xe_tile *tile;
	u8 id;
	void *lookup;

	/* xe_vm_close_and_put was not called? */
	xe_assert(xe, !vm->size);

	mutex_destroy(&vm->snap_mutex);

	if (!(vm->flags & XE_VM_FLAG_MIGRATION)) {
		xe_device_mem_access_put(xe);

		if (xe->info.has_asid && vm->usm.asid) {
			mutex_lock(&xe->usm.lock);
			lookup = xa_erase(&xe->usm.asid_to_vm, vm->usm.asid);
			xe_assert(xe, lookup == vm);
			mutex_unlock(&xe->usm.lock);
		}
	}

	for_each_tile(tile, xe, id)
		XE_WARN_ON(vm->pt_root[id]);

	trace_xe_vm_free(vm);
	dma_fence_put(vm->rebind_fence);
	kfree(vm);
}

static void xe_vm_free(struct drm_gpuvm *gpuvm)
{
	struct xe_vm *vm = container_of(gpuvm, struct xe_vm, gpuvm);

	/* To destroy the VM we need to be able to sleep */
	queue_work(system_unbound_wq, &vm->destroy_work);
}

struct xe_vm *xe_vm_lookup(struct xe_file *xef, u32 id)
{
	struct xe_vm *vm;

	mutex_lock(&xef->vm.lock);
	vm = xa_load(&xef->vm.xa, id);
	if (vm)
		xe_vm_get(vm);
	mutex_unlock(&xef->vm.lock);

	return vm;
}

u64 xe_vm_pdp4_descriptor(struct xe_vm *vm, struct xe_tile *tile)
{
	return vm->pt_ops->pde_encode_bo(vm->pt_root[tile->id]->bo, 0,
					 tile_to_xe(tile)->pat.idx[XE_CACHE_WB]);
}

static struct xe_exec_queue *
to_wait_exec_queue(struct xe_vm *vm, struct xe_exec_queue *q)
{
	return q ? q : vm->q[0];
}

static struct dma_fence *
xe_vm_unbind_vma(struct xe_vma *vma, struct xe_exec_queue *q,
		 struct xe_sync_entry *syncs, u32 num_syncs,
		 bool first_op, bool last_op)
{
	struct xe_vm *vm = xe_vma_vm(vma);
	struct xe_exec_queue *wait_exec_queue = to_wait_exec_queue(vm, q);
	struct xe_tile *tile;
	struct dma_fence *fence = NULL;
	struct dma_fence **fences = NULL;
	struct dma_fence_array *cf = NULL;
	int cur_fence = 0, i;
	int number_tiles = hweight8(vma->tile_present);
	int err;
	u8 id;

	trace_xe_vma_unbind(vma);

	if (vma->ufence) {
		struct xe_user_fence * const f = vma->ufence;

		if (!xe_sync_ufence_get_status(f))
			return ERR_PTR(-EBUSY);

		vma->ufence = NULL;
		xe_sync_ufence_put(f);
	}

	if (number_tiles > 1) {
		fences = kmalloc_array(number_tiles, sizeof(*fences),
				       GFP_KERNEL);
		if (!fences)
			return ERR_PTR(-ENOMEM);
	}

	for_each_tile(tile, vm->xe, id) {
		if (!(vma->tile_present & BIT(id)))
			goto next;

		fence = __xe_pt_unbind_vma(tile, vma, q ? q : vm->q[id],
					   first_op ? syncs : NULL,
					   first_op ? num_syncs : 0);
		if (IS_ERR(fence)) {
			err = PTR_ERR(fence);
			goto err_fences;
		}

		if (fences)
			fences[cur_fence++] = fence;

next:
		if (q && vm->pt_root[id] && !list_empty(&q->multi_gt_list))
			q = list_next_entry(q, multi_gt_list);
	}

	if (fences) {
		cf = dma_fence_array_create(number_tiles, fences,
					    vm->composite_fence_ctx,
					    vm->composite_fence_seqno++,
					    false);
		if (!cf) {
			--vm->composite_fence_seqno;
			err = -ENOMEM;
			goto err_fences;
		}
	}

	fence = cf ? &cf->base : !fence ?
		xe_exec_queue_last_fence_get(wait_exec_queue, vm) : fence;
	if (last_op) {
		for (i = 0; i < num_syncs; i++)
			xe_sync_entry_signal(&syncs[i], NULL, fence);
	}

	return fence;

err_fences:
	if (fences) {
		while (cur_fence)
			dma_fence_put(fences[--cur_fence]);
		kfree(fences);
	}

	return ERR_PTR(err);
}

static struct dma_fence *
xe_vm_bind_vma(struct xe_vma *vma, struct xe_exec_queue *q,
	       struct xe_sync_entry *syncs, u32 num_syncs,
	       bool first_op, bool last_op)
{
	struct xe_tile *tile;
	struct dma_fence *fence;
	struct dma_fence **fences = NULL;
	struct dma_fence_array *cf = NULL;
	struct xe_vm *vm = xe_vma_vm(vma);
	int cur_fence = 0, i;
	int number_tiles = hweight8(vma->tile_mask);
	int err;
	u8 id;

	trace_xe_vma_bind(vma);

	if (number_tiles > 1) {
		fences = kmalloc_array(number_tiles, sizeof(*fences),
				       GFP_KERNEL);
		if (!fences)
			return ERR_PTR(-ENOMEM);
	}

	for_each_tile(tile, vm->xe, id) {
		if (!(vma->tile_mask & BIT(id)))
			goto next;

		fence = __xe_pt_bind_vma(tile, vma, q ? q : vm->q[id],
					 first_op ? syncs : NULL,
					 first_op ? num_syncs : 0,
					 vma->tile_present & BIT(id));
		if (IS_ERR(fence)) {
			err = PTR_ERR(fence);
			goto err_fences;
		}

		if (fences)
			fences[cur_fence++] = fence;

next:
		if (q && vm->pt_root[id] && !list_empty(&q->multi_gt_list))
			q = list_next_entry(q, multi_gt_list);
	}

	if (fences) {
		cf = dma_fence_array_create(number_tiles, fences,
					    vm->composite_fence_ctx,
					    vm->composite_fence_seqno++,
					    false);
		if (!cf) {
			--vm->composite_fence_seqno;
			err = -ENOMEM;
			goto err_fences;
		}
	}

	if (last_op) {
		for (i = 0; i < num_syncs; i++)
			xe_sync_entry_signal(&syncs[i], NULL,
					     cf ? &cf->base : fence);
	}

	return cf ? &cf->base : fence;

err_fences:
	if (fences) {
		while (cur_fence)
			dma_fence_put(fences[--cur_fence]);
		kfree(fences);
	}

	return ERR_PTR(err);
}

static struct xe_user_fence *
find_ufence_get(struct xe_sync_entry *syncs, u32 num_syncs)
{
	unsigned int i;

	for (i = 0; i < num_syncs; i++) {
		struct xe_sync_entry *e = &syncs[i];

		if (xe_sync_is_ufence(e))
			return xe_sync_ufence_get(e);
	}

	return NULL;
}

static int __xe_vm_bind(struct xe_vm *vm, struct xe_vma *vma,
			struct xe_exec_queue *q, struct xe_sync_entry *syncs,
			u32 num_syncs, bool immediate, bool first_op,
			bool last_op)
{
	struct dma_fence *fence;
	struct xe_exec_queue *wait_exec_queue = to_wait_exec_queue(vm, q);
	struct xe_user_fence *ufence;

	xe_vm_assert_held(vm);

	ufence = find_ufence_get(syncs, num_syncs);
	if (vma->ufence && ufence)
		xe_sync_ufence_put(vma->ufence);

	vma->ufence = ufence ?: vma->ufence;

	if (immediate) {
		fence = xe_vm_bind_vma(vma, q, syncs, num_syncs, first_op,
				       last_op);
		if (IS_ERR(fence))
			return PTR_ERR(fence);
	} else {
		int i;

		xe_assert(vm->xe, xe_vm_in_fault_mode(vm));

		fence = xe_exec_queue_last_fence_get(wait_exec_queue, vm);
		if (last_op) {
			for (i = 0; i < num_syncs; i++)
				xe_sync_entry_signal(&syncs[i], NULL, fence);
		}
	}

	if (last_op)
		xe_exec_queue_last_fence_set(wait_exec_queue, vm, fence);
	dma_fence_put(fence);

	return 0;
}

static int xe_vm_bind(struct xe_vm *vm, struct xe_vma *vma, struct xe_exec_queue *q,
		      struct xe_bo *bo, struct xe_sync_entry *syncs,
		      u32 num_syncs, bool immediate, bool first_op,
		      bool last_op)
{
	int err;

	xe_vm_assert_held(vm);
	xe_bo_assert_held(bo);

	if (bo && immediate) {
		err = xe_bo_validate(bo, vm, true);
		if (err)
			return err;
	}

	return __xe_vm_bind(vm, vma, q, syncs, num_syncs, immediate, first_op,
			    last_op);
}

static int xe_vm_unbind(struct xe_vm *vm, struct xe_vma *vma,
			struct xe_exec_queue *q, struct xe_sync_entry *syncs,
			u32 num_syncs, bool first_op, bool last_op)
{
	struct dma_fence *fence;
	struct xe_exec_queue *wait_exec_queue = to_wait_exec_queue(vm, q);

	xe_vm_assert_held(vm);
	xe_bo_assert_held(xe_vma_bo(vma));

	fence = xe_vm_unbind_vma(vma, q, syncs, num_syncs, first_op, last_op);
	if (IS_ERR(fence))
		return PTR_ERR(fence);

	xe_vma_destroy(vma, fence);
	if (last_op)
		xe_exec_queue_last_fence_set(wait_exec_queue, vm, fence);
	dma_fence_put(fence);

	return 0;
}

#define ALL_DRM_XE_VM_CREATE_FLAGS (DRM_XE_VM_CREATE_FLAG_SCRATCH_PAGE | \
				    DRM_XE_VM_CREATE_FLAG_LR_MODE | \
				    DRM_XE_VM_CREATE_FLAG_FAULT_MODE)

int xe_vm_create_ioctl(struct drm_device *dev, void *data,
		       struct drm_file *file)
{
	struct xe_device *xe = to_xe_device(dev);
	struct xe_file *xef = to_xe_file(file);
	struct drm_xe_vm_create *args = data;
	struct xe_tile *tile;
	struct xe_vm *vm;
	u32 id, asid;
	int err;
	u32 flags = 0;

	if (XE_IOCTL_DBG(xe, args->extensions))
		return -EINVAL;

	if (XE_WA(xe_root_mmio_gt(xe), 14016763929))
		args->flags |= DRM_XE_VM_CREATE_FLAG_SCRATCH_PAGE;

	if (XE_IOCTL_DBG(xe, args->flags & DRM_XE_VM_CREATE_FLAG_FAULT_MODE &&
			 !xe->info.has_usm))
		return -EINVAL;

	if (XE_IOCTL_DBG(xe, args->reserved[0] || args->reserved[1]))
		return -EINVAL;

	if (XE_IOCTL_DBG(xe, args->flags & ~ALL_DRM_XE_VM_CREATE_FLAGS))
		return -EINVAL;

	if (XE_IOCTL_DBG(xe, args->flags & DRM_XE_VM_CREATE_FLAG_SCRATCH_PAGE &&
			 args->flags & DRM_XE_VM_CREATE_FLAG_FAULT_MODE))
		return -EINVAL;

	if (XE_IOCTL_DBG(xe, !(args->flags & DRM_XE_VM_CREATE_FLAG_LR_MODE) &&
			 args->flags & DRM_XE_VM_CREATE_FLAG_FAULT_MODE))
		return -EINVAL;

	if (XE_IOCTL_DBG(xe, args->flags & DRM_XE_VM_CREATE_FLAG_FAULT_MODE &&
			 xe_device_in_non_fault_mode(xe)))
		return -EINVAL;

	if (XE_IOCTL_DBG(xe, !(args->flags & DRM_XE_VM_CREATE_FLAG_FAULT_MODE) &&
			 xe_device_in_fault_mode(xe)))
		return -EINVAL;

	if (XE_IOCTL_DBG(xe, args->extensions))
		return -EINVAL;

	if (args->flags & DRM_XE_VM_CREATE_FLAG_SCRATCH_PAGE)
		flags |= XE_VM_FLAG_SCRATCH_PAGE;
	if (args->flags & DRM_XE_VM_CREATE_FLAG_LR_MODE)
		flags |= XE_VM_FLAG_LR_MODE;
	if (args->flags & DRM_XE_VM_CREATE_FLAG_FAULT_MODE)
		flags |= XE_VM_FLAG_FAULT_MODE;

	vm = xe_vm_create(xe, flags);
	if (IS_ERR(vm))
		return PTR_ERR(vm);

	mutex_lock(&xef->vm.lock);
	err = xa_alloc(&xef->vm.xa, &id, vm, xa_limit_32b, GFP_KERNEL);
	mutex_unlock(&xef->vm.lock);
	if (err)
		goto err_close_and_put;

	if (xe->info.has_asid) {
		mutex_lock(&xe->usm.lock);
		err = xa_alloc_cyclic(&xe->usm.asid_to_vm, &asid, vm,
				      XA_LIMIT(1, XE_MAX_ASID - 1),
				      &xe->usm.next_asid, GFP_KERNEL);
		mutex_unlock(&xe->usm.lock);
		if (err < 0)
			goto err_free_id;

		vm->usm.asid = asid;
	}

	args->vm_id = id;
	vm->xef = xef;

	/* Record BO memory for VM pagetable created against client */
	for_each_tile(tile, xe, id)
		if (vm->pt_root[id])
			xe_drm_client_add_bo(vm->xef->client, vm->pt_root[id]->bo);

#if IS_ENABLED(CONFIG_DRM_XE_DEBUG_MEM)
	/* Warning: Security issue - never enable by default */
	args->reserved[0] = xe_bo_main_addr(vm->pt_root[0]->bo, XE_PAGE_SIZE);
#endif

	return 0;

err_free_id:
	mutex_lock(&xef->vm.lock);
	xa_erase(&xef->vm.xa, id);
	mutex_unlock(&xef->vm.lock);
err_close_and_put:
	xe_vm_close_and_put(vm);

	return err;
}

int xe_vm_destroy_ioctl(struct drm_device *dev, void *data,
			struct drm_file *file)
{
	struct xe_device *xe = to_xe_device(dev);
	struct xe_file *xef = to_xe_file(file);
	struct drm_xe_vm_destroy *args = data;
	struct xe_vm *vm;
	int err = 0;

	if (XE_IOCTL_DBG(xe, args->pad) ||
	    XE_IOCTL_DBG(xe, args->reserved[0] || args->reserved[1]))
		return -EINVAL;

	mutex_lock(&xef->vm.lock);
	vm = xa_load(&xef->vm.xa, args->vm_id);
	if (XE_IOCTL_DBG(xe, !vm))
		err = -ENOENT;
	else if (XE_IOCTL_DBG(xe, vm->preempt.num_exec_queues))
		err = -EBUSY;
	else
		xa_erase(&xef->vm.xa, args->vm_id);
	mutex_unlock(&xef->vm.lock);

	if (!err)
		xe_vm_close_and_put(vm);

	return err;
}

static const u32 region_to_mem_type[] = {
	XE_PL_TT,
	XE_PL_VRAM0,
	XE_PL_VRAM1,
};

static int xe_vm_prefetch(struct xe_vm *vm, struct xe_vma *vma,
			  struct xe_exec_queue *q, u32 region,
			  struct xe_sync_entry *syncs, u32 num_syncs,
			  bool first_op, bool last_op)
{
	struct xe_exec_queue *wait_exec_queue = to_wait_exec_queue(vm, q);
	int err;

	xe_assert(vm->xe, region <= ARRAY_SIZE(region_to_mem_type));

	if (!xe_vma_has_no_bo(vma)) {
		err = xe_bo_migrate(xe_vma_bo(vma), region_to_mem_type[region]);
		if (err)
			return err;
	}

	if (vma->tile_mask != (vma->tile_present & ~vma->usm.tile_invalidated)) {
		return xe_vm_bind(vm, vma, q, xe_vma_bo(vma), syncs, num_syncs,
				  true, first_op, last_op);
	} else {
		int i;

		/* Nothing to do, signal fences now */
		if (last_op) {
			for (i = 0; i < num_syncs; i++) {
				struct dma_fence *fence =
					xe_exec_queue_last_fence_get(wait_exec_queue, vm);

				xe_sync_entry_signal(&syncs[i], NULL, fence);
				dma_fence_put(fence);
			}
		}

		return 0;
	}
}

static void prep_vma_destroy(struct xe_vm *vm, struct xe_vma *vma,
			     bool post_commit)
{
	down_read(&vm->userptr.notifier_lock);
	vma->gpuva.flags |= XE_VMA_DESTROYED;
	up_read(&vm->userptr.notifier_lock);
	if (post_commit)
		xe_vm_remove_vma(vm, vma);
}

#undef ULL
#define ULL	unsigned long long

#if IS_ENABLED(CONFIG_DRM_XE_DEBUG_VM)
static void print_op(struct xe_device *xe, struct drm_gpuva_op *op)
{
	struct xe_vma *vma;

	switch (op->op) {
	case DRM_GPUVA_OP_MAP:
		vm_dbg(&xe->drm, "MAP: addr=0x%016llx, range=0x%016llx",
		       (ULL)op->map.va.addr, (ULL)op->map.va.range);
		break;
	case DRM_GPUVA_OP_REMAP:
		vma = gpuva_to_vma(op->remap.unmap->va);
		vm_dbg(&xe->drm, "REMAP:UNMAP: addr=0x%016llx, range=0x%016llx, keep=%d",
		       (ULL)xe_vma_start(vma), (ULL)xe_vma_size(vma),
		       op->remap.unmap->keep ? 1 : 0);
		if (op->remap.prev)
			vm_dbg(&xe->drm,
			       "REMAP:PREV: addr=0x%016llx, range=0x%016llx",
			       (ULL)op->remap.prev->va.addr,
			       (ULL)op->remap.prev->va.range);
		if (op->remap.next)
			vm_dbg(&xe->drm,
			       "REMAP:NEXT: addr=0x%016llx, range=0x%016llx",
			       (ULL)op->remap.next->va.addr,
			       (ULL)op->remap.next->va.range);
		break;
	case DRM_GPUVA_OP_UNMAP:
		vma = gpuva_to_vma(op->unmap.va);
		vm_dbg(&xe->drm, "UNMAP: addr=0x%016llx, range=0x%016llx, keep=%d",
		       (ULL)xe_vma_start(vma), (ULL)xe_vma_size(vma),
		       op->unmap.keep ? 1 : 0);
		break;
	case DRM_GPUVA_OP_PREFETCH:
		vma = gpuva_to_vma(op->prefetch.va);
		vm_dbg(&xe->drm, "PREFETCH: addr=0x%016llx, range=0x%016llx",
		       (ULL)xe_vma_start(vma), (ULL)xe_vma_size(vma));
		break;
	default:
		drm_warn(&xe->drm, "NOT POSSIBLE");
	}
}
#else
static void print_op(struct xe_device *xe, struct drm_gpuva_op *op)
{
}
#endif

/*
 * Create operations list from IOCTL arguments, setup operations fields so parse
 * and commit steps are decoupled from IOCTL arguments. This step can fail.
 */
static struct drm_gpuva_ops *
vm_bind_ioctl_ops_create(struct xe_vm *vm, struct xe_bo *bo,
			 u64 bo_offset_or_userptr, u64 addr, u64 range,
			 u32 operation, u32 flags,
			 u32 prefetch_region, u16 pat_index)
{
	struct drm_gem_object *obj = bo ? &bo->ttm.base : NULL;
	struct drm_gpuva_ops *ops;
	struct drm_gpuva_op *__op;
	struct drm_gpuvm_bo *vm_bo;
	int err;

	lockdep_assert_held_write(&vm->lock);

	vm_dbg(&vm->xe->drm,
	       "op=%d, addr=0x%016llx, range=0x%016llx, bo_offset_or_userptr=0x%016llx",
	       operation, (ULL)addr, (ULL)range,
	       (ULL)bo_offset_or_userptr);

	switch (operation) {
	case DRM_XE_VM_BIND_OP_MAP:
	case DRM_XE_VM_BIND_OP_MAP_USERPTR:
		ops = drm_gpuvm_sm_map_ops_create(&vm->gpuvm, addr, range,
						  obj, bo_offset_or_userptr);
		break;
	case DRM_XE_VM_BIND_OP_UNMAP:
		ops = drm_gpuvm_sm_unmap_ops_create(&vm->gpuvm, addr, range);
		break;
	case DRM_XE_VM_BIND_OP_PREFETCH:
		ops = drm_gpuvm_prefetch_ops_create(&vm->gpuvm, addr, range);
		break;
	case DRM_XE_VM_BIND_OP_UNMAP_ALL:
		xe_assert(vm->xe, bo);

		err = xe_bo_lock(bo, true);
		if (err)
			return ERR_PTR(err);

		vm_bo = drm_gpuvm_bo_obtain(&vm->gpuvm, obj);
		if (IS_ERR(vm_bo)) {
			xe_bo_unlock(bo);
			return ERR_CAST(vm_bo);
		}

		ops = drm_gpuvm_bo_unmap_ops_create(vm_bo);
		drm_gpuvm_bo_put(vm_bo);
		xe_bo_unlock(bo);
		break;
	default:
		drm_warn(&vm->xe->drm, "NOT POSSIBLE");
		ops = ERR_PTR(-EINVAL);
	}
	if (IS_ERR(ops))
		return ops;

	drm_gpuva_for_each_op(__op, ops) {
		struct xe_vma_op *op = gpuva_op_to_vma_op(__op);

		if (__op->op == DRM_GPUVA_OP_MAP) {
			op->map.is_null = flags & DRM_XE_VM_BIND_FLAG_NULL;
			op->map.dumpable = flags & DRM_XE_VM_BIND_FLAG_DUMPABLE;
			op->map.pat_index = pat_index;
		} else if (__op->op == DRM_GPUVA_OP_PREFETCH) {
			op->prefetch.region = prefetch_region;
		}

		print_op(vm->xe, __op);
	}

	return ops;
}

static struct xe_vma *new_vma(struct xe_vm *vm, struct drm_gpuva_op_map *op,
			      u16 pat_index, unsigned int flags)
{
	struct xe_bo *bo = op->gem.obj ? gem_to_xe_bo(op->gem.obj) : NULL;
	struct drm_exec exec;
	struct xe_vma *vma;
	int err;

	lockdep_assert_held_write(&vm->lock);

	if (bo) {
		drm_exec_init(&exec, DRM_EXEC_INTERRUPTIBLE_WAIT, 0);
		drm_exec_until_all_locked(&exec) {
			err = 0;
			if (!bo->vm) {
				err = drm_exec_lock_obj(&exec, xe_vm_obj(vm));
				drm_exec_retry_on_contention(&exec);
			}
			if (!err) {
				err = drm_exec_lock_obj(&exec, &bo->ttm.base);
				drm_exec_retry_on_contention(&exec);
			}
			if (err) {
				drm_exec_fini(&exec);
				return ERR_PTR(err);
			}
		}
	}
	vma = xe_vma_create(vm, bo, op->gem.offset,
			    op->va.addr, op->va.addr +
			    op->va.range - 1, pat_index, flags);
	if (bo)
		drm_exec_fini(&exec);

	if (xe_vma_is_userptr(vma)) {
		err = xe_vma_userptr_pin_pages(to_userptr_vma(vma));
		if (err) {
			prep_vma_destroy(vm, vma, false);
			xe_vma_destroy_unlocked(vma);
			return ERR_PTR(err);
		}
	} else if (!xe_vma_has_no_bo(vma) && !bo->vm) {
		err = add_preempt_fences(vm, bo);
		if (err) {
			prep_vma_destroy(vm, vma, false);
			xe_vma_destroy_unlocked(vma);
			return ERR_PTR(err);
		}
	}

	return vma;
}

static u64 xe_vma_max_pte_size(struct xe_vma *vma)
{
	if (vma->gpuva.flags & XE_VMA_PTE_1G)
		return SZ_1G;
	else if (vma->gpuva.flags & (XE_VMA_PTE_2M | XE_VMA_PTE_COMPACT))
		return SZ_2M;
	else if (vma->gpuva.flags & XE_VMA_PTE_64K)
		return SZ_64K;
	else if (vma->gpuva.flags & XE_VMA_PTE_4K)
		return SZ_4K;

	return SZ_1G;	/* Uninitialized, used max size */
}

static void xe_vma_set_pte_size(struct xe_vma *vma, u64 size)
{
	switch (size) {
	case SZ_1G:
		vma->gpuva.flags |= XE_VMA_PTE_1G;
		break;
	case SZ_2M:
		vma->gpuva.flags |= XE_VMA_PTE_2M;
		break;
	case SZ_64K:
		vma->gpuva.flags |= XE_VMA_PTE_64K;
		break;
	case SZ_4K:
		vma->gpuva.flags |= XE_VMA_PTE_4K;
		break;
	}
}

static int xe_vma_op_commit(struct xe_vm *vm, struct xe_vma_op *op)
{
	int err = 0;

	lockdep_assert_held_write(&vm->lock);

	switch (op->base.op) {
	case DRM_GPUVA_OP_MAP:
		err |= xe_vm_insert_vma(vm, op->map.vma);
		if (!err)
			op->flags |= XE_VMA_OP_COMMITTED;
		break;
	case DRM_GPUVA_OP_REMAP:
	{
		u8 tile_present =
			gpuva_to_vma(op->base.remap.unmap->va)->tile_present;

		prep_vma_destroy(vm, gpuva_to_vma(op->base.remap.unmap->va),
				 true);
		op->flags |= XE_VMA_OP_COMMITTED;

		if (op->remap.prev) {
			err |= xe_vm_insert_vma(vm, op->remap.prev);
			if (!err)
				op->flags |= XE_VMA_OP_PREV_COMMITTED;
			if (!err && op->remap.skip_prev) {
				op->remap.prev->tile_present =
					tile_present;
				op->remap.prev = NULL;
			}
		}
		if (op->remap.next) {
			err |= xe_vm_insert_vma(vm, op->remap.next);
			if (!err)
				op->flags |= XE_VMA_OP_NEXT_COMMITTED;
			if (!err && op->remap.skip_next) {
				op->remap.next->tile_present =
					tile_present;
				op->remap.next = NULL;
			}
		}

		/* Adjust for partial unbind after removin VMA from VM */
		if (!err) {
			op->base.remap.unmap->va->va.addr = op->remap.start;
			op->base.remap.unmap->va->va.range = op->remap.range;
		}
		break;
	}
	case DRM_GPUVA_OP_UNMAP:
		prep_vma_destroy(vm, gpuva_to_vma(op->base.unmap.va), true);
		op->flags |= XE_VMA_OP_COMMITTED;
		break;
	case DRM_GPUVA_OP_PREFETCH:
		op->flags |= XE_VMA_OP_COMMITTED;
		break;
	default:
		drm_warn(&vm->xe->drm, "NOT POSSIBLE");
	}

	return err;
}


static int vm_bind_ioctl_ops_parse(struct xe_vm *vm, struct xe_exec_queue *q,
				   struct drm_gpuva_ops *ops,
				   struct xe_sync_entry *syncs, u32 num_syncs,
				   struct list_head *ops_list, bool last)
{
	struct xe_device *xe = vm->xe;
	struct xe_vma_op *last_op = NULL;
	struct drm_gpuva_op *__op;
	int err = 0;

	lockdep_assert_held_write(&vm->lock);

	drm_gpuva_for_each_op(__op, ops) {
		struct xe_vma_op *op = gpuva_op_to_vma_op(__op);
		struct xe_vma *vma;
		bool first = list_empty(ops_list);
		unsigned int flags = 0;

		INIT_LIST_HEAD(&op->link);
		list_add_tail(&op->link, ops_list);

		if (first) {
			op->flags |= XE_VMA_OP_FIRST;
			op->num_syncs = num_syncs;
			op->syncs = syncs;
		}

		op->q = q;

		switch (op->base.op) {
		case DRM_GPUVA_OP_MAP:
		{
			flags |= op->map.is_null ?
				VMA_CREATE_FLAG_IS_NULL : 0;
			flags |= op->map.dumpable ?
				VMA_CREATE_FLAG_DUMPABLE : 0;

			vma = new_vma(vm, &op->base.map, op->map.pat_index,
				      flags);
			if (IS_ERR(vma))
				return PTR_ERR(vma);

			op->map.vma = vma;
			break;
		}
		case DRM_GPUVA_OP_REMAP:
		{
			struct xe_vma *old =
				gpuva_to_vma(op->base.remap.unmap->va);

			op->remap.start = xe_vma_start(old);
			op->remap.range = xe_vma_size(old);

			if (op->base.remap.prev) {
				flags |= op->base.remap.unmap->va->flags &
					XE_VMA_READ_ONLY ?
					VMA_CREATE_FLAG_READ_ONLY : 0;
				flags |= op->base.remap.unmap->va->flags &
					DRM_GPUVA_SPARSE ?
					VMA_CREATE_FLAG_IS_NULL : 0;
				flags |= op->base.remap.unmap->va->flags &
					XE_VMA_DUMPABLE ?
					VMA_CREATE_FLAG_DUMPABLE : 0;

				vma = new_vma(vm, op->base.remap.prev,
					      old->pat_index, flags);
				if (IS_ERR(vma))
					return PTR_ERR(vma);

				op->remap.prev = vma;

				/*
				 * Userptr creates a new SG mapping so
				 * we must also rebind.
				 */
				op->remap.skip_prev = !xe_vma_is_userptr(old) &&
					IS_ALIGNED(xe_vma_end(vma),
						   xe_vma_max_pte_size(old));
				if (op->remap.skip_prev) {
					xe_vma_set_pte_size(vma, xe_vma_max_pte_size(old));
					op->remap.range -=
						xe_vma_end(vma) -
						xe_vma_start(old);
					op->remap.start = xe_vma_end(vma);
					vm_dbg(&xe->drm, "REMAP:SKIP_PREV: addr=0x%016llx, range=0x%016llx",
					       (ULL)op->remap.start,
					       (ULL)op->remap.range);
				}
			}

			if (op->base.remap.next) {
				flags |= op->base.remap.unmap->va->flags &
					XE_VMA_READ_ONLY ?
					VMA_CREATE_FLAG_READ_ONLY : 0;
				flags |= op->base.remap.unmap->va->flags &
					DRM_GPUVA_SPARSE ?
					VMA_CREATE_FLAG_IS_NULL : 0;
				flags |= op->base.remap.unmap->va->flags &
					XE_VMA_DUMPABLE ?
					VMA_CREATE_FLAG_DUMPABLE : 0;

				vma = new_vma(vm, op->base.remap.next,
					      old->pat_index, flags);
				if (IS_ERR(vma))
					return PTR_ERR(vma);

				op->remap.next = vma;

				/*
				 * Userptr creates a new SG mapping so
				 * we must also rebind.
				 */
				op->remap.skip_next = !xe_vma_is_userptr(old) &&
					IS_ALIGNED(xe_vma_start(vma),
						   xe_vma_max_pte_size(old));
				if (op->remap.skip_next) {
					xe_vma_set_pte_size(vma, xe_vma_max_pte_size(old));
					op->remap.range -=
						xe_vma_end(old) -
						xe_vma_start(vma);
					vm_dbg(&xe->drm, "REMAP:SKIP_NEXT: addr=0x%016llx, range=0x%016llx",
					       (ULL)op->remap.start,
					       (ULL)op->remap.range);
				}
			}
			break;
		}
		case DRM_GPUVA_OP_UNMAP:
		case DRM_GPUVA_OP_PREFETCH:
			/* Nothing to do */
			break;
		default:
			drm_warn(&vm->xe->drm, "NOT POSSIBLE");
		}

		last_op = op;

		err = xe_vma_op_commit(vm, op);
		if (err)
			return err;
	}

	/* FIXME: Unhandled corner case */
	XE_WARN_ON(!last_op && last && !list_empty(ops_list));

	if (!last_op)
		return 0;

	last_op->ops = ops;
	if (last) {
		last_op->flags |= XE_VMA_OP_LAST;
		last_op->num_syncs = num_syncs;
		last_op->syncs = syncs;
	}

	return 0;
}

static int op_execute(struct drm_exec *exec, struct xe_vm *vm,
		      struct xe_vma *vma, struct xe_vma_op *op)
{
	int err;

	lockdep_assert_held_write(&vm->lock);

	err = xe_vm_prepare_vma(exec, vma, 1);
	if (err)
		return err;

	xe_vm_assert_held(vm);
	xe_bo_assert_held(xe_vma_bo(vma));

	switch (op->base.op) {
	case DRM_GPUVA_OP_MAP:
		err = xe_vm_bind(vm, vma, op->q, xe_vma_bo(vma),
				 op->syncs, op->num_syncs,
				 !xe_vm_in_fault_mode(vm),
				 op->flags & XE_VMA_OP_FIRST,
				 op->flags & XE_VMA_OP_LAST);
		break;
	case DRM_GPUVA_OP_REMAP:
	{
		bool prev = !!op->remap.prev;
		bool next = !!op->remap.next;

		if (!op->remap.unmap_done) {
			if (prev || next)
				vma->gpuva.flags |= XE_VMA_FIRST_REBIND;
			err = xe_vm_unbind(vm, vma, op->q, op->syncs,
					   op->num_syncs,
					   op->flags & XE_VMA_OP_FIRST,
					   op->flags & XE_VMA_OP_LAST &&
					   !prev && !next);
			if (err)
				break;
			op->remap.unmap_done = true;
		}

		if (prev) {
			op->remap.prev->gpuva.flags |= XE_VMA_LAST_REBIND;
			err = xe_vm_bind(vm, op->remap.prev, op->q,
					 xe_vma_bo(op->remap.prev), op->syncs,
					 op->num_syncs, true, false,
					 op->flags & XE_VMA_OP_LAST && !next);
			op->remap.prev->gpuva.flags &= ~XE_VMA_LAST_REBIND;
			if (err)
				break;
			op->remap.prev = NULL;
		}

		if (next) {
			op->remap.next->gpuva.flags |= XE_VMA_LAST_REBIND;
			err = xe_vm_bind(vm, op->remap.next, op->q,
					 xe_vma_bo(op->remap.next),
					 op->syncs, op->num_syncs,
					 true, false,
					 op->flags & XE_VMA_OP_LAST);
			op->remap.next->gpuva.flags &= ~XE_VMA_LAST_REBIND;
			if (err)
				break;
			op->remap.next = NULL;
		}

		break;
	}
	case DRM_GPUVA_OP_UNMAP:
		err = xe_vm_unbind(vm, vma, op->q, op->syncs,
				   op->num_syncs, op->flags & XE_VMA_OP_FIRST,
				   op->flags & XE_VMA_OP_LAST);
		break;
	case DRM_GPUVA_OP_PREFETCH:
		err = xe_vm_prefetch(vm, vma, op->q, op->prefetch.region,
				     op->syncs, op->num_syncs,
				     op->flags & XE_VMA_OP_FIRST,
				     op->flags & XE_VMA_OP_LAST);
		break;
	default:
		drm_warn(&vm->xe->drm, "NOT POSSIBLE");
	}

	if (err)
		trace_xe_vma_fail(vma);

	return err;
}

static int __xe_vma_op_execute(struct xe_vm *vm, struct xe_vma *vma,
			       struct xe_vma_op *op)
{
	struct drm_exec exec;
	int err;

retry_userptr:
	drm_exec_init(&exec, DRM_EXEC_INTERRUPTIBLE_WAIT, 0);
	drm_exec_until_all_locked(&exec) {
		err = op_execute(&exec, vm, vma, op);
		drm_exec_retry_on_contention(&exec);
		if (err)
			break;
	}
	drm_exec_fini(&exec);

	if (err == -EAGAIN) {
		lockdep_assert_held_write(&vm->lock);

		if (op->base.op == DRM_GPUVA_OP_REMAP) {
			if (!op->remap.unmap_done)
				vma = gpuva_to_vma(op->base.remap.unmap->va);
			else if (op->remap.prev)
				vma = op->remap.prev;
			else
				vma = op->remap.next;
		}

		if (xe_vma_is_userptr(vma)) {
			err = xe_vma_userptr_pin_pages(to_userptr_vma(vma));
			if (!err)
				goto retry_userptr;

			trace_xe_vma_fail(vma);
		}
	}

	return err;
}

static int xe_vma_op_execute(struct xe_vm *vm, struct xe_vma_op *op)
{
	int ret = 0;

	lockdep_assert_held_write(&vm->lock);

	switch (op->base.op) {
	case DRM_GPUVA_OP_MAP:
		ret = __xe_vma_op_execute(vm, op->map.vma, op);
		break;
	case DRM_GPUVA_OP_REMAP:
	{
		struct xe_vma *vma;

		if (!op->remap.unmap_done)
			vma = gpuva_to_vma(op->base.remap.unmap->va);
		else if (op->remap.prev)
			vma = op->remap.prev;
		else
			vma = op->remap.next;

		ret = __xe_vma_op_execute(vm, vma, op);
		break;
	}
	case DRM_GPUVA_OP_UNMAP:
		ret = __xe_vma_op_execute(vm, gpuva_to_vma(op->base.unmap.va),
					  op);
		break;
	case DRM_GPUVA_OP_PREFETCH:
		ret = __xe_vma_op_execute(vm,
					  gpuva_to_vma(op->base.prefetch.va),
					  op);
		break;
	default:
		drm_warn(&vm->xe->drm, "NOT POSSIBLE");
	}

	return ret;
}

static void xe_vma_op_cleanup(struct xe_vm *vm, struct xe_vma_op *op)
{
	bool last = op->flags & XE_VMA_OP_LAST;

	if (last) {
		while (op->num_syncs--)
			xe_sync_entry_cleanup(&op->syncs[op->num_syncs]);
		kfree(op->syncs);
		if (op->q)
			xe_exec_queue_put(op->q);
	}
	if (!list_empty(&op->link))
		list_del(&op->link);
	if (op->ops)
		drm_gpuva_ops_free(&vm->gpuvm, op->ops);
	if (last)
		xe_vm_put(vm);
}

static void xe_vma_op_unwind(struct xe_vm *vm, struct xe_vma_op *op,
			     bool post_commit, bool prev_post_commit,
			     bool next_post_commit)
{
	lockdep_assert_held_write(&vm->lock);

	switch (op->base.op) {
	case DRM_GPUVA_OP_MAP:
		if (op->map.vma) {
			prep_vma_destroy(vm, op->map.vma, post_commit);
			xe_vma_destroy_unlocked(op->map.vma);
		}
		break;
	case DRM_GPUVA_OP_UNMAP:
	{
		struct xe_vma *vma = gpuva_to_vma(op->base.unmap.va);

		if (vma) {
			down_read(&vm->userptr.notifier_lock);
			vma->gpuva.flags &= ~XE_VMA_DESTROYED;
			up_read(&vm->userptr.notifier_lock);
			if (post_commit)
				xe_vm_insert_vma(vm, vma);
		}
		break;
	}
	case DRM_GPUVA_OP_REMAP:
	{
		struct xe_vma *vma = gpuva_to_vma(op->base.remap.unmap->va);

		if (op->remap.prev) {
			prep_vma_destroy(vm, op->remap.prev, prev_post_commit);
			xe_vma_destroy_unlocked(op->remap.prev);
		}
		if (op->remap.next) {
			prep_vma_destroy(vm, op->remap.next, next_post_commit);
			xe_vma_destroy_unlocked(op->remap.next);
		}
		if (vma) {
			down_read(&vm->userptr.notifier_lock);
			vma->gpuva.flags &= ~XE_VMA_DESTROYED;
			up_read(&vm->userptr.notifier_lock);
			if (post_commit)
				xe_vm_insert_vma(vm, vma);
		}
		break;
	}
	case DRM_GPUVA_OP_PREFETCH:
		/* Nothing to do */
		break;
	default:
		drm_warn(&vm->xe->drm, "NOT POSSIBLE");
	}
}

static void vm_bind_ioctl_ops_unwind(struct xe_vm *vm,
				     struct drm_gpuva_ops **ops,
				     int num_ops_list)
{
	int i;

	for (i = num_ops_list - 1; i >= 0; --i) {
		struct drm_gpuva_ops *__ops = ops[i];
		struct drm_gpuva_op *__op;

		if (!__ops)
			continue;

		drm_gpuva_for_each_op_reverse(__op, __ops) {
			struct xe_vma_op *op = gpuva_op_to_vma_op(__op);

			xe_vma_op_unwind(vm, op,
					 op->flags & XE_VMA_OP_COMMITTED,
					 op->flags & XE_VMA_OP_PREV_COMMITTED,
					 op->flags & XE_VMA_OP_NEXT_COMMITTED);
		}

		drm_gpuva_ops_free(&vm->gpuvm, __ops);
	}
}

static int vm_bind_ioctl_ops_execute(struct xe_vm *vm,
				     struct list_head *ops_list)
{
	struct xe_vma_op *op, *next;
	int err;

	lockdep_assert_held_write(&vm->lock);

	list_for_each_entry_safe(op, next, ops_list, link) {
		err = xe_vma_op_execute(vm, op);
		if (err) {
			drm_warn(&vm->xe->drm, "VM op(%d) failed with %d",
				 op->base.op, err);
			/*
			 * FIXME: Killing VM rather than proper error handling
			 */
			xe_vm_kill(vm);
			return -ENOSPC;
		}
		xe_vma_op_cleanup(vm, op);
	}

	return 0;
}

<<<<<<< HEAD
#define SUPPORTED_FLAGS	(DRM_XE_VM_BIND_FLAG_NULL | \
=======
#define SUPPORTED_FLAGS	\
	(DRM_XE_VM_BIND_FLAG_READONLY | \
	 DRM_XE_VM_BIND_FLAG_IMMEDIATE | DRM_XE_VM_BIND_FLAG_NULL | \
>>>>>>> 119b225f
	 DRM_XE_VM_BIND_FLAG_DUMPABLE)
#define XE_64K_PAGE_MASK 0xffffull
#define ALL_DRM_XE_SYNCS_FLAGS (DRM_XE_SYNCS_FLAG_WAIT_FOR_OP)

static int vm_bind_ioctl_check_args(struct xe_device *xe,
				    struct drm_xe_vm_bind *args,
				    struct drm_xe_vm_bind_op **bind_ops)
{
	int err;
	int i;

	if (XE_IOCTL_DBG(xe, args->pad || args->pad2) ||
	    XE_IOCTL_DBG(xe, args->reserved[0] || args->reserved[1]))
		return -EINVAL;

	if (XE_IOCTL_DBG(xe, args->extensions))
		return -EINVAL;

	if (args->num_binds > 1) {
		u64 __user *bind_user =
			u64_to_user_ptr(args->vector_of_binds);

		*bind_ops = kvmalloc_array(args->num_binds,
					   sizeof(struct drm_xe_vm_bind_op),
					   GFP_KERNEL | __GFP_ACCOUNT);
		if (!*bind_ops)
			return -ENOMEM;

		err = __copy_from_user(*bind_ops, bind_user,
				       sizeof(struct drm_xe_vm_bind_op) *
				       args->num_binds);
		if (XE_IOCTL_DBG(xe, err)) {
			err = -EFAULT;
			goto free_bind_ops;
		}
	} else {
		*bind_ops = &args->bind;
	}

	for (i = 0; i < args->num_binds; ++i) {
		u64 range = (*bind_ops)[i].range;
		u64 addr = (*bind_ops)[i].addr;
		u32 op = (*bind_ops)[i].op;
		u32 flags = (*bind_ops)[i].flags;
		u32 obj = (*bind_ops)[i].obj;
		u64 obj_offset = (*bind_ops)[i].obj_offset;
		u32 prefetch_region = (*bind_ops)[i].prefetch_mem_region_instance;
		bool is_null = flags & DRM_XE_VM_BIND_FLAG_NULL;
		u16 pat_index = (*bind_ops)[i].pat_index;
		u16 coh_mode;

		if (XE_IOCTL_DBG(xe, pat_index >= xe->pat.n_entries)) {
			err = -EINVAL;
			goto free_bind_ops;
		}

		pat_index = array_index_nospec(pat_index, xe->pat.n_entries);
		(*bind_ops)[i].pat_index = pat_index;
		coh_mode = xe_pat_index_get_coh_mode(xe, pat_index);
		if (XE_IOCTL_DBG(xe, !coh_mode)) { /* hw reserved */
			err = -EINVAL;
			goto free_bind_ops;
		}

		if (XE_WARN_ON(coh_mode > XE_COH_AT_LEAST_1WAY)) {
			err = -EINVAL;
			goto free_bind_ops;
		}

		if (XE_IOCTL_DBG(xe, op > DRM_XE_VM_BIND_OP_PREFETCH) ||
		    XE_IOCTL_DBG(xe, flags & ~SUPPORTED_FLAGS) ||
		    XE_IOCTL_DBG(xe, obj && is_null) ||
		    XE_IOCTL_DBG(xe, obj_offset && is_null) ||
		    XE_IOCTL_DBG(xe, op != DRM_XE_VM_BIND_OP_MAP &&
				 is_null) ||
		    XE_IOCTL_DBG(xe, !obj &&
				 op == DRM_XE_VM_BIND_OP_MAP &&
				 !is_null) ||
		    XE_IOCTL_DBG(xe, !obj &&
				 op == DRM_XE_VM_BIND_OP_UNMAP_ALL) ||
		    XE_IOCTL_DBG(xe, addr &&
				 op == DRM_XE_VM_BIND_OP_UNMAP_ALL) ||
		    XE_IOCTL_DBG(xe, range &&
				 op == DRM_XE_VM_BIND_OP_UNMAP_ALL) ||
		    XE_IOCTL_DBG(xe, obj &&
				 op == DRM_XE_VM_BIND_OP_MAP_USERPTR) ||
		    XE_IOCTL_DBG(xe, coh_mode == XE_COH_NONE &&
				 op == DRM_XE_VM_BIND_OP_MAP_USERPTR) ||
		    XE_IOCTL_DBG(xe, obj &&
				 op == DRM_XE_VM_BIND_OP_PREFETCH) ||
		    XE_IOCTL_DBG(xe, prefetch_region &&
				 op != DRM_XE_VM_BIND_OP_PREFETCH) ||
		    XE_IOCTL_DBG(xe, !(BIT(prefetch_region) &
				       xe->info.mem_region_mask)) ||
		    XE_IOCTL_DBG(xe, obj &&
				 op == DRM_XE_VM_BIND_OP_UNMAP)) {
			err = -EINVAL;
			goto free_bind_ops;
		}

		if (XE_IOCTL_DBG(xe, obj_offset & ~PAGE_MASK) ||
		    XE_IOCTL_DBG(xe, addr & ~PAGE_MASK) ||
		    XE_IOCTL_DBG(xe, range & ~PAGE_MASK) ||
		    XE_IOCTL_DBG(xe, !range &&
				 op != DRM_XE_VM_BIND_OP_UNMAP_ALL)) {
			err = -EINVAL;
			goto free_bind_ops;
		}
	}

	return 0;

free_bind_ops:
	if (args->num_binds > 1)
		kvfree(*bind_ops);
	return err;
}

static int vm_bind_ioctl_signal_fences(struct xe_vm *vm,
				       struct xe_exec_queue *q,
				       struct xe_sync_entry *syncs,
				       int num_syncs)
{
	struct dma_fence *fence;
	int i, err = 0;

	fence = xe_sync_in_fence_get(syncs, num_syncs,
				     to_wait_exec_queue(vm, q), vm);
	if (IS_ERR(fence))
		return PTR_ERR(fence);

	for (i = 0; i < num_syncs; i++)
		xe_sync_entry_signal(&syncs[i], NULL, fence);

	xe_exec_queue_last_fence_set(to_wait_exec_queue(vm, q), vm,
				     fence);
	dma_fence_put(fence);

	return err;
}

int xe_vm_bind_ioctl(struct drm_device *dev, void *data, struct drm_file *file)
{
	struct xe_device *xe = to_xe_device(dev);
	struct xe_file *xef = to_xe_file(file);
	struct drm_xe_vm_bind *args = data;
	struct drm_xe_sync __user *syncs_user;
	struct xe_bo **bos = NULL;
	struct drm_gpuva_ops **ops = NULL;
	struct xe_vm *vm;
	struct xe_exec_queue *q = NULL;
	u32 num_syncs, num_ufence = 0;
	struct xe_sync_entry *syncs = NULL;
	struct drm_xe_vm_bind_op *bind_ops;
	LIST_HEAD(ops_list);
	int err;
	int i;

	err = vm_bind_ioctl_check_args(xe, args, &bind_ops);
	if (err)
		return err;

	if (args->exec_queue_id) {
		q = xe_exec_queue_lookup(xef, args->exec_queue_id);
		if (XE_IOCTL_DBG(xe, !q)) {
			err = -ENOENT;
			goto free_objs;
		}

		if (XE_IOCTL_DBG(xe, !(q->flags & EXEC_QUEUE_FLAG_VM))) {
			err = -EINVAL;
			goto put_exec_queue;
		}
	}

	vm = xe_vm_lookup(xef, args->vm_id);
	if (XE_IOCTL_DBG(xe, !vm)) {
		err = -EINVAL;
		goto put_exec_queue;
	}

	err = down_write_killable(&vm->lock);
	if (err)
		goto put_vm;

	if (XE_IOCTL_DBG(xe, xe_vm_is_closed_or_banned(vm))) {
		err = -ENOENT;
		goto release_vm_lock;
	}

	for (i = 0; i < args->num_binds; ++i) {
		u64 range = bind_ops[i].range;
		u64 addr = bind_ops[i].addr;

		if (XE_IOCTL_DBG(xe, range > vm->size) ||
		    XE_IOCTL_DBG(xe, addr > vm->size - range)) {
			err = -EINVAL;
			goto release_vm_lock;
		}
	}

	if (args->num_binds) {
		bos = kvcalloc(args->num_binds, sizeof(*bos),
			       GFP_KERNEL | __GFP_ACCOUNT);
		if (!bos) {
			err = -ENOMEM;
			goto release_vm_lock;
		}

		ops = kvcalloc(args->num_binds, sizeof(*ops),
			       GFP_KERNEL | __GFP_ACCOUNT);
		if (!ops) {
			err = -ENOMEM;
			goto release_vm_lock;
		}
	}

	for (i = 0; i < args->num_binds; ++i) {
		struct drm_gem_object *gem_obj;
		u64 range = bind_ops[i].range;
		u64 addr = bind_ops[i].addr;
		u32 obj = bind_ops[i].obj;
		u64 obj_offset = bind_ops[i].obj_offset;
		u16 pat_index = bind_ops[i].pat_index;
		u16 coh_mode;

		if (!obj)
			continue;

		gem_obj = drm_gem_object_lookup(file, obj);
		if (XE_IOCTL_DBG(xe, !gem_obj)) {
			err = -ENOENT;
			goto put_obj;
		}
		bos[i] = gem_to_xe_bo(gem_obj);

		if (XE_IOCTL_DBG(xe, range > bos[i]->size) ||
		    XE_IOCTL_DBG(xe, obj_offset >
				 bos[i]->size - range)) {
			err = -EINVAL;
			goto put_obj;
		}

		if (bos[i]->flags & XE_BO_INTERNAL_64K) {
			if (XE_IOCTL_DBG(xe, obj_offset &
					 XE_64K_PAGE_MASK) ||
			    XE_IOCTL_DBG(xe, addr & XE_64K_PAGE_MASK) ||
			    XE_IOCTL_DBG(xe, range & XE_64K_PAGE_MASK)) {
				err = -EINVAL;
				goto put_obj;
			}
		}

		coh_mode = xe_pat_index_get_coh_mode(xe, pat_index);
		if (bos[i]->cpu_caching) {
			if (XE_IOCTL_DBG(xe, coh_mode == XE_COH_NONE &&
					 bos[i]->cpu_caching == DRM_XE_GEM_CPU_CACHING_WB)) {
				err = -EINVAL;
				goto put_obj;
			}
		} else if (XE_IOCTL_DBG(xe, coh_mode == XE_COH_NONE)) {
			/*
			 * Imported dma-buf from a different device should
			 * require 1way or 2way coherency since we don't know
			 * how it was mapped on the CPU. Just assume is it
			 * potentially cached on CPU side.
			 */
			err = -EINVAL;
			goto put_obj;
		}
	}

	if (args->num_syncs) {
		syncs = kcalloc(args->num_syncs, sizeof(*syncs), GFP_KERNEL);
		if (!syncs) {
			err = -ENOMEM;
			goto put_obj;
		}
	}

	syncs_user = u64_to_user_ptr(args->syncs);
	for (num_syncs = 0; num_syncs < args->num_syncs; num_syncs++) {
		err = xe_sync_entry_parse(xe, xef, &syncs[num_syncs],
					  &syncs_user[num_syncs],
					  (xe_vm_in_lr_mode(vm) ?
					   SYNC_PARSE_FLAG_LR_MODE : 0) |
					  (!args->num_binds ?
					   SYNC_PARSE_FLAG_DISALLOW_USER_FENCE : 0));
		if (err)
			goto free_syncs;

		if (xe_sync_is_ufence(&syncs[num_syncs]))
			num_ufence++;
	}

	if (XE_IOCTL_DBG(xe, num_ufence > 1)) {
		err = -EINVAL;
		goto free_syncs;
	}

	if (!args->num_binds) {
		err = -ENODATA;
		goto free_syncs;
	}

	for (i = 0; i < args->num_binds; ++i) {
		u64 range = bind_ops[i].range;
		u64 addr = bind_ops[i].addr;
		u32 op = bind_ops[i].op;
		u32 flags = bind_ops[i].flags;
		u64 obj_offset = bind_ops[i].obj_offset;
		u32 prefetch_region = bind_ops[i].prefetch_mem_region_instance;
		u16 pat_index = bind_ops[i].pat_index;

		ops[i] = vm_bind_ioctl_ops_create(vm, bos[i], obj_offset,
						  addr, range, op, flags,
						  prefetch_region, pat_index);
		if (IS_ERR(ops[i])) {
			err = PTR_ERR(ops[i]);
			ops[i] = NULL;
			goto unwind_ops;
		}

		err = vm_bind_ioctl_ops_parse(vm, q, ops[i], syncs, num_syncs,
					      &ops_list,
					      i == args->num_binds - 1);
		if (err)
			goto unwind_ops;
	}

	/* Nothing to do */
	if (list_empty(&ops_list)) {
		err = -ENODATA;
		goto unwind_ops;
	}

	xe_vm_get(vm);
	if (q)
		xe_exec_queue_get(q);

	err = vm_bind_ioctl_ops_execute(vm, &ops_list);

	up_write(&vm->lock);

	if (q)
		xe_exec_queue_put(q);
	xe_vm_put(vm);

	for (i = 0; bos && i < args->num_binds; ++i)
		xe_bo_put(bos[i]);

	kvfree(bos);
	kvfree(ops);
	if (args->num_binds > 1)
		kvfree(bind_ops);

	return err;

unwind_ops:
	vm_bind_ioctl_ops_unwind(vm, ops, args->num_binds);
free_syncs:
	if (err == -ENODATA)
		err = vm_bind_ioctl_signal_fences(vm, q, syncs, num_syncs);
	while (num_syncs--)
		xe_sync_entry_cleanup(&syncs[num_syncs]);

	kfree(syncs);
put_obj:
	for (i = 0; i < args->num_binds; ++i)
		xe_bo_put(bos[i]);
release_vm_lock:
	up_write(&vm->lock);
put_vm:
	xe_vm_put(vm);
put_exec_queue:
	if (q)
		xe_exec_queue_put(q);
free_objs:
	kvfree(bos);
	kvfree(ops);
	if (args->num_binds > 1)
		kvfree(bind_ops);
	return err;
}

/**
 * xe_vm_lock() - Lock the vm's dma_resv object
 * @vm: The struct xe_vm whose lock is to be locked
 * @intr: Whether to perform any wait interruptible
 *
 * Return: 0 on success, -EINTR if @intr is true and the wait for a
 * contended lock was interrupted. If @intr is false, the function
 * always returns 0.
 */
int xe_vm_lock(struct xe_vm *vm, bool intr)
{
	if (intr)
		return dma_resv_lock_interruptible(xe_vm_resv(vm), NULL);

	return dma_resv_lock(xe_vm_resv(vm), NULL);
}

/**
 * xe_vm_unlock() - Unlock the vm's dma_resv object
 * @vm: The struct xe_vm whose lock is to be released.
 *
 * Unlock a buffer object lock that was locked by xe_vm_lock().
 */
void xe_vm_unlock(struct xe_vm *vm)
{
	dma_resv_unlock(xe_vm_resv(vm));
}

/**
 * xe_vm_invalidate_vma - invalidate GPU mappings for VMA without a lock
 * @vma: VMA to invalidate
 *
 * Walks a list of page tables leaves which it memset the entries owned by this
 * VMA to zero, invalidates the TLBs, and block until TLBs invalidation is
 * complete.
 *
 * Returns 0 for success, negative error code otherwise.
 */
int xe_vm_invalidate_vma(struct xe_vma *vma)
{
	struct xe_device *xe = xe_vma_vm(vma)->xe;
	struct xe_tile *tile;
	u32 tile_needs_invalidate = 0;
	int seqno[XE_MAX_TILES_PER_DEVICE];
	u8 id;
	int ret;

	xe_assert(xe, xe_vm_in_fault_mode(xe_vma_vm(vma)));
	xe_assert(xe, !xe_vma_is_null(vma));
	trace_xe_vma_usm_invalidate(vma);

	/* Check that we don't race with page-table updates */
	if (IS_ENABLED(CONFIG_PROVE_LOCKING)) {
		if (xe_vma_is_userptr(vma)) {
			WARN_ON_ONCE(!mmu_interval_check_retry
				     (&to_userptr_vma(vma)->userptr.notifier,
				      to_userptr_vma(vma)->userptr.notifier_seq));
			WARN_ON_ONCE(!dma_resv_test_signaled(xe_vm_resv(xe_vma_vm(vma)),
							     DMA_RESV_USAGE_BOOKKEEP));

		} else {
			xe_bo_assert_held(xe_vma_bo(vma));
		}
	}

	for_each_tile(tile, xe, id) {
		if (xe_pt_zap_ptes(tile, vma)) {
			tile_needs_invalidate |= BIT(id);
			xe_device_wmb(xe);
			/*
			 * FIXME: We potentially need to invalidate multiple
			 * GTs within the tile
			 */
			seqno[id] = xe_gt_tlb_invalidation_vma(tile->primary_gt, NULL, vma);
			if (seqno[id] < 0)
				return seqno[id];
		}
	}

	for_each_tile(tile, xe, id) {
		if (tile_needs_invalidate & BIT(id)) {
			ret = xe_gt_tlb_invalidation_wait(tile->primary_gt, seqno[id]);
			if (ret < 0)
				return ret;
		}
	}

	vma->usm.tile_invalidated = vma->tile_mask;

	return 0;
}

int xe_analyze_vm(struct drm_printer *p, struct xe_vm *vm, int gt_id)
{
	struct drm_gpuva *gpuva;
	bool is_vram;
	uint64_t addr;

	if (!down_read_trylock(&vm->lock)) {
		drm_printf(p, " Failed to acquire VM lock to dump capture");
		return 0;
	}
	if (vm->pt_root[gt_id]) {
		addr = xe_bo_addr(vm->pt_root[gt_id]->bo, 0, XE_PAGE_SIZE);
		is_vram = xe_bo_is_vram(vm->pt_root[gt_id]->bo);
		drm_printf(p, " VM root: A:0x%llx %s\n", addr,
			   is_vram ? "VRAM" : "SYS");
	}

	drm_gpuvm_for_each_va(gpuva, &vm->gpuvm) {
		struct xe_vma *vma = gpuva_to_vma(gpuva);
		bool is_userptr = xe_vma_is_userptr(vma);
		bool is_null = xe_vma_is_null(vma);

		if (is_null) {
			addr = 0;
		} else if (is_userptr) {
			struct sg_table *sg = to_userptr_vma(vma)->userptr.sg;
			struct xe_res_cursor cur;

			if (sg) {
				xe_res_first_sg(sg, 0, XE_PAGE_SIZE, &cur);
				addr = xe_res_dma(&cur);
			} else {
				addr = 0;
			}
		} else {
			addr = __xe_bo_addr(xe_vma_bo(vma), 0, XE_PAGE_SIZE);
			is_vram = xe_bo_is_vram(xe_vma_bo(vma));
		}
		drm_printf(p, " [%016llx-%016llx] S:0x%016llx A:%016llx %s\n",
			   xe_vma_start(vma), xe_vma_end(vma) - 1,
			   xe_vma_size(vma),
			   addr, is_null ? "NULL" : is_userptr ? "USR" :
			   is_vram ? "VRAM" : "SYS");
	}
	up_read(&vm->lock);

	return 0;
}

struct xe_vm_snapshot {
	unsigned long num_snaps;
	struct {
		u64 ofs, bo_ofs;
		unsigned long len;
		struct xe_bo *bo;
		void *data;
		struct mm_struct *mm;
	} snap[];
};

struct xe_vm_snapshot *xe_vm_snapshot_capture(struct xe_vm *vm)
{
	unsigned long num_snaps = 0, i;
	struct xe_vm_snapshot *snap = NULL;
	struct drm_gpuva *gpuva;

	if (!vm)
		return NULL;

	mutex_lock(&vm->snap_mutex);
	drm_gpuvm_for_each_va(gpuva, &vm->gpuvm) {
		if (gpuva->flags & XE_VMA_DUMPABLE)
			num_snaps++;
	}

	if (num_snaps)
		snap = kvzalloc(offsetof(struct xe_vm_snapshot, snap[num_snaps]), GFP_NOWAIT);
	if (!snap)
		goto out_unlock;

	snap->num_snaps = num_snaps;
	i = 0;
	drm_gpuvm_for_each_va(gpuva, &vm->gpuvm) {
		struct xe_vma *vma = gpuva_to_vma(gpuva);
		struct xe_bo *bo = vma->gpuva.gem.obj ?
			gem_to_xe_bo(vma->gpuva.gem.obj) : NULL;

		if (!(gpuva->flags & XE_VMA_DUMPABLE))
			continue;

		snap->snap[i].ofs = xe_vma_start(vma);
		snap->snap[i].len = xe_vma_size(vma);
		if (bo) {
			snap->snap[i].bo = xe_bo_get(bo);
			snap->snap[i].bo_ofs = xe_vma_bo_offset(vma);
		} else if (xe_vma_is_userptr(vma)) {
			struct mm_struct *mm =
				to_userptr_vma(vma)->userptr.notifier.mm;

			if (mmget_not_zero(mm))
				snap->snap[i].mm = mm;
			else
				snap->snap[i].data = ERR_PTR(-EFAULT);

			snap->snap[i].bo_ofs = xe_vma_userptr(vma);
		} else {
			snap->snap[i].data = ERR_PTR(-ENOENT);
		}
		i++;
	}

out_unlock:
	mutex_unlock(&vm->snap_mutex);
	return snap;
}

void xe_vm_snapshot_capture_delayed(struct xe_vm_snapshot *snap)
{
	for (int i = 0; i < snap->num_snaps; i++) {
		struct xe_bo *bo = snap->snap[i].bo;
		struct iosys_map src;
		int err;

		if (IS_ERR(snap->snap[i].data))
			continue;

		snap->snap[i].data = kvmalloc(snap->snap[i].len, GFP_USER);
		if (!snap->snap[i].data) {
			snap->snap[i].data = ERR_PTR(-ENOMEM);
			goto cleanup_bo;
		}

		if (bo) {
			dma_resv_lock(bo->ttm.base.resv, NULL);
			err = ttm_bo_vmap(&bo->ttm, &src);
			if (!err) {
				xe_map_memcpy_from(xe_bo_device(bo),
						   snap->snap[i].data,
						   &src, snap->snap[i].bo_ofs,
						   snap->snap[i].len);
				ttm_bo_vunmap(&bo->ttm, &src);
			}
			dma_resv_unlock(bo->ttm.base.resv);
		} else {
			void __user *userptr = (void __user *)(size_t)snap->snap[i].bo_ofs;

			kthread_use_mm(snap->snap[i].mm);
			if (!copy_from_user(snap->snap[i].data, userptr, snap->snap[i].len))
				err = 0;
			else
				err = -EFAULT;
			kthread_unuse_mm(snap->snap[i].mm);

			mmput(snap->snap[i].mm);
			snap->snap[i].mm = NULL;
		}

		if (err) {
			kvfree(snap->snap[i].data);
			snap->snap[i].data = ERR_PTR(err);
		}

cleanup_bo:
		xe_bo_put(bo);
		snap->snap[i].bo = NULL;
	}
}

void xe_vm_snapshot_print(struct xe_vm_snapshot *snap, struct drm_printer *p)
{
	unsigned long i, j;

	for (i = 0; i < snap->num_snaps; i++) {
		if (IS_ERR(snap->snap[i].data))
			goto uncaptured;

		drm_printf(p, "[%llx].length: 0x%lx\n", snap->snap[i].ofs, snap->snap[i].len);
		drm_printf(p, "[%llx].data: ",
			   snap->snap[i].ofs);

		for (j = 0; j < snap->snap[i].len; j += sizeof(u32)) {
			u32 *val = snap->snap[i].data + j;
			char dumped[ASCII85_BUFSZ];

			drm_puts(p, ascii85_encode(*val, dumped));
		}

		drm_puts(p, "\n");
		continue;

uncaptured:
		drm_printf(p, "Unable to capture range [%llx-%llx]: %li\n",
			   snap->snap[i].ofs, snap->snap[i].ofs + snap->snap[i].len - 1,
			   PTR_ERR(snap->snap[i].data));
	}
}

void xe_vm_snapshot_free(struct xe_vm_snapshot *snap)
{
	unsigned long i;

	if (!snap)
		return;

	for (i = 0; i < snap->num_snaps; i++) {
		if (!IS_ERR(snap->snap[i].data))
			kvfree(snap->snap[i].data);
		xe_bo_put(snap->snap[i].bo);
		if (snap->snap[i].mm)
			mmput(snap->snap[i].mm);
	}
	kvfree(snap);
}<|MERGE_RESOLUTION|>--- conflicted
+++ resolved
@@ -2781,13 +2781,7 @@
 	return 0;
 }
 
-<<<<<<< HEAD
 #define SUPPORTED_FLAGS	(DRM_XE_VM_BIND_FLAG_NULL | \
-=======
-#define SUPPORTED_FLAGS	\
-	(DRM_XE_VM_BIND_FLAG_READONLY | \
-	 DRM_XE_VM_BIND_FLAG_IMMEDIATE | DRM_XE_VM_BIND_FLAG_NULL | \
->>>>>>> 119b225f
 	 DRM_XE_VM_BIND_FLAG_DUMPABLE)
 #define XE_64K_PAGE_MASK 0xffffull
 #define ALL_DRM_XE_SYNCS_FLAGS (DRM_XE_SYNCS_FLAG_WAIT_FOR_OP)
