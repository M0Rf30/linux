--- conflicted
+++ resolved
@@ -41,14 +41,11 @@
 
 #include "dc_dmub_srv.h"
 
-<<<<<<< HEAD
-=======
 #include "logger_types.h"
 #undef DC_LOGGER
 #define DC_LOGGER \
 	clk_mgr->base.base.ctx->logger
 
->>>>>>> 7365df19
 #include "dc_link_dp.h"
 
 #define TO_CLK_MGR_DCN315(clk_mgr)\
@@ -102,11 +99,7 @@
 			continue;
 		if (pipe->stream && (pipe->stream->dpms_off || pipe->plane_state == NULL ||
 				     dc_is_virtual_signal(pipe->stream->signal))) {
-<<<<<<< HEAD
-			if (disable)
-=======
 			if (disable) {
->>>>>>> 7365df19
 				pipe->stream_res.tg->funcs->immediate_disable_crtc(pipe->stream_res.tg);
 				reset_sync_context_for_pipe(dc, context, i);
 			} else
@@ -194,20 +187,12 @@
 	if (should_set_clock(safe_to_lower, new_clocks->dispclk_khz, clk_mgr_base->clks.dispclk_khz)) {
 		/* No need to apply the w/a if we haven't taken over from bios yet */
 		if (clk_mgr_base->clks.dispclk_khz)
-<<<<<<< HEAD
-			dcn315_disable_otg_wa(clk_mgr_base, true);
-=======
 			dcn315_disable_otg_wa(clk_mgr_base, context, true);
->>>>>>> 7365df19
 
 		clk_mgr_base->clks.dispclk_khz = new_clocks->dispclk_khz;
 		dcn315_smu_set_dispclk(clk_mgr, clk_mgr_base->clks.dispclk_khz);
 		if (clk_mgr_base->clks.dispclk_khz)
-<<<<<<< HEAD
-			dcn315_disable_otg_wa(clk_mgr_base, false);
-=======
 			dcn315_disable_otg_wa(clk_mgr_base, context, false);
->>>>>>> 7365df19
 
 		update_dispclk = true;
 	}
@@ -583,12 +568,7 @@
 	ASSERT(bw_params->clk_table.entries[i-1].dcfclk_mhz);
 	bw_params->vram_type = bios_info->memory_type;
 	bw_params->num_channels = bios_info->ma_channel_number;
-<<<<<<< HEAD
-	if (!bw_params->num_channels)
-		bw_params->num_channels = 2;
-=======
 	bw_params->dram_channel_width_bytes = bios_info->memory_type == 0x22 ? 8 : 4;
->>>>>>> 7365df19
 
 	for (i = 0; i < WM_SET_COUNT; i++) {
 		bw_params->wm_table.entries[i].wm_inst = i;
