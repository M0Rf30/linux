--- conflicted
+++ resolved
@@ -367,10 +367,7 @@
 	struct dma_fence *dma;
 	struct timer_list timer;
 	struct irq_work work;
-<<<<<<< HEAD
-=======
 	struct rcu_head rcu;
->>>>>>> 5fa4ec9c
 };
 
 static void timer_i915_sw_fence_wake(struct timer_list *t)
