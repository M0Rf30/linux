--- conflicted
+++ resolved
@@ -1067,20 +1067,12 @@
 			.interruptible = true,
 			.no_wait_gpu = true, /* should be idle already */
 		};
-<<<<<<< HEAD
-
-		GEM_BUG_ON(!bo->ttm || !(bo->ttm->page_flags & TTM_TT_FLAG_SWAPPED));
-
-		ret = ttm_bo_validate(bo, i915_ttm_sys_placement(), &ctx);
-		if (ret) {
-=======
 		int err;
 
 		GEM_BUG_ON(!bo->ttm || !(bo->ttm->page_flags & TTM_TT_FLAG_SWAPPED));
 
 		err = ttm_bo_validate(bo, i915_ttm_sys_placement(), &ctx);
 		if (err) {
->>>>>>> 8455cbb2
 			dma_resv_unlock(bo->base.resv);
 			return VM_FAULT_SIGBUS;
 		}
