--- conflicted
+++ resolved
@@ -387,11 +387,7 @@
 	char *str;
 
 	va_start(ap, fmt);
-<<<<<<< HEAD
-	vasprintf(&str, fmt, ap);
-=======
 	TEST_ASSERT(vasprintf(&str, fmt, ap) >= 0, "vasprintf() failed");
->>>>>>> 5c47251e
 	va_end(ap);
 
 	return str;
