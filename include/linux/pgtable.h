/* SPDX-License-Identifier: GPL-2.0 */
#ifndef _LINUX_PGTABLE_H
#define _LINUX_PGTABLE_H

#include <linux/pfn.h>
#include <asm/pgtable.h>

#define PMD_ORDER	(PMD_SHIFT - PAGE_SHIFT)
#define PUD_ORDER	(PUD_SHIFT - PAGE_SHIFT)

#ifndef __ASSEMBLY__
#ifdef CONFIG_MMU

#include <linux/mm_types.h>
#include <linux/bug.h>
#include <linux/errno.h>
#include <asm-generic/pgtable_uffd.h>
#include <linux/page_table_check.h>

#if 5 - defined(__PAGETABLE_P4D_FOLDED) - defined(__PAGETABLE_PUD_FOLDED) - \
	defined(__PAGETABLE_PMD_FOLDED) != CONFIG_PGTABLE_LEVELS
#error CONFIG_PGTABLE_LEVELS is not consistent with __PAGETABLE_{P4D,PUD,PMD}_FOLDED
#endif

/*
 * On almost all architectures and configurations, 0 can be used as the
 * upper ceiling to free_pgtables(): on many architectures it has the same
 * effect as using TASK_SIZE.  However, there is one configuration which
 * must impose a more careful limit, to avoid freeing kernel pgtables.
 */
#ifndef USER_PGTABLES_CEILING
#define USER_PGTABLES_CEILING	0UL
#endif

/*
 * This defines the first usable user address. Platforms
 * can override its value with custom FIRST_USER_ADDRESS
 * defined in their respective <asm/pgtable.h>.
 */
#ifndef FIRST_USER_ADDRESS
#define FIRST_USER_ADDRESS	0UL
#endif

/*
 * This defines the generic helper for accessing PMD page
 * table page. Although platforms can still override this
 * via their respective <asm/pgtable.h>.
 */
#ifndef pmd_pgtable
#define pmd_pgtable(pmd) pmd_page(pmd)
#endif

/*
 * A page table page can be thought of an array like this: pXd_t[PTRS_PER_PxD]
 *
 * The pXx_index() functions return the index of the entry in the page
 * table page which would control the given virtual address
 *
 * As these functions may be used by the same code for different levels of
 * the page table folding, they are always available, regardless of
 * CONFIG_PGTABLE_LEVELS value. For the folded levels they simply return 0
 * because in such cases PTRS_PER_PxD equals 1.
 */

static inline unsigned long pte_index(unsigned long address)
{
	return (address >> PAGE_SHIFT) & (PTRS_PER_PTE - 1);
}

#ifndef pmd_index
static inline unsigned long pmd_index(unsigned long address)
{
	return (address >> PMD_SHIFT) & (PTRS_PER_PMD - 1);
}
#define pmd_index pmd_index
#endif

#ifndef pud_index
static inline unsigned long pud_index(unsigned long address)
{
	return (address >> PUD_SHIFT) & (PTRS_PER_PUD - 1);
}
#define pud_index pud_index
#endif

#ifndef pgd_index
/* Must be a compile-time constant, so implement it as a macro */
#define pgd_index(a)  (((a) >> PGDIR_SHIFT) & (PTRS_PER_PGD - 1))
#endif

#ifndef pte_offset_kernel
static inline pte_t *pte_offset_kernel(pmd_t *pmd, unsigned long address)
{
	return (pte_t *)pmd_page_vaddr(*pmd) + pte_index(address);
}
#define pte_offset_kernel pte_offset_kernel
#endif

#ifdef CONFIG_HIGHPTE
#define __pte_map(pmd, address) \
	((pte_t *)kmap_local_page(pmd_page(*(pmd))) + pte_index((address)))
#define pte_unmap(pte)	do {	\
	kunmap_local((pte));	\
	rcu_read_unlock();	\
} while (0)
#else
static inline pte_t *__pte_map(pmd_t *pmd, unsigned long address)
{
	return pte_offset_kernel(pmd, address);
}
static inline void pte_unmap(pte_t *pte)
{
	rcu_read_unlock();
}
#endif

void pte_free_defer(struct mm_struct *mm, pgtable_t pgtable);

/* Find an entry in the second-level page table.. */
#ifndef pmd_offset
static inline pmd_t *pmd_offset(pud_t *pud, unsigned long address)
{
	return pud_pgtable(*pud) + pmd_index(address);
}
#define pmd_offset pmd_offset
#endif

#ifndef pud_offset
static inline pud_t *pud_offset(p4d_t *p4d, unsigned long address)
{
	return p4d_pgtable(*p4d) + pud_index(address);
}
#define pud_offset pud_offset
#endif

static inline pgd_t *pgd_offset_pgd(pgd_t *pgd, unsigned long address)
{
	return (pgd + pgd_index(address));
};

/*
 * a shortcut to get a pgd_t in a given mm
 */
#ifndef pgd_offset
#define pgd_offset(mm, address)		pgd_offset_pgd((mm)->pgd, (address))
#endif

/*
 * a shortcut which implies the use of the kernel's pgd, instead
 * of a process's
 */
#ifndef pgd_offset_k
#define pgd_offset_k(address)		pgd_offset(&init_mm, (address))
#endif

/*
 * In many cases it is known that a virtual address is mapped at PMD or PTE
 * level, so instead of traversing all the page table levels, we can get a
 * pointer to the PMD entry in user or kernel page table or translate a virtual
 * address to the pointer in the PTE in the kernel page tables with simple
 * helpers.
 */
static inline pmd_t *pmd_off(struct mm_struct *mm, unsigned long va)
{
	return pmd_offset(pud_offset(p4d_offset(pgd_offset(mm, va), va), va), va);
}

static inline pmd_t *pmd_off_k(unsigned long va)
{
	return pmd_offset(pud_offset(p4d_offset(pgd_offset_k(va), va), va), va);
}

static inline pte_t *virt_to_kpte(unsigned long vaddr)
{
	pmd_t *pmd = pmd_off_k(vaddr);

	return pmd_none(*pmd) ? NULL : pte_offset_kernel(pmd, vaddr);
}

#ifndef pmd_young
static inline int pmd_young(pmd_t pmd)
{
	return 0;
}
#endif

#ifndef pmd_dirty
static inline int pmd_dirty(pmd_t pmd)
{
	return 0;
}
#endif

/*
 * A facility to provide lazy MMU batching.  This allows PTE updates and
 * page invalidations to be delayed until a call to leave lazy MMU mode
 * is issued.  Some architectures may benefit from doing this, and it is
 * beneficial for both shadow and direct mode hypervisors, which may batch
 * the PTE updates which happen during this window.  Note that using this
 * interface requires that read hazards be removed from the code.  A read
 * hazard could result in the direct mode hypervisor case, since the actual
 * write to the page tables may not yet have taken place, so reads though
 * a raw PTE pointer after it has been modified are not guaranteed to be
 * up to date.  This mode can only be entered and left under the protection of
 * the page table locks for all page tables which may be modified.  In the UP
 * case, this is required so that preemption is disabled, and in the SMP case,
 * it must synchronize the delayed page table writes properly on other CPUs.
 */
#ifndef __HAVE_ARCH_ENTER_LAZY_MMU_MODE
#define arch_enter_lazy_mmu_mode()	do {} while (0)
#define arch_leave_lazy_mmu_mode()	do {} while (0)
#define arch_flush_lazy_mmu_mode()	do {} while (0)
#endif

<<<<<<< HEAD
=======
#ifndef pte_batch_hint
/**
 * pte_batch_hint - Number of pages that can be added to batch without scanning.
 * @ptep: Page table pointer for the entry.
 * @pte: Page table entry.
 *
 * Some architectures know that a set of contiguous ptes all map the same
 * contiguous memory with the same permissions. In this case, it can provide a
 * hint to aid pte batching without the core code needing to scan every pte.
 *
 * An architecture implementation may ignore the PTE accessed state. Further,
 * the dirty state must apply atomically to all the PTEs described by the hint.
 *
 * May be overridden by the architecture, else pte_batch_hint is always 1.
 */
static inline unsigned int pte_batch_hint(pte_t *ptep, pte_t pte)
{
	return 1;
}
#endif
>>>>>>> 3430d1a2

#ifndef pte_advance_pfn
static inline pte_t pte_advance_pfn(pte_t pte, unsigned long nr)
{
	return __pte(pte_val(pte) + (nr << PFN_PTE_SHIFT));
}
#endif

<<<<<<< HEAD
=======
#define pte_next_pfn(pte) pte_advance_pfn(pte, 1)

>>>>>>> 3430d1a2
#ifndef set_ptes
/**
 * set_ptes - Map consecutive pages to a contiguous range of addresses.
 * @mm: Address space to map the pages into.
 * @addr: Address to map the first page at.
 * @ptep: Page table pointer for the first entry.
 * @pte: Page table entry for the first page.
 * @nr: Number of pages to map.
 *
 * When nr==1, initial state of pte may be present or not present, and new state
 * may be present or not present. When nr>1, initial state of all ptes must be
 * not present, and new state must be present.
 *
 * May be overridden by the architecture, or the architecture can define
 * set_pte() and PFN_PTE_SHIFT.
 *
 * Context: The caller holds the page table lock.  The pages all belong
 * to the same folio.  The PTEs are all in the same PMD.
 */
static inline void set_ptes(struct mm_struct *mm, unsigned long addr,
		pte_t *ptep, pte_t pte, unsigned int nr)
{
	page_table_check_ptes_set(mm, ptep, pte, nr);

	arch_enter_lazy_mmu_mode();
	for (;;) {
		set_pte(ptep, pte);
		if (--nr == 0)
			break;
		ptep++;
		pte = pte_next_pfn(pte);
	}
	arch_leave_lazy_mmu_mode();
}
#endif
#define set_pte_at(mm, addr, ptep, pte) set_ptes(mm, addr, ptep, pte, 1)

#ifndef __HAVE_ARCH_PTEP_SET_ACCESS_FLAGS
extern int ptep_set_access_flags(struct vm_area_struct *vma,
				 unsigned long address, pte_t *ptep,
				 pte_t entry, int dirty);
#endif

#ifndef __HAVE_ARCH_PMDP_SET_ACCESS_FLAGS
#ifdef CONFIG_TRANSPARENT_HUGEPAGE
extern int pmdp_set_access_flags(struct vm_area_struct *vma,
				 unsigned long address, pmd_t *pmdp,
				 pmd_t entry, int dirty);
extern int pudp_set_access_flags(struct vm_area_struct *vma,
				 unsigned long address, pud_t *pudp,
				 pud_t entry, int dirty);
#else
static inline int pmdp_set_access_flags(struct vm_area_struct *vma,
					unsigned long address, pmd_t *pmdp,
					pmd_t entry, int dirty)
{
	BUILD_BUG();
	return 0;
}
static inline int pudp_set_access_flags(struct vm_area_struct *vma,
					unsigned long address, pud_t *pudp,
					pud_t entry, int dirty)
{
	BUILD_BUG();
	return 0;
}
#endif /* CONFIG_TRANSPARENT_HUGEPAGE */
#endif

#ifndef ptep_get
static inline pte_t ptep_get(pte_t *ptep)
{
	return READ_ONCE(*ptep);
}
#endif

#ifndef pmdp_get
static inline pmd_t pmdp_get(pmd_t *pmdp)
{
	return READ_ONCE(*pmdp);
}
#endif

#ifndef pudp_get
static inline pud_t pudp_get(pud_t *pudp)
{
	return READ_ONCE(*pudp);
}
#endif

#ifndef p4dp_get
static inline p4d_t p4dp_get(p4d_t *p4dp)
{
	return READ_ONCE(*p4dp);
}
#endif

#ifndef pgdp_get
static inline pgd_t pgdp_get(pgd_t *pgdp)
{
	return READ_ONCE(*pgdp);
}
#endif

#ifndef __HAVE_ARCH_PTEP_TEST_AND_CLEAR_YOUNG
static inline int ptep_test_and_clear_young(struct vm_area_struct *vma,
					    unsigned long address,
					    pte_t *ptep)
{
	pte_t pte = ptep_get(ptep);
	int r = 1;
	if (!pte_young(pte))
		r = 0;
	else
		set_pte_at(vma->vm_mm, address, ptep, pte_mkold(pte));
	return r;
}
#endif

#ifndef __HAVE_ARCH_PMDP_TEST_AND_CLEAR_YOUNG
#if defined(CONFIG_TRANSPARENT_HUGEPAGE) || defined(CONFIG_ARCH_HAS_NONLEAF_PMD_YOUNG)
static inline int pmdp_test_and_clear_young(struct vm_area_struct *vma,
					    unsigned long address,
					    pmd_t *pmdp)
{
	pmd_t pmd = *pmdp;
	int r = 1;
	if (!pmd_young(pmd))
		r = 0;
	else
		set_pmd_at(vma->vm_mm, address, pmdp, pmd_mkold(pmd));
	return r;
}
#else
static inline int pmdp_test_and_clear_young(struct vm_area_struct *vma,
					    unsigned long address,
					    pmd_t *pmdp)
{
	BUILD_BUG();
	return 0;
}
#endif /* CONFIG_TRANSPARENT_HUGEPAGE || CONFIG_ARCH_HAS_NONLEAF_PMD_YOUNG */
#endif

#ifndef __HAVE_ARCH_PTEP_CLEAR_YOUNG_FLUSH
int ptep_clear_flush_young(struct vm_area_struct *vma,
			   unsigned long address, pte_t *ptep);
#endif

#ifndef __HAVE_ARCH_PMDP_CLEAR_YOUNG_FLUSH
#ifdef CONFIG_TRANSPARENT_HUGEPAGE
extern int pmdp_clear_flush_young(struct vm_area_struct *vma,
				  unsigned long address, pmd_t *pmdp);
#else
/*
 * Despite relevant to THP only, this API is called from generic rmap code
 * under PageTransHuge(), hence needs a dummy implementation for !THP
 */
static inline int pmdp_clear_flush_young(struct vm_area_struct *vma,
					 unsigned long address, pmd_t *pmdp)
{
	BUILD_BUG();
	return 0;
}
#endif /* CONFIG_TRANSPARENT_HUGEPAGE */
#endif

#ifndef arch_has_hw_nonleaf_pmd_young
/*
 * Return whether the accessed bit in non-leaf PMD entries is supported on the
 * local CPU.
 */
static inline bool arch_has_hw_nonleaf_pmd_young(void)
{
	return IS_ENABLED(CONFIG_ARCH_HAS_NONLEAF_PMD_YOUNG);
}
#endif

#ifndef arch_has_hw_pte_young
/*
 * Return whether the accessed bit is supported on the local CPU.
 *
 * This stub assumes accessing through an old PTE triggers a page fault.
 * Architectures that automatically set the access bit should overwrite it.
 */
static inline bool arch_has_hw_pte_young(void)
{
	return IS_ENABLED(CONFIG_ARCH_HAS_HW_PTE_YOUNG);
}
#endif

#ifndef arch_check_zapped_pte
static inline void arch_check_zapped_pte(struct vm_area_struct *vma,
					 pte_t pte)
{
}
#endif

#ifndef arch_check_zapped_pmd
static inline void arch_check_zapped_pmd(struct vm_area_struct *vma,
					 pmd_t pmd)
{
}
#endif

#ifndef __HAVE_ARCH_PTEP_GET_AND_CLEAR
static inline pte_t ptep_get_and_clear(struct mm_struct *mm,
				       unsigned long address,
				       pte_t *ptep)
{
	pte_t pte = ptep_get(ptep);
	pte_clear(mm, address, ptep);
	page_table_check_pte_clear(mm, pte);
	return pte;
}
#endif

static inline void ptep_clear(struct mm_struct *mm, unsigned long addr,
			      pte_t *ptep)
{
	ptep_get_and_clear(mm, addr, ptep);
}

#ifdef CONFIG_GUP_GET_PXX_LOW_HIGH
/*
 * For walking the pagetables without holding any locks.  Some architectures
 * (eg x86-32 PAE) cannot load the entries atomically without using expensive
 * instructions.  We are guaranteed that a PTE will only either go from not
 * present to present, or present to not present -- it will not switch to a
 * completely different present page without a TLB flush inbetween; which we
 * are blocking by holding interrupts off.
 *
 * Setting ptes from not present to present goes:
 *
 *   ptep->pte_high = h;
 *   smp_wmb();
 *   ptep->pte_low = l;
 *
 * And present to not present goes:
 *
 *   ptep->pte_low = 0;
 *   smp_wmb();
 *   ptep->pte_high = 0;
 *
 * We must ensure here that the load of pte_low sees 'l' IFF pte_high sees 'h'.
 * We load pte_high *after* loading pte_low, which ensures we don't see an older
 * value of pte_high.  *Then* we recheck pte_low, which ensures that we haven't
 * picked up a changed pte high. We might have gotten rubbish values from
 * pte_low and pte_high, but we are guaranteed that pte_low will not have the
 * present bit set *unless* it is 'l'. Because get_user_pages_fast() only
 * operates on present ptes we're safe.
 */
static inline pte_t ptep_get_lockless(pte_t *ptep)
{
	pte_t pte;

	do {
		pte.pte_low = ptep->pte_low;
		smp_rmb();
		pte.pte_high = ptep->pte_high;
		smp_rmb();
	} while (unlikely(pte.pte_low != ptep->pte_low));

	return pte;
}
#define ptep_get_lockless ptep_get_lockless

#if CONFIG_PGTABLE_LEVELS > 2
static inline pmd_t pmdp_get_lockless(pmd_t *pmdp)
{
	pmd_t pmd;

	do {
		pmd.pmd_low = pmdp->pmd_low;
		smp_rmb();
		pmd.pmd_high = pmdp->pmd_high;
		smp_rmb();
	} while (unlikely(pmd.pmd_low != pmdp->pmd_low));

	return pmd;
}
#define pmdp_get_lockless pmdp_get_lockless
#define pmdp_get_lockless_sync() tlb_remove_table_sync_one()
#endif /* CONFIG_PGTABLE_LEVELS > 2 */
#endif /* CONFIG_GUP_GET_PXX_LOW_HIGH */

/*
 * We require that the PTE can be read atomically.
 */
#ifndef ptep_get_lockless
static inline pte_t ptep_get_lockless(pte_t *ptep)
{
	return ptep_get(ptep);
}
#endif

#ifndef pmdp_get_lockless
static inline pmd_t pmdp_get_lockless(pmd_t *pmdp)
{
	return pmdp_get(pmdp);
}
static inline void pmdp_get_lockless_sync(void)
{
}
#endif

#ifdef CONFIG_TRANSPARENT_HUGEPAGE
#ifndef __HAVE_ARCH_PMDP_HUGE_GET_AND_CLEAR
static inline pmd_t pmdp_huge_get_and_clear(struct mm_struct *mm,
					    unsigned long address,
					    pmd_t *pmdp)
{
	pmd_t pmd = *pmdp;

	pmd_clear(pmdp);
	page_table_check_pmd_clear(mm, pmd);

	return pmd;
}
#endif /* __HAVE_ARCH_PMDP_HUGE_GET_AND_CLEAR */
#ifndef __HAVE_ARCH_PUDP_HUGE_GET_AND_CLEAR
static inline pud_t pudp_huge_get_and_clear(struct mm_struct *mm,
					    unsigned long address,
					    pud_t *pudp)
{
	pud_t pud = *pudp;

	pud_clear(pudp);
	page_table_check_pud_clear(mm, pud);

	return pud;
}
#endif /* __HAVE_ARCH_PUDP_HUGE_GET_AND_CLEAR */
#endif /* CONFIG_TRANSPARENT_HUGEPAGE */

#ifdef CONFIG_TRANSPARENT_HUGEPAGE
#ifndef __HAVE_ARCH_PMDP_HUGE_GET_AND_CLEAR_FULL
static inline pmd_t pmdp_huge_get_and_clear_full(struct vm_area_struct *vma,
					    unsigned long address, pmd_t *pmdp,
					    int full)
{
	return pmdp_huge_get_and_clear(vma->vm_mm, address, pmdp);
}
#endif

#ifndef __HAVE_ARCH_PUDP_HUGE_GET_AND_CLEAR_FULL
static inline pud_t pudp_huge_get_and_clear_full(struct vm_area_struct *vma,
					    unsigned long address, pud_t *pudp,
					    int full)
{
	return pudp_huge_get_and_clear(vma->vm_mm, address, pudp);
}
#endif
#endif /* CONFIG_TRANSPARENT_HUGEPAGE */

#ifndef __HAVE_ARCH_PTEP_GET_AND_CLEAR_FULL
static inline pte_t ptep_get_and_clear_full(struct mm_struct *mm,
					    unsigned long address, pte_t *ptep,
					    int full)
{
	return ptep_get_and_clear(mm, address, ptep);
}
#endif

#ifndef get_and_clear_full_ptes
/**
 * get_and_clear_full_ptes - Clear present PTEs that map consecutive pages of
 *			     the same folio, collecting dirty/accessed bits.
 * @mm: Address space the pages are mapped into.
 * @addr: Address the first page is mapped at.
 * @ptep: Page table pointer for the first entry.
 * @nr: Number of entries to clear.
 * @full: Whether we are clearing a full mm.
 *
 * May be overridden by the architecture; otherwise, implemented as a simple
 * loop over ptep_get_and_clear_full(), merging dirty/accessed bits into the
 * returned PTE.
 *
 * Note that PTE bits in the PTE range besides the PFN can differ. For example,
 * some PTEs might be write-protected.
 *
 * Context: The caller holds the page table lock.  The PTEs map consecutive
 * pages that belong to the same folio.  The PTEs are all in the same PMD.
 */
static inline pte_t get_and_clear_full_ptes(struct mm_struct *mm,
		unsigned long addr, pte_t *ptep, unsigned int nr, int full)
{
	pte_t pte, tmp_pte;

	pte = ptep_get_and_clear_full(mm, addr, ptep, full);
	while (--nr) {
		ptep++;
		addr += PAGE_SIZE;
		tmp_pte = ptep_get_and_clear_full(mm, addr, ptep, full);
		if (pte_dirty(tmp_pte))
			pte = pte_mkdirty(pte);
		if (pte_young(tmp_pte))
			pte = pte_mkyoung(pte);
	}
	return pte;
}
#endif

#ifndef clear_full_ptes
/**
 * clear_full_ptes - Clear present PTEs that map consecutive pages of the same
 *		     folio.
 * @mm: Address space the pages are mapped into.
 * @addr: Address the first page is mapped at.
 * @ptep: Page table pointer for the first entry.
 * @nr: Number of entries to clear.
 * @full: Whether we are clearing a full mm.
 *
 * May be overridden by the architecture; otherwise, implemented as a simple
 * loop over ptep_get_and_clear_full().
 *
 * Note that PTE bits in the PTE range besides the PFN can differ. For example,
 * some PTEs might be write-protected.
 *
 * Context: The caller holds the page table lock.  The PTEs map consecutive
 * pages that belong to the same folio.  The PTEs are all in the same PMD.
 */
static inline void clear_full_ptes(struct mm_struct *mm, unsigned long addr,
		pte_t *ptep, unsigned int nr, int full)
{
	for (;;) {
		ptep_get_and_clear_full(mm, addr, ptep, full);
		if (--nr == 0)
			break;
		ptep++;
		addr += PAGE_SIZE;
	}
}
#endif

/*
 * If two threads concurrently fault at the same page, the thread that
 * won the race updates the PTE and its local TLB/Cache. The other thread
 * gives up, simply does nothing, and continues; on architectures where
 * software can update TLB,  local TLB can be updated here to avoid next page
 * fault. This function updates TLB only, do nothing with cache or others.
 * It is the difference with function update_mmu_cache.
 */
#ifndef __HAVE_ARCH_UPDATE_MMU_TLB
static inline void update_mmu_tlb(struct vm_area_struct *vma,
				unsigned long address, pte_t *ptep)
{
}
#define __HAVE_ARCH_UPDATE_MMU_TLB
#endif

/*
 * Some architectures may be able to avoid expensive synchronization
 * primitives when modifications are made to PTE's which are already
 * not present, or in the process of an address space destruction.
 */
#ifndef __HAVE_ARCH_PTE_CLEAR_NOT_PRESENT_FULL
static inline void pte_clear_not_present_full(struct mm_struct *mm,
					      unsigned long address,
					      pte_t *ptep,
					      int full)
{
	pte_clear(mm, address, ptep);
}
#endif

#ifndef __HAVE_ARCH_PTEP_CLEAR_FLUSH
extern pte_t ptep_clear_flush(struct vm_area_struct *vma,
			      unsigned long address,
			      pte_t *ptep);
#endif

#ifndef __HAVE_ARCH_PMDP_HUGE_CLEAR_FLUSH
extern pmd_t pmdp_huge_clear_flush(struct vm_area_struct *vma,
			      unsigned long address,
			      pmd_t *pmdp);
extern pud_t pudp_huge_clear_flush(struct vm_area_struct *vma,
			      unsigned long address,
			      pud_t *pudp);
#endif

#ifndef pte_mkwrite
static inline pte_t pte_mkwrite(pte_t pte, struct vm_area_struct *vma)
{
	return pte_mkwrite_novma(pte);
}
#endif

#if defined(CONFIG_ARCH_WANT_PMD_MKWRITE) && !defined(pmd_mkwrite)
static inline pmd_t pmd_mkwrite(pmd_t pmd, struct vm_area_struct *vma)
{
	return pmd_mkwrite_novma(pmd);
}
#endif

#ifndef __HAVE_ARCH_PTEP_SET_WRPROTECT
struct mm_struct;
static inline void ptep_set_wrprotect(struct mm_struct *mm, unsigned long address, pte_t *ptep)
{
	pte_t old_pte = ptep_get(ptep);
	set_pte_at(mm, address, ptep, pte_wrprotect(old_pte));
}
#endif

#ifndef wrprotect_ptes
/**
 * wrprotect_ptes - Write-protect PTEs that map consecutive pages of the same
 *		    folio.
 * @mm: Address space the pages are mapped into.
 * @addr: Address the first page is mapped at.
 * @ptep: Page table pointer for the first entry.
 * @nr: Number of entries to write-protect.
 *
 * May be overridden by the architecture; otherwise, implemented as a simple
 * loop over ptep_set_wrprotect().
 *
 * Note that PTE bits in the PTE range besides the PFN can differ. For example,
 * some PTEs might be write-protected.
 *
 * Context: The caller holds the page table lock.  The PTEs map consecutive
 * pages that belong to the same folio.  The PTEs are all in the same PMD.
 */
static inline void wrprotect_ptes(struct mm_struct *mm, unsigned long addr,
		pte_t *ptep, unsigned int nr)
{
	for (;;) {
		ptep_set_wrprotect(mm, addr, ptep);
		if (--nr == 0)
			break;
		ptep++;
		addr += PAGE_SIZE;
	}
}
#endif

/*
 * On some architectures hardware does not set page access bit when accessing
 * memory page, it is responsibility of software setting this bit. It brings
 * out extra page fault penalty to track page access bit. For optimization page
 * access bit can be set during all page fault flow on these arches.
 * To be differentiate with macro pte_mkyoung, this macro is used on platforms
 * where software maintains page access bit.
 */
#ifndef pte_sw_mkyoung
static inline pte_t pte_sw_mkyoung(pte_t pte)
{
	return pte;
}
#define pte_sw_mkyoung	pte_sw_mkyoung
#endif

#ifndef __HAVE_ARCH_PMDP_SET_WRPROTECT
#ifdef CONFIG_TRANSPARENT_HUGEPAGE
static inline void pmdp_set_wrprotect(struct mm_struct *mm,
				      unsigned long address, pmd_t *pmdp)
{
	pmd_t old_pmd = *pmdp;
	set_pmd_at(mm, address, pmdp, pmd_wrprotect(old_pmd));
}
#else
static inline void pmdp_set_wrprotect(struct mm_struct *mm,
				      unsigned long address, pmd_t *pmdp)
{
	BUILD_BUG();
}
#endif /* CONFIG_TRANSPARENT_HUGEPAGE */
#endif
#ifndef __HAVE_ARCH_PUDP_SET_WRPROTECT
#ifdef CONFIG_HAVE_ARCH_TRANSPARENT_HUGEPAGE_PUD
#ifdef CONFIG_TRANSPARENT_HUGEPAGE
static inline void pudp_set_wrprotect(struct mm_struct *mm,
				      unsigned long address, pud_t *pudp)
{
	pud_t old_pud = *pudp;

	set_pud_at(mm, address, pudp, pud_wrprotect(old_pud));
}
#else
static inline void pudp_set_wrprotect(struct mm_struct *mm,
				      unsigned long address, pud_t *pudp)
{
	BUILD_BUG();
}
#endif /* CONFIG_TRANSPARENT_HUGEPAGE */
#endif /* CONFIG_HAVE_ARCH_TRANSPARENT_HUGEPAGE_PUD */
#endif

#ifndef pmdp_collapse_flush
#ifdef CONFIG_TRANSPARENT_HUGEPAGE
extern pmd_t pmdp_collapse_flush(struct vm_area_struct *vma,
				 unsigned long address, pmd_t *pmdp);
#else
static inline pmd_t pmdp_collapse_flush(struct vm_area_struct *vma,
					unsigned long address,
					pmd_t *pmdp)
{
	BUILD_BUG();
	return *pmdp;
}
#define pmdp_collapse_flush pmdp_collapse_flush
#endif /* CONFIG_TRANSPARENT_HUGEPAGE */
#endif

#ifndef __HAVE_ARCH_PGTABLE_DEPOSIT
extern void pgtable_trans_huge_deposit(struct mm_struct *mm, pmd_t *pmdp,
				       pgtable_t pgtable);
#endif

#ifndef __HAVE_ARCH_PGTABLE_WITHDRAW
extern pgtable_t pgtable_trans_huge_withdraw(struct mm_struct *mm, pmd_t *pmdp);
#endif

#ifndef arch_needs_pgtable_deposit
#define arch_needs_pgtable_deposit() (false)
#endif

#ifdef CONFIG_TRANSPARENT_HUGEPAGE
/*
 * This is an implementation of pmdp_establish() that is only suitable for an
 * architecture that doesn't have hardware dirty/accessed bits. In this case we
 * can't race with CPU which sets these bits and non-atomic approach is fine.
 */
static inline pmd_t generic_pmdp_establish(struct vm_area_struct *vma,
		unsigned long address, pmd_t *pmdp, pmd_t pmd)
{
	pmd_t old_pmd = *pmdp;
	set_pmd_at(vma->vm_mm, address, pmdp, pmd);
	return old_pmd;
}
#endif

#ifndef __HAVE_ARCH_PMDP_INVALIDATE
extern pmd_t pmdp_invalidate(struct vm_area_struct *vma, unsigned long address,
			    pmd_t *pmdp);
#endif

#ifndef __HAVE_ARCH_PMDP_INVALIDATE_AD

/*
 * pmdp_invalidate_ad() invalidates the PMD while changing a transparent
 * hugepage mapping in the page tables. This function is similar to
 * pmdp_invalidate(), but should only be used if the access and dirty bits would
 * not be cleared by the software in the new PMD value. The function ensures
 * that hardware changes of the access and dirty bits updates would not be lost.
 *
 * Doing so can allow in certain architectures to avoid a TLB flush in most
 * cases. Yet, another TLB flush might be necessary later if the PMD update
 * itself requires such flush (e.g., if protection was set to be stricter). Yet,
 * even when a TLB flush is needed because of the update, the caller may be able
 * to batch these TLB flushing operations, so fewer TLB flush operations are
 * needed.
 */
extern pmd_t pmdp_invalidate_ad(struct vm_area_struct *vma,
				unsigned long address, pmd_t *pmdp);
#endif

#ifndef __HAVE_ARCH_PTE_SAME
static inline int pte_same(pte_t pte_a, pte_t pte_b)
{
	return pte_val(pte_a) == pte_val(pte_b);
}
#endif

#ifndef __HAVE_ARCH_PTE_UNUSED
/*
 * Some architectures provide facilities to virtualization guests
 * so that they can flag allocated pages as unused. This allows the
 * host to transparently reclaim unused pages. This function returns
 * whether the pte's page is unused.
 */
static inline int pte_unused(pte_t pte)
{
	return 0;
}
#endif

#ifndef pte_access_permitted
#define pte_access_permitted(pte, write) \
	(pte_present(pte) && (!(write) || pte_write(pte)))
#endif

#ifndef pmd_access_permitted
#define pmd_access_permitted(pmd, write) \
	(pmd_present(pmd) && (!(write) || pmd_write(pmd)))
#endif

#ifndef pud_access_permitted
#define pud_access_permitted(pud, write) \
	(pud_present(pud) && (!(write) || pud_write(pud)))
#endif

#ifndef p4d_access_permitted
#define p4d_access_permitted(p4d, write) \
	(p4d_present(p4d) && (!(write) || p4d_write(p4d)))
#endif

#ifndef pgd_access_permitted
#define pgd_access_permitted(pgd, write) \
	(pgd_present(pgd) && (!(write) || pgd_write(pgd)))
#endif

#ifndef __HAVE_ARCH_PMD_SAME
static inline int pmd_same(pmd_t pmd_a, pmd_t pmd_b)
{
	return pmd_val(pmd_a) == pmd_val(pmd_b);
}
#endif

#ifndef pud_same
static inline int pud_same(pud_t pud_a, pud_t pud_b)
{
	return pud_val(pud_a) == pud_val(pud_b);
}
#define pud_same pud_same
#endif

#ifndef __HAVE_ARCH_P4D_SAME
static inline int p4d_same(p4d_t p4d_a, p4d_t p4d_b)
{
	return p4d_val(p4d_a) == p4d_val(p4d_b);
}
#endif

#ifndef __HAVE_ARCH_PGD_SAME
static inline int pgd_same(pgd_t pgd_a, pgd_t pgd_b)
{
	return pgd_val(pgd_a) == pgd_val(pgd_b);
}
#endif

/*
 * Use set_p*_safe(), and elide TLB flushing, when confident that *no*
 * TLB flush will be required as a result of the "set". For example, use
 * in scenarios where it is known ahead of time that the routine is
 * setting non-present entries, or re-setting an existing entry to the
 * same value. Otherwise, use the typical "set" helpers and flush the
 * TLB.
 */
#define set_pte_safe(ptep, pte) \
({ \
	WARN_ON_ONCE(pte_present(*ptep) && !pte_same(*ptep, pte)); \
	set_pte(ptep, pte); \
})

#define set_pmd_safe(pmdp, pmd) \
({ \
	WARN_ON_ONCE(pmd_present(*pmdp) && !pmd_same(*pmdp, pmd)); \
	set_pmd(pmdp, pmd); \
})

#define set_pud_safe(pudp, pud) \
({ \
	WARN_ON_ONCE(pud_present(*pudp) && !pud_same(*pudp, pud)); \
	set_pud(pudp, pud); \
})

#define set_p4d_safe(p4dp, p4d) \
({ \
	WARN_ON_ONCE(p4d_present(*p4dp) && !p4d_same(*p4dp, p4d)); \
	set_p4d(p4dp, p4d); \
})

#define set_pgd_safe(pgdp, pgd) \
({ \
	WARN_ON_ONCE(pgd_present(*pgdp) && !pgd_same(*pgdp, pgd)); \
	set_pgd(pgdp, pgd); \
})

#ifndef __HAVE_ARCH_DO_SWAP_PAGE
/*
 * Some architectures support metadata associated with a page. When a
 * page is being swapped out, this metadata must be saved so it can be
 * restored when the page is swapped back in. SPARC M7 and newer
 * processors support an ADI (Application Data Integrity) tag for the
 * page as metadata for the page. arch_do_swap_page() can restore this
 * metadata when a page is swapped back in.
 */
static inline void arch_do_swap_page(struct mm_struct *mm,
				     struct vm_area_struct *vma,
				     unsigned long addr,
				     pte_t pte, pte_t oldpte)
{

}
#endif

#ifndef __HAVE_ARCH_UNMAP_ONE
/*
 * Some architectures support metadata associated with a page. When a
 * page is being swapped out, this metadata must be saved so it can be
 * restored when the page is swapped back in. SPARC M7 and newer
 * processors support an ADI (Application Data Integrity) tag for the
 * page as metadata for the page. arch_unmap_one() can save this
 * metadata on a swap-out of a page.
 */
static inline int arch_unmap_one(struct mm_struct *mm,
				  struct vm_area_struct *vma,
				  unsigned long addr,
				  pte_t orig_pte)
{
	return 0;
}
#endif

/*
 * Allow architectures to preserve additional metadata associated with
 * swapped-out pages. The corresponding __HAVE_ARCH_SWAP_* macros and function
 * prototypes must be defined in the arch-specific asm/pgtable.h file.
 */
#ifndef __HAVE_ARCH_PREPARE_TO_SWAP
static inline int arch_prepare_to_swap(struct page *page)
{
	return 0;
}
#endif

#ifndef __HAVE_ARCH_SWAP_INVALIDATE
static inline void arch_swap_invalidate_page(int type, pgoff_t offset)
{
}

static inline void arch_swap_invalidate_area(int type)
{
}
#endif

#ifndef __HAVE_ARCH_SWAP_RESTORE
static inline void arch_swap_restore(swp_entry_t entry, struct folio *folio)
{
}
#endif

#ifndef __HAVE_ARCH_PGD_OFFSET_GATE
#define pgd_offset_gate(mm, addr)	pgd_offset(mm, addr)
#endif

#ifndef __HAVE_ARCH_MOVE_PTE
#define move_pte(pte, prot, old_addr, new_addr)	(pte)
#endif

#ifndef pte_accessible
# define pte_accessible(mm, pte)	((void)(pte), 1)
#endif

#ifndef flush_tlb_fix_spurious_fault
#define flush_tlb_fix_spurious_fault(vma, address, ptep) flush_tlb_page(vma, address)
#endif

/*
 * When walking page tables, get the address of the next boundary,
 * or the end address of the range if that comes earlier.  Although no
 * vma end wraps to 0, rounded up __boundary may wrap to 0 throughout.
 */

#define pgd_addr_end(addr, end)						\
({	unsigned long __boundary = ((addr) + PGDIR_SIZE) & PGDIR_MASK;	\
	(__boundary - 1 < (end) - 1)? __boundary: (end);		\
})

#ifndef p4d_addr_end
#define p4d_addr_end(addr, end)						\
({	unsigned long __boundary = ((addr) + P4D_SIZE) & P4D_MASK;	\
	(__boundary - 1 < (end) - 1)? __boundary: (end);		\
})
#endif

#ifndef pud_addr_end
#define pud_addr_end(addr, end)						\
({	unsigned long __boundary = ((addr) + PUD_SIZE) & PUD_MASK;	\
	(__boundary - 1 < (end) - 1)? __boundary: (end);		\
})
#endif

#ifndef pmd_addr_end
#define pmd_addr_end(addr, end)						\
({	unsigned long __boundary = ((addr) + PMD_SIZE) & PMD_MASK;	\
	(__boundary - 1 < (end) - 1)? __boundary: (end);		\
})
#endif

/*
 * When walking page tables, we usually want to skip any p?d_none entries;
 * and any p?d_bad entries - reporting the error before resetting to none.
 * Do the tests inline, but report and clear the bad entry in mm/memory.c.
 */
void pgd_clear_bad(pgd_t *);

#ifndef __PAGETABLE_P4D_FOLDED
void p4d_clear_bad(p4d_t *);
#else
#define p4d_clear_bad(p4d)        do { } while (0)
#endif

#ifndef __PAGETABLE_PUD_FOLDED
void pud_clear_bad(pud_t *);
#else
#define pud_clear_bad(p4d)        do { } while (0)
#endif

void pmd_clear_bad(pmd_t *);

static inline int pgd_none_or_clear_bad(pgd_t *pgd)
{
	if (pgd_none(*pgd))
		return 1;
	if (unlikely(pgd_bad(*pgd))) {
		pgd_clear_bad(pgd);
		return 1;
	}
	return 0;
}

static inline int p4d_none_or_clear_bad(p4d_t *p4d)
{
	if (p4d_none(*p4d))
		return 1;
	if (unlikely(p4d_bad(*p4d))) {
		p4d_clear_bad(p4d);
		return 1;
	}
	return 0;
}

static inline int pud_none_or_clear_bad(pud_t *pud)
{
	if (pud_none(*pud))
		return 1;
	if (unlikely(pud_bad(*pud))) {
		pud_clear_bad(pud);
		return 1;
	}
	return 0;
}

static inline int pmd_none_or_clear_bad(pmd_t *pmd)
{
	if (pmd_none(*pmd))
		return 1;
	if (unlikely(pmd_bad(*pmd))) {
		pmd_clear_bad(pmd);
		return 1;
	}
	return 0;
}

static inline pte_t __ptep_modify_prot_start(struct vm_area_struct *vma,
					     unsigned long addr,
					     pte_t *ptep)
{
	/*
	 * Get the current pte state, but zero it out to make it
	 * non-present, preventing the hardware from asynchronously
	 * updating it.
	 */
	return ptep_get_and_clear(vma->vm_mm, addr, ptep);
}

static inline void __ptep_modify_prot_commit(struct vm_area_struct *vma,
					     unsigned long addr,
					     pte_t *ptep, pte_t pte)
{
	/*
	 * The pte is non-present, so there's no hardware state to
	 * preserve.
	 */
	set_pte_at(vma->vm_mm, addr, ptep, pte);
}

#ifndef __HAVE_ARCH_PTEP_MODIFY_PROT_TRANSACTION
/*
 * Start a pte protection read-modify-write transaction, which
 * protects against asynchronous hardware modifications to the pte.
 * The intention is not to prevent the hardware from making pte
 * updates, but to prevent any updates it may make from being lost.
 *
 * This does not protect against other software modifications of the
 * pte; the appropriate pte lock must be held over the transaction.
 *
 * Note that this interface is intended to be batchable, meaning that
 * ptep_modify_prot_commit may not actually update the pte, but merely
 * queue the update to be done at some later time.  The update must be
 * actually committed before the pte lock is released, however.
 */
static inline pte_t ptep_modify_prot_start(struct vm_area_struct *vma,
					   unsigned long addr,
					   pte_t *ptep)
{
	return __ptep_modify_prot_start(vma, addr, ptep);
}

/*
 * Commit an update to a pte, leaving any hardware-controlled bits in
 * the PTE unmodified.
 */
static inline void ptep_modify_prot_commit(struct vm_area_struct *vma,
					   unsigned long addr,
					   pte_t *ptep, pte_t old_pte, pte_t pte)
{
	__ptep_modify_prot_commit(vma, addr, ptep, pte);
}
#endif /* __HAVE_ARCH_PTEP_MODIFY_PROT_TRANSACTION */
#endif /* CONFIG_MMU */

/*
 * No-op macros that just return the current protection value. Defined here
 * because these macros can be used even if CONFIG_MMU is not defined.
 */

#ifndef pgprot_nx
#define pgprot_nx(prot)	(prot)
#endif

#ifndef pgprot_noncached
#define pgprot_noncached(prot)	(prot)
#endif

#ifndef pgprot_writecombine
#define pgprot_writecombine pgprot_noncached
#endif

#ifndef pgprot_writethrough
#define pgprot_writethrough pgprot_noncached
#endif

#ifndef pgprot_device
#define pgprot_device pgprot_noncached
#endif

#ifndef pgprot_mhp
#define pgprot_mhp(prot)	(prot)
#endif

#ifdef CONFIG_MMU
#ifndef pgprot_modify
#define pgprot_modify pgprot_modify
static inline pgprot_t pgprot_modify(pgprot_t oldprot, pgprot_t newprot)
{
	if (pgprot_val(oldprot) == pgprot_val(pgprot_noncached(oldprot)))
		newprot = pgprot_noncached(newprot);
	if (pgprot_val(oldprot) == pgprot_val(pgprot_writecombine(oldprot)))
		newprot = pgprot_writecombine(newprot);
	if (pgprot_val(oldprot) == pgprot_val(pgprot_device(oldprot)))
		newprot = pgprot_device(newprot);
	return newprot;
}
#endif
#endif /* CONFIG_MMU */

#ifndef pgprot_encrypted
#define pgprot_encrypted(prot)	(prot)
#endif

#ifndef pgprot_decrypted
#define pgprot_decrypted(prot)	(prot)
#endif

/*
 * A facility to provide batching of the reload of page tables and
 * other process state with the actual context switch code for
 * paravirtualized guests.  By convention, only one of the batched
 * update (lazy) modes (CPU, MMU) should be active at any given time,
 * entry should never be nested, and entry and exits should always be
 * paired.  This is for sanity of maintaining and reasoning about the
 * kernel code.  In this case, the exit (end of the context switch) is
 * in architecture-specific code, and so doesn't need a generic
 * definition.
 */
#ifndef __HAVE_ARCH_START_CONTEXT_SWITCH
#define arch_start_context_switch(prev)	do {} while (0)
#endif

#ifdef CONFIG_HAVE_ARCH_SOFT_DIRTY
#ifndef CONFIG_ARCH_ENABLE_THP_MIGRATION
static inline pmd_t pmd_swp_mksoft_dirty(pmd_t pmd)
{
	return pmd;
}

static inline int pmd_swp_soft_dirty(pmd_t pmd)
{
	return 0;
}

static inline pmd_t pmd_swp_clear_soft_dirty(pmd_t pmd)
{
	return pmd;
}
#endif
#else /* !CONFIG_HAVE_ARCH_SOFT_DIRTY */
static inline int pte_soft_dirty(pte_t pte)
{
	return 0;
}

static inline int pmd_soft_dirty(pmd_t pmd)
{
	return 0;
}

static inline pte_t pte_mksoft_dirty(pte_t pte)
{
	return pte;
}

static inline pmd_t pmd_mksoft_dirty(pmd_t pmd)
{
	return pmd;
}

static inline pte_t pte_clear_soft_dirty(pte_t pte)
{
	return pte;
}

static inline pmd_t pmd_clear_soft_dirty(pmd_t pmd)
{
	return pmd;
}

static inline pte_t pte_swp_mksoft_dirty(pte_t pte)
{
	return pte;
}

static inline int pte_swp_soft_dirty(pte_t pte)
{
	return 0;
}

static inline pte_t pte_swp_clear_soft_dirty(pte_t pte)
{
	return pte;
}

static inline pmd_t pmd_swp_mksoft_dirty(pmd_t pmd)
{
	return pmd;
}

static inline int pmd_swp_soft_dirty(pmd_t pmd)
{
	return 0;
}

static inline pmd_t pmd_swp_clear_soft_dirty(pmd_t pmd)
{
	return pmd;
}
#endif

#ifndef __HAVE_PFNMAP_TRACKING
/*
 * Interfaces that can be used by architecture code to keep track of
 * memory type of pfn mappings specified by the remap_pfn_range,
 * vmf_insert_pfn.
 */

/*
 * track_pfn_remap is called when a _new_ pfn mapping is being established
 * by remap_pfn_range() for physical range indicated by pfn and size.
 */
static inline int track_pfn_remap(struct vm_area_struct *vma, pgprot_t *prot,
				  unsigned long pfn, unsigned long addr,
				  unsigned long size)
{
	return 0;
}

/*
 * track_pfn_insert is called when a _new_ single pfn is established
 * by vmf_insert_pfn().
 */
static inline void track_pfn_insert(struct vm_area_struct *vma, pgprot_t *prot,
				    pfn_t pfn)
{
}

/*
 * track_pfn_copy is called when vma that is covering the pfnmap gets
 * copied through copy_page_range().
 */
static inline int track_pfn_copy(struct vm_area_struct *vma)
{
	return 0;
}

/*
 * untrack_pfn is called while unmapping a pfnmap for a region.
 * untrack can be called for a specific region indicated by pfn and size or
 * can be for the entire vma (in which case pfn, size are zero).
 */
static inline void untrack_pfn(struct vm_area_struct *vma,
			       unsigned long pfn, unsigned long size,
			       bool mm_wr_locked)
{
}

/*
 * untrack_pfn_clear is called while mremapping a pfnmap for a new region
 * or fails to copy pgtable during duplicate vm area.
 */
static inline void untrack_pfn_clear(struct vm_area_struct *vma)
{
}
#else
extern int track_pfn_remap(struct vm_area_struct *vma, pgprot_t *prot,
			   unsigned long pfn, unsigned long addr,
			   unsigned long size);
extern void track_pfn_insert(struct vm_area_struct *vma, pgprot_t *prot,
			     pfn_t pfn);
extern int track_pfn_copy(struct vm_area_struct *vma);
extern void untrack_pfn(struct vm_area_struct *vma, unsigned long pfn,
			unsigned long size, bool mm_wr_locked);
extern void untrack_pfn_clear(struct vm_area_struct *vma);
#endif

#ifdef CONFIG_MMU
#ifdef __HAVE_COLOR_ZERO_PAGE
static inline int is_zero_pfn(unsigned long pfn)
{
	extern unsigned long zero_pfn;
	unsigned long offset_from_zero_pfn = pfn - zero_pfn;
	return offset_from_zero_pfn <= (zero_page_mask >> PAGE_SHIFT);
}

#define my_zero_pfn(addr)	page_to_pfn(ZERO_PAGE(addr))

#else
static inline int is_zero_pfn(unsigned long pfn)
{
	extern unsigned long zero_pfn;
	return pfn == zero_pfn;
}

static inline unsigned long my_zero_pfn(unsigned long addr)
{
	extern unsigned long zero_pfn;
	return zero_pfn;
}
#endif
#else
static inline int is_zero_pfn(unsigned long pfn)
{
	return 0;
}

static inline unsigned long my_zero_pfn(unsigned long addr)
{
	return 0;
}
#endif /* CONFIG_MMU */

#ifdef CONFIG_MMU

#ifndef CONFIG_TRANSPARENT_HUGEPAGE
static inline int pmd_trans_huge(pmd_t pmd)
{
	return 0;
}
#ifndef pmd_write
static inline int pmd_write(pmd_t pmd)
{
	BUG();
	return 0;
}
#endif /* pmd_write */
#endif /* CONFIG_TRANSPARENT_HUGEPAGE */

#ifndef pud_write
static inline int pud_write(pud_t pud)
{
	BUG();
	return 0;
}
#endif /* pud_write */

#if !defined(CONFIG_ARCH_HAS_PTE_DEVMAP) || !defined(CONFIG_TRANSPARENT_HUGEPAGE)
static inline int pmd_devmap(pmd_t pmd)
{
	return 0;
}
static inline int pud_devmap(pud_t pud)
{
	return 0;
}
static inline int pgd_devmap(pgd_t pgd)
{
	return 0;
}
#endif

#if !defined(CONFIG_TRANSPARENT_HUGEPAGE) || \
	!defined(CONFIG_HAVE_ARCH_TRANSPARENT_HUGEPAGE_PUD)
static inline int pud_trans_huge(pud_t pud)
{
	return 0;
}
#endif

static inline int pud_trans_unstable(pud_t *pud)
{
#if defined(CONFIG_TRANSPARENT_HUGEPAGE) && \
	defined(CONFIG_HAVE_ARCH_TRANSPARENT_HUGEPAGE_PUD)
	pud_t pudval = READ_ONCE(*pud);

	if (pud_none(pudval) || pud_trans_huge(pudval) || pud_devmap(pudval))
		return 1;
	if (unlikely(pud_bad(pudval))) {
		pud_clear_bad(pud);
		return 1;
	}
#endif
	return 0;
}

#ifndef CONFIG_NUMA_BALANCING
/*
 * In an inaccessible (PROT_NONE) VMA, pte_protnone() may indicate "yes". It is
 * perfectly valid to indicate "no" in that case, which is why our default
 * implementation defaults to "always no".
 *
 * In an accessible VMA, however, pte_protnone() reliably indicates PROT_NONE
 * page protection due to NUMA hinting. NUMA hinting faults only apply in
 * accessible VMAs.
 *
 * So, to reliably identify PROT_NONE PTEs that require a NUMA hinting fault,
 * looking at the VMA accessibility is sufficient.
 */
static inline int pte_protnone(pte_t pte)
{
	return 0;
}

static inline int pmd_protnone(pmd_t pmd)
{
	return 0;
}
#endif /* CONFIG_NUMA_BALANCING */

#endif /* CONFIG_MMU */

#ifdef CONFIG_HAVE_ARCH_HUGE_VMAP

#ifndef __PAGETABLE_P4D_FOLDED
int p4d_set_huge(p4d_t *p4d, phys_addr_t addr, pgprot_t prot);
void p4d_clear_huge(p4d_t *p4d);
#else
static inline int p4d_set_huge(p4d_t *p4d, phys_addr_t addr, pgprot_t prot)
{
	return 0;
}
static inline void p4d_clear_huge(p4d_t *p4d) { }
#endif /* !__PAGETABLE_P4D_FOLDED */

int pud_set_huge(pud_t *pud, phys_addr_t addr, pgprot_t prot);
int pmd_set_huge(pmd_t *pmd, phys_addr_t addr, pgprot_t prot);
int pud_clear_huge(pud_t *pud);
int pmd_clear_huge(pmd_t *pmd);
int p4d_free_pud_page(p4d_t *p4d, unsigned long addr);
int pud_free_pmd_page(pud_t *pud, unsigned long addr);
int pmd_free_pte_page(pmd_t *pmd, unsigned long addr);
#else	/* !CONFIG_HAVE_ARCH_HUGE_VMAP */
static inline int p4d_set_huge(p4d_t *p4d, phys_addr_t addr, pgprot_t prot)
{
	return 0;
}
static inline int pud_set_huge(pud_t *pud, phys_addr_t addr, pgprot_t prot)
{
	return 0;
}
static inline int pmd_set_huge(pmd_t *pmd, phys_addr_t addr, pgprot_t prot)
{
	return 0;
}
static inline void p4d_clear_huge(p4d_t *p4d) { }
static inline int pud_clear_huge(pud_t *pud)
{
	return 0;
}
static inline int pmd_clear_huge(pmd_t *pmd)
{
	return 0;
}
static inline int p4d_free_pud_page(p4d_t *p4d, unsigned long addr)
{
	return 0;
}
static inline int pud_free_pmd_page(pud_t *pud, unsigned long addr)
{
	return 0;
}
static inline int pmd_free_pte_page(pmd_t *pmd, unsigned long addr)
{
	return 0;
}
#endif	/* CONFIG_HAVE_ARCH_HUGE_VMAP */

#ifndef __HAVE_ARCH_FLUSH_PMD_TLB_RANGE
#ifdef CONFIG_TRANSPARENT_HUGEPAGE
/*
 * ARCHes with special requirements for evicting THP backing TLB entries can
 * implement this. Otherwise also, it can help optimize normal TLB flush in
 * THP regime. Stock flush_tlb_range() typically has optimization to nuke the
 * entire TLB if flush span is greater than a threshold, which will
 * likely be true for a single huge page. Thus a single THP flush will
 * invalidate the entire TLB which is not desirable.
 * e.g. see arch/arc: flush_pmd_tlb_range
 */
#define flush_pmd_tlb_range(vma, addr, end)	flush_tlb_range(vma, addr, end)
#define flush_pud_tlb_range(vma, addr, end)	flush_tlb_range(vma, addr, end)
#else
#define flush_pmd_tlb_range(vma, addr, end)	BUILD_BUG()
#define flush_pud_tlb_range(vma, addr, end)	BUILD_BUG()
#endif
#endif

struct file;
int phys_mem_access_prot_allowed(struct file *file, unsigned long pfn,
			unsigned long size, pgprot_t *vma_prot);

#ifndef CONFIG_X86_ESPFIX64
static inline void init_espfix_bsp(void) { }
#endif

extern void __init pgtable_cache_init(void);

#ifndef __HAVE_ARCH_PFN_MODIFY_ALLOWED
static inline bool pfn_modify_allowed(unsigned long pfn, pgprot_t prot)
{
	return true;
}

static inline bool arch_has_pfn_modify_check(void)
{
	return false;
}
#endif /* !_HAVE_ARCH_PFN_MODIFY_ALLOWED */

/*
 * Architecture PAGE_KERNEL_* fallbacks
 *
 * Some architectures don't define certain PAGE_KERNEL_* flags. This is either
 * because they really don't support them, or the port needs to be updated to
 * reflect the required functionality. Below are a set of relatively safe
 * fallbacks, as best effort, which we can count on in lieu of the architectures
 * not defining them on their own yet.
 */

#ifndef PAGE_KERNEL_RO
# define PAGE_KERNEL_RO PAGE_KERNEL
#endif

#ifndef PAGE_KERNEL_EXEC
# define PAGE_KERNEL_EXEC PAGE_KERNEL
#endif

/*
 * Page Table Modification bits for pgtbl_mod_mask.
 *
 * These are used by the p?d_alloc_track*() set of functions an in the generic
 * vmalloc/ioremap code to track at which page-table levels entries have been
 * modified. Based on that the code can better decide when vmalloc and ioremap
 * mapping changes need to be synchronized to other page-tables in the system.
 */
#define		__PGTBL_PGD_MODIFIED	0
#define		__PGTBL_P4D_MODIFIED	1
#define		__PGTBL_PUD_MODIFIED	2
#define		__PGTBL_PMD_MODIFIED	3
#define		__PGTBL_PTE_MODIFIED	4

#define		PGTBL_PGD_MODIFIED	BIT(__PGTBL_PGD_MODIFIED)
#define		PGTBL_P4D_MODIFIED	BIT(__PGTBL_P4D_MODIFIED)
#define		PGTBL_PUD_MODIFIED	BIT(__PGTBL_PUD_MODIFIED)
#define		PGTBL_PMD_MODIFIED	BIT(__PGTBL_PMD_MODIFIED)
#define		PGTBL_PTE_MODIFIED	BIT(__PGTBL_PTE_MODIFIED)

/* Page-Table Modification Mask */
typedef unsigned int pgtbl_mod_mask;

#endif /* !__ASSEMBLY__ */

#if !defined(MAX_POSSIBLE_PHYSMEM_BITS) && !defined(CONFIG_64BIT)
#ifdef CONFIG_PHYS_ADDR_T_64BIT
/*
 * ZSMALLOC needs to know the highest PFN on 32-bit architectures
 * with physical address space extension, but falls back to
 * BITS_PER_LONG otherwise.
 */
#error Missing MAX_POSSIBLE_PHYSMEM_BITS definition
#else
#define MAX_POSSIBLE_PHYSMEM_BITS 32
#endif
#endif

#ifndef has_transparent_hugepage
#define has_transparent_hugepage() IS_BUILTIN(CONFIG_TRANSPARENT_HUGEPAGE)
#endif

#ifndef has_transparent_pud_hugepage
#define has_transparent_pud_hugepage() IS_BUILTIN(CONFIG_HAVE_ARCH_TRANSPARENT_HUGEPAGE_PUD)
#endif
/*
 * On some architectures it depends on the mm if the p4d/pud or pmd
 * layer of the page table hierarchy is folded or not.
 */
#ifndef mm_p4d_folded
#define mm_p4d_folded(mm)	__is_defined(__PAGETABLE_P4D_FOLDED)
#endif

#ifndef mm_pud_folded
#define mm_pud_folded(mm)	__is_defined(__PAGETABLE_PUD_FOLDED)
#endif

#ifndef mm_pmd_folded
#define mm_pmd_folded(mm)	__is_defined(__PAGETABLE_PMD_FOLDED)
#endif

#ifndef p4d_offset_lockless
#define p4d_offset_lockless(pgdp, pgd, address) p4d_offset(&(pgd), address)
#endif
#ifndef pud_offset_lockless
#define pud_offset_lockless(p4dp, p4d, address) pud_offset(&(p4d), address)
#endif
#ifndef pmd_offset_lockless
#define pmd_offset_lockless(pudp, pud, address) pmd_offset(&(pud), address)
#endif

/*
 * p?d_leaf() - true if this entry is a final mapping to a physical address.
 * This differs from p?d_huge() by the fact that they are always available (if
 * the architecture supports large pages at the appropriate level) even
 * if CONFIG_HUGETLB_PAGE is not defined.
 * Only meaningful when called on a valid entry.
 */
#ifndef pgd_leaf
#define pgd_leaf(x)	0
#endif
#ifndef p4d_leaf
#define p4d_leaf(x)	0
#endif
#ifndef pud_leaf
#define pud_leaf(x)	0
#endif
#ifndef pmd_leaf
#define pmd_leaf(x)	0
#endif

#ifndef pgd_leaf_size
#define pgd_leaf_size(x) (1ULL << PGDIR_SHIFT)
#endif
#ifndef p4d_leaf_size
#define p4d_leaf_size(x) P4D_SIZE
#endif
#ifndef pud_leaf_size
#define pud_leaf_size(x) PUD_SIZE
#endif
#ifndef pmd_leaf_size
#define pmd_leaf_size(x) PMD_SIZE
#endif
#ifndef pte_leaf_size
#define pte_leaf_size(x) PAGE_SIZE
#endif

/*
 * Some architectures have MMUs that are configurable or selectable at boot
 * time. These lead to variable PTRS_PER_x. For statically allocated arrays it
 * helps to have a static maximum value.
 */

#ifndef MAX_PTRS_PER_PTE
#define MAX_PTRS_PER_PTE PTRS_PER_PTE
#endif

#ifndef MAX_PTRS_PER_PMD
#define MAX_PTRS_PER_PMD PTRS_PER_PMD
#endif

#ifndef MAX_PTRS_PER_PUD
#define MAX_PTRS_PER_PUD PTRS_PER_PUD
#endif

#ifndef MAX_PTRS_PER_P4D
#define MAX_PTRS_PER_P4D PTRS_PER_P4D
#endif

/* description of effects of mapping type and prot in current implementation.
 * this is due to the limited x86 page protection hardware.  The expected
 * behavior is in parens:
 *
 * map_type	prot
 *		PROT_NONE	PROT_READ	PROT_WRITE	PROT_EXEC
 * MAP_SHARED	r: (no) no	r: (yes) yes	r: (no) yes	r: (no) yes
 *		w: (no) no	w: (no) no	w: (yes) yes	w: (no) no
 *		x: (no) no	x: (no) yes	x: (no) yes	x: (yes) yes
 *
 * MAP_PRIVATE	r: (no) no	r: (yes) yes	r: (no) yes	r: (no) yes
 *		w: (no) no	w: (no) no	w: (copy) copy	w: (no) no
 *		x: (no) no	x: (no) yes	x: (no) yes	x: (yes) yes
 *
 * On arm64, PROT_EXEC has the following behaviour for both MAP_SHARED and
 * MAP_PRIVATE (with Enhanced PAN supported):
 *								r: (no) no
 *								w: (no) no
 *								x: (yes) yes
 */
#define DECLARE_VM_GET_PAGE_PROT					\
pgprot_t vm_get_page_prot(unsigned long vm_flags)			\
{									\
		return protection_map[vm_flags &			\
			(VM_READ | VM_WRITE | VM_EXEC | VM_SHARED)];	\
}									\
EXPORT_SYMBOL(vm_get_page_prot);

#endif /* _LINUX_PGTABLE_H */<|MERGE_RESOLUTION|>--- conflicted
+++ resolved
@@ -212,8 +212,6 @@
 #define arch_flush_lazy_mmu_mode()	do {} while (0)
 #endif
 
-<<<<<<< HEAD
-=======
 #ifndef pte_batch_hint
 /**
  * pte_batch_hint - Number of pages that can be added to batch without scanning.
@@ -234,7 +232,6 @@
 	return 1;
 }
 #endif
->>>>>>> 3430d1a2
 
 #ifndef pte_advance_pfn
 static inline pte_t pte_advance_pfn(pte_t pte, unsigned long nr)
@@ -243,11 +240,8 @@
 }
 #endif
 
-<<<<<<< HEAD
-=======
 #define pte_next_pfn(pte) pte_advance_pfn(pte, 1)
 
->>>>>>> 3430d1a2
 #ifndef set_ptes
 /**
  * set_ptes - Map consecutive pages to a contiguous range of addresses.
