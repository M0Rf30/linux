--- conflicted
+++ resolved
@@ -1081,13 +1081,10 @@
 	struct ieee80211_link_data deflink;
 	struct ieee80211_link_data __rcu *link[IEEE80211_MLD_MAX_NUM_LINKS];
 
-<<<<<<< HEAD
-=======
 	/* for ieee80211_set_active_links_async() */
 	struct work_struct activate_links_work;
 	u16 desired_active_links;
 
->>>>>>> 7365df19
 #ifdef CONFIG_MAC80211_DEBUGFS
 	struct {
 		struct dentry *subdir_stations;
@@ -1818,10 +1815,7 @@
 				   u8 reason, bool tx);
 void ieee80211_mgd_setup_link(struct ieee80211_link_data *link);
 void ieee80211_mgd_stop_link(struct ieee80211_link_data *link);
-<<<<<<< HEAD
-=======
 void ieee80211_mgd_set_link_qos_params(struct ieee80211_link_data *link);
->>>>>>> 7365df19
 
 /* IBSS code */
 void ieee80211_ibss_notify_scan_completed(struct ieee80211_local *local);
@@ -1940,9 +1934,6 @@
 void ieee80211_sdata_stop(struct ieee80211_sub_if_data *sdata);
 int ieee80211_add_virtual_monitor(struct ieee80211_local *local);
 void ieee80211_del_virtual_monitor(struct ieee80211_local *local);
-
-int ieee80211_vif_set_links(struct ieee80211_sub_if_data *sdata,
-			    u16 new_links);
 
 bool __ieee80211_recalc_txpower(struct ieee80211_sub_if_data *sdata);
 void ieee80211_recalc_txpower(struct ieee80211_sub_if_data *sdata,
@@ -2207,11 +2198,8 @@
  *	for that non-transmitting BSS is returned
  * @link_id: the link ID to parse elements for, if a STA profile
  *	is present in the multi-link element, or -1 to ignore
-<<<<<<< HEAD
-=======
  * @from_ap: frame is received from an AP (currently used only
  *	for EHT capabilities parsing)
->>>>>>> 7365df19
  */
 struct ieee80211_elems_parse_params {
 	const u8 *start;
@@ -2221,10 +2209,7 @@
 	u32 crc;
 	struct cfg80211_bss *bss;
 	int link_id;
-<<<<<<< HEAD
-=======
 	bool from_ap;
->>>>>>> 7365df19
 };
 
 struct ieee802_11_elems *
@@ -2440,12 +2425,7 @@
 				const struct ieee80211_vht_operation *oper,
 				const struct ieee80211_ht_operation *htop,
 				struct cfg80211_chan_def *chandef);
-<<<<<<< HEAD
-void ieee80211_chandef_eht_oper(struct ieee80211_sub_if_data *sdata,
-				const struct ieee80211_eht_operation *eht_oper,
-=======
 void ieee80211_chandef_eht_oper(const struct ieee80211_eht_operation *eht_oper,
->>>>>>> 7365df19
 				bool support_160, bool support_320,
 				struct cfg80211_chan_def *chandef);
 bool ieee80211_chandef_he_6ghz_oper(struct ieee80211_sub_if_data *sdata,
