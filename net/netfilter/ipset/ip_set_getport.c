<<<<<<< HEAD
/* Copyright (C) 2003-2011 Jozsef Kadlecsik <kadlec@netfilter.org>
 *
 * This program is free software; you can redistribute it and/or modify
 * it under the terms of the GNU General Public License version 2 as
 * published by the Free Software Foundation.
=======
// SPDX-License-Identifier: GPL-2.0-only
/* Copyright (C) 2003-2011 Jozsef Kadlecsik <kadlec@blackhole.kfki.hu>
>>>>>>> 045df37e
 */

/* Get Layer-4 data from the packets */

#include <linux/ip.h>
#include <linux/skbuff.h>
#include <linux/icmp.h>
#include <linux/icmpv6.h>
#include <linux/sctp.h>
#include <linux/netfilter_ipv6/ip6_tables.h>
#include <net/ip.h>
#include <net/ipv6.h>

#include <linux/netfilter/ipset/ip_set_getport.h>
#include <linux/export.h>

/* We must handle non-linear skbs */
static bool
get_port(const struct sk_buff *skb, int protocol, unsigned int protooff,
	 bool src, __be16 *port, u8 *proto)
{
	switch (protocol) {
	case IPPROTO_TCP: {
		struct tcphdr _tcph;
		const struct tcphdr *th;

		th = skb_header_pointer(skb, protooff, sizeof(_tcph), &_tcph);
		if (!th)
			/* No choice either */
			return false;

		*port = src ? th->source : th->dest;
		break;
	}
	case IPPROTO_SCTP: {
		struct sctphdr _sh;
		const struct sctphdr *sh;

		sh = skb_header_pointer(skb, protooff, sizeof(_sh), &_sh);
		if (!sh)
			/* No choice either */
			return false;

		*port = src ? sh->source : sh->dest;
		break;
	}
	case IPPROTO_UDP:
	case IPPROTO_UDPLITE: {
		struct udphdr _udph;
		const struct udphdr *uh;

		uh = skb_header_pointer(skb, protooff, sizeof(_udph), &_udph);
		if (!uh)
			/* No choice either */
			return false;

		*port = src ? uh->source : uh->dest;
		break;
	}
	case IPPROTO_ICMP: {
		struct icmphdr _ich;
		const struct icmphdr *ic;

		ic = skb_header_pointer(skb, protooff, sizeof(_ich), &_ich);
		if (!ic)
			return false;

		*port = (__force __be16)htons((ic->type << 8) | ic->code);
		break;
	}
	case IPPROTO_ICMPV6: {
		struct icmp6hdr _ich;
		const struct icmp6hdr *ic;

		ic = skb_header_pointer(skb, protooff, sizeof(_ich), &_ich);
		if (!ic)
			return false;

		*port = (__force __be16)
			htons((ic->icmp6_type << 8) | ic->icmp6_code);
		break;
	}
	default:
		break;
	}
	*proto = protocol;

	return true;
}

bool
ip_set_get_ip4_port(const struct sk_buff *skb, bool src,
		    __be16 *port, u8 *proto)
{
	const struct iphdr *iph = ip_hdr(skb);
	unsigned int protooff = skb_network_offset(skb) + ip_hdrlen(skb);
	int protocol = iph->protocol;

	/* See comments at tcp_match in ip_tables.c */
	if (protocol <= 0)
		return false;

	if (ntohs(iph->frag_off) & IP_OFFSET)
		switch (protocol) {
		case IPPROTO_TCP:
		case IPPROTO_SCTP:
		case IPPROTO_UDP:
		case IPPROTO_UDPLITE:
		case IPPROTO_ICMP:
			/* Port info not available for fragment offset > 0 */
			return false;
		default:
			/* Other protocols doesn't have ports,
			 * so we can match fragments.
			 */
			*proto = protocol;
			return true;
		}

	return get_port(skb, protocol, protooff, src, port, proto);
}
EXPORT_SYMBOL_GPL(ip_set_get_ip4_port);

#if IS_ENABLED(CONFIG_IP6_NF_IPTABLES)
bool
ip_set_get_ip6_port(const struct sk_buff *skb, bool src,
		    __be16 *port, u8 *proto)
{
	int protoff;
	u8 nexthdr;
	__be16 frag_off = 0;

	nexthdr = ipv6_hdr(skb)->nexthdr;
	protoff = ipv6_skip_exthdr(skb,
				   skb_network_offset(skb) +
					sizeof(struct ipv6hdr), &nexthdr,
				   &frag_off);
	if (protoff < 0 || (frag_off & htons(~0x7)) != 0)
		return false;

	return get_port(skb, nexthdr, protoff, src, port, proto);
}
EXPORT_SYMBOL_GPL(ip_set_get_ip6_port);
#endif

bool
ip_set_get_ip_port(const struct sk_buff *skb, u8 pf, bool src, __be16 *port)
{
	bool ret;
	u8 proto;

	switch (pf) {
	case NFPROTO_IPV4:
		ret = ip_set_get_ip4_port(skb, src, port, &proto);
		break;
	case NFPROTO_IPV6:
		ret = ip_set_get_ip6_port(skb, src, port, &proto);
		break;
	default:
		return false;
	}
	if (!ret)
		return ret;
	switch (proto) {
	case IPPROTO_TCP:
	case IPPROTO_UDP:
		return true;
	default:
		return false;
	}
}
EXPORT_SYMBOL_GPL(ip_set_get_ip_port);<|MERGE_RESOLUTION|>--- conflicted
+++ resolved
@@ -1,13 +1,9 @@
-<<<<<<< HEAD
+// SPDX-License-Identifier: GPL-2.0-only
 /* Copyright (C) 2003-2011 Jozsef Kadlecsik <kadlec@netfilter.org>
  *
  * This program is free software; you can redistribute it and/or modify
  * it under the terms of the GNU General Public License version 2 as
  * published by the Free Software Foundation.
-=======
-// SPDX-License-Identifier: GPL-2.0-only
-/* Copyright (C) 2003-2011 Jozsef Kadlecsik <kadlec@blackhole.kfki.hu>
->>>>>>> 045df37e
  */
 
 /* Get Layer-4 data from the packets */
