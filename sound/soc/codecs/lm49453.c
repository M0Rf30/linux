// SPDX-License-Identifier: GPL-2.0-only
/*
 * lm49453.c  -  LM49453 ALSA Soc Audio driver
 *
 * Copyright (c) 2012 Texas Instruments, Inc
 *
 * Initially based on sound/soc/codecs/wm8350.c
 */

#include <linux/module.h>
#include <linux/moduleparam.h>
#include <linux/kernel.h>
#include <linux/init.h>
#include <linux/delay.h>
#include <linux/pm.h>
#include <linux/i2c.h>
#include <linux/regmap.h>
#include <linux/slab.h>
#include <sound/core.h>
#include <sound/pcm.h>
#include <sound/pcm_params.h>
#include <sound/soc.h>
#include <sound/soc-dapm.h>
#include <sound/tlv.h>
#include <sound/jack.h>
#include <sound/initval.h>
#include <asm/div64.h>
#include "lm49453.h"

static const struct reg_default lm49453_reg_defs[] = {
	{ 0, 0x00 },
	{ 1, 0x00 },
	{ 2, 0x00 },
	{ 3, 0x00 },
	{ 4, 0x00 },
	{ 5, 0x00 },
	{ 6, 0x00 },
	{ 7, 0x00 },
	{ 8, 0x00 },
	{ 9, 0x00 },
	{ 10, 0x00 },
	{ 11, 0x00 },
	{ 12, 0x00 },
	{ 13, 0x00 },
	{ 14, 0x00 },
	{ 15, 0x00 },
	{ 16, 0x00 },
	{ 17, 0x00 },
	{ 18, 0x00 },
	{ 19, 0x00 },
	{ 20, 0x00 },
	{ 21, 0x00 },
	{ 22, 0x00 },
	{ 23, 0x00 },
	{ 32, 0x00 },
	{ 33, 0x00 },
	{ 35, 0x00 },
	{ 36, 0x00 },
	{ 37, 0x00 },
	{ 46, 0x00 },
	{ 48, 0x00 },
	{ 49, 0x00 },
	{ 51, 0x00 },
	{ 56, 0x00 },
	{ 58, 0x00 },
	{ 59, 0x00 },
	{ 60, 0x00 },
	{ 61, 0x00 },
	{ 62, 0x00 },
	{ 63, 0x00 },
	{ 64, 0x00 },
	{ 65, 0x00 },
	{ 66, 0x00 },
	{ 67, 0x00 },
	{ 68, 0x00 },
	{ 69, 0x00 },
	{ 70, 0x00 },
	{ 71, 0x00 },
	{ 72, 0x00 },
	{ 73, 0x00 },
	{ 74, 0x00 },
	{ 75, 0x00 },
	{ 76, 0x00 },
	{ 77, 0x00 },
	{ 78, 0x00 },
	{ 79, 0x00 },
	{ 80, 0x00 },
	{ 81, 0x00 },
	{ 82, 0x00 },
	{ 83, 0x00 },
	{ 85, 0x00 },
	{ 85, 0x00 },
	{ 86, 0x00 },
	{ 87, 0x00 },
	{ 88, 0x00 },
	{ 89, 0x00 },
	{ 90, 0x00 },
	{ 91, 0x00 },
	{ 92, 0x00 },
	{ 93, 0x00 },
	{ 94, 0x00 },
	{ 95, 0x00 },
	{ 96, 0x01 },
	{ 97, 0x00 },
	{ 98, 0x00 },
	{ 99, 0x00 },
	{ 100, 0x00 },
	{ 101, 0x00 },
	{ 102, 0x00 },
	{ 103, 0x01 },
	{ 104, 0x01 },
	{ 105, 0x00 },
	{ 106, 0x01 },
	{ 107, 0x00 },
	{ 108, 0x00 },
	{ 109, 0x00 },
	{ 110, 0x00 },
	{ 111, 0x02 },
	{ 112, 0x02 },
	{ 113, 0x00 },
	{ 121, 0x80 },
	{ 122, 0xBB },
	{ 123, 0x80 },
	{ 124, 0xBB },
	{ 128, 0x00 },
	{ 130, 0x00 },
	{ 131, 0x00 },
	{ 132, 0x00 },
	{ 133, 0x0A },
	{ 134, 0x0A },
	{ 135, 0x0A },
	{ 136, 0x0F },
	{ 137, 0x00 },
	{ 138, 0x73 },
	{ 139, 0x33 },
	{ 140, 0x73 },
	{ 141, 0x33 },
	{ 142, 0x73 },
	{ 143, 0x33 },
	{ 144, 0x73 },
	{ 145, 0x33 },
	{ 146, 0x73 },
	{ 147, 0x33 },
	{ 148, 0x73 },
	{ 149, 0x33 },
	{ 150, 0x73 },
	{ 151, 0x33 },
	{ 152, 0x00 },
	{ 153, 0x00 },
	{ 154, 0x00 },
	{ 155, 0x00 },
	{ 176, 0x00 },
	{ 177, 0x00 },
	{ 178, 0x00 },
	{ 179, 0x00 },
	{ 180, 0x00 },
	{ 181, 0x00 },
	{ 182, 0x00 },
	{ 183, 0x00 },
	{ 184, 0x00 },
	{ 185, 0x00 },
	{ 186, 0x00 },
	{ 187, 0x00 },
	{ 188, 0x00 },
	{ 189, 0x00 },
	{ 208, 0x06 },
	{ 209, 0x00 },
	{ 210, 0x08 },
	{ 211, 0x54 },
	{ 212, 0x14 },
	{ 213, 0x0d },
	{ 214, 0x0d },
	{ 215, 0x14 },
	{ 216, 0x60 },
	{ 221, 0x00 },
	{ 222, 0x00 },
	{ 223, 0x00 },
	{ 224, 0x00 },
	{ 248, 0x00 },
	{ 249, 0x00 },
	{ 250, 0x00 },
	{ 255, 0x00 },
};

/* codec private data */
struct lm49453_priv {
	struct regmap *regmap;
};

/* capture path controls */

static const char *lm49453_mic2mode_text[] = {"Single Ended", "Differential"};

static SOC_ENUM_SINGLE_DECL(lm49453_mic2mode_enum, LM49453_P0_MICR_REG, 5,
			    lm49453_mic2mode_text);

static const char *lm49453_dmic_cfg_text[] = {"DMICDAT1", "DMICDAT2"};

static SOC_ENUM_SINGLE_DECL(lm49453_dmic12_cfg_enum,
			    LM49453_P0_DIGITAL_MIC1_CONFIG_REG, 7,
			    lm49453_dmic_cfg_text);

static SOC_ENUM_SINGLE_DECL(lm49453_dmic34_cfg_enum,
			    LM49453_P0_DIGITAL_MIC2_CONFIG_REG, 7,
			    lm49453_dmic_cfg_text);

/* MUX Controls */
static const char *lm49453_adcl_mux_text[] = { "MIC1", "Aux_L" };

static const char *lm49453_adcr_mux_text[] = { "MIC2", "Aux_R" };

static SOC_ENUM_SINGLE_DECL(lm49453_adcl_enum,
			    LM49453_P0_ANALOG_MIXER_ADC_REG, 0,
			    lm49453_adcl_mux_text);

static SOC_ENUM_SINGLE_DECL(lm49453_adcr_enum,
			    LM49453_P0_ANALOG_MIXER_ADC_REG, 1,
			    lm49453_adcr_mux_text);

static const struct snd_kcontrol_new lm49453_adcl_mux_control =
	SOC_DAPM_ENUM("ADC Left Mux", lm49453_adcl_enum);

static const struct snd_kcontrol_new lm49453_adcr_mux_control =
	SOC_DAPM_ENUM("ADC Right Mux", lm49453_adcr_enum);

static const struct snd_kcontrol_new lm49453_headset_left_mixer[] = {
SOC_DAPM_SINGLE("Port1_1 Switch", LM49453_P0_DACHPL1_REG, 0, 1, 0),
SOC_DAPM_SINGLE("Port1_2 Switch", LM49453_P0_DACHPL1_REG, 1, 1, 0),
SOC_DAPM_SINGLE("Port1_3 Switch", LM49453_P0_DACHPL1_REG, 2, 1, 0),
SOC_DAPM_SINGLE("Port1_4 Switch", LM49453_P0_DACHPL1_REG, 3, 1, 0),
SOC_DAPM_SINGLE("Port1_5 Switch", LM49453_P0_DACHPL1_REG, 4, 1, 0),
SOC_DAPM_SINGLE("Port1_6 Switch", LM49453_P0_DACHPL1_REG, 5, 1, 0),
SOC_DAPM_SINGLE("Port1_7 Switch", LM49453_P0_DACHPL1_REG, 6, 1, 0),
SOC_DAPM_SINGLE("Port1_8 Switch", LM49453_P0_DACHPL1_REG, 7, 1, 0),
SOC_DAPM_SINGLE("DMIC1L Switch", LM49453_P0_DACHPL2_REG, 0, 1, 0),
SOC_DAPM_SINGLE("DMIC1R Switch", LM49453_P0_DACHPL2_REG, 1, 1, 0),
SOC_DAPM_SINGLE("DMIC2L Switch", LM49453_P0_DACHPL2_REG, 2, 1, 0),
SOC_DAPM_SINGLE("DMIC2R Switch", LM49453_P0_DACHPL2_REG, 3, 1, 0),
SOC_DAPM_SINGLE("ADCL Switch", LM49453_P0_DACHPL2_REG, 4, 1, 0),
SOC_DAPM_SINGLE("ADCR Switch", LM49453_P0_DACHPL2_REG, 5, 1, 0),
SOC_DAPM_SINGLE("Port2_1 Switch", LM49453_P0_DACHPL2_REG, 6, 1, 0),
SOC_DAPM_SINGLE("Port2_2 Switch", LM49453_P0_DACHPL2_REG, 7, 1, 0),
SOC_DAPM_SINGLE("Sidetone Switch", LM49453_P0_STN_SEL_REG, 0, 0, 0),
};

static const struct snd_kcontrol_new lm49453_headset_right_mixer[] = {
SOC_DAPM_SINGLE("Port1_1 Switch", LM49453_P0_DACHPR1_REG, 0, 1, 0),
SOC_DAPM_SINGLE("Port1_2 Switch", LM49453_P0_DACHPR1_REG, 1, 1, 0),
SOC_DAPM_SINGLE("Port1_3 Switch", LM49453_P0_DACHPR1_REG, 2, 1, 0),
SOC_DAPM_SINGLE("Port1_4 Switch", LM49453_P0_DACHPR1_REG, 3, 1, 0),
SOC_DAPM_SINGLE("Port1_5 Switch", LM49453_P0_DACHPR1_REG, 4, 1, 0),
SOC_DAPM_SINGLE("Port1_6 Switch", LM49453_P0_DACHPR1_REG, 5, 1, 0),
SOC_DAPM_SINGLE("Port1_7 Switch", LM49453_P0_DACHPR1_REG, 6, 1, 0),
SOC_DAPM_SINGLE("Port1_8 Switch", LM49453_P0_DACHPR1_REG, 7, 1, 0),
SOC_DAPM_SINGLE("DMIC1L Switch", LM49453_P0_DACHPR2_REG, 0, 1, 0),
SOC_DAPM_SINGLE("DMIC1R Switch", LM49453_P0_DACHPR2_REG, 1, 1, 0),
SOC_DAPM_SINGLE("DMIC2L Switch", LM49453_P0_DACHPR2_REG, 2, 1, 0),
SOC_DAPM_SINGLE("DMIC2R Switch", LM49453_P0_DACHPR2_REG, 3, 1, 0),
SOC_DAPM_SINGLE("ADCL Switch", LM49453_P0_DACHPR2_REG, 4, 1, 0),
SOC_DAPM_SINGLE("ADCR Switch", LM49453_P0_DACHPR2_REG, 5, 1, 0),
SOC_DAPM_SINGLE("Port2_1 Switch", LM49453_P0_DACHPR2_REG, 6, 1, 0),
SOC_DAPM_SINGLE("Port2_2 Switch", LM49453_P0_DACHPR2_REG, 7, 1, 0),
SOC_DAPM_SINGLE("Sidetone Switch", LM49453_P0_STN_SEL_REG, 1, 0, 0),
};

static const struct snd_kcontrol_new lm49453_speaker_left_mixer[] = {
SOC_DAPM_SINGLE("Port1_1 Switch", LM49453_P0_DACLSL1_REG, 0, 1, 0),
SOC_DAPM_SINGLE("Port1_2 Switch", LM49453_P0_DACLSL1_REG, 1, 1, 0),
SOC_DAPM_SINGLE("Port1_3 Switch", LM49453_P0_DACLSL1_REG, 2, 1, 0),
SOC_DAPM_SINGLE("Port1_4 Switch", LM49453_P0_DACLSL1_REG, 3, 1, 0),
SOC_DAPM_SINGLE("Port1_5 Switch", LM49453_P0_DACLSL1_REG, 4, 1, 0),
SOC_DAPM_SINGLE("Port1_6 Switch", LM49453_P0_DACLSL1_REG, 5, 1, 0),
SOC_DAPM_SINGLE("Port1_7 Switch", LM49453_P0_DACLSL1_REG, 6, 1, 0),
SOC_DAPM_SINGLE("Port1_8 Switch", LM49453_P0_DACLSL1_REG, 7, 1, 0),
SOC_DAPM_SINGLE("DMIC1L Switch", LM49453_P0_DACLSL2_REG, 0, 1, 0),
SOC_DAPM_SINGLE("DMIC1R Switch", LM49453_P0_DACLSL2_REG, 1, 1, 0),
SOC_DAPM_SINGLE("DMIC2L Switch", LM49453_P0_DACLSL2_REG, 2, 1, 0),
SOC_DAPM_SINGLE("DMIC2R Switch", LM49453_P0_DACLSL2_REG, 3, 1, 0),
SOC_DAPM_SINGLE("ADCL Switch", LM49453_P0_DACLSL2_REG, 4, 1, 0),
SOC_DAPM_SINGLE("ADCR Switch", LM49453_P0_DACLSL2_REG, 5, 1, 0),
SOC_DAPM_SINGLE("Port2_1 Switch", LM49453_P0_DACLSL2_REG, 6, 1, 0),
SOC_DAPM_SINGLE("Port2_2 Switch", LM49453_P0_DACLSL2_REG, 7, 1, 0),
SOC_DAPM_SINGLE("Sidetone Switch", LM49453_P0_STN_SEL_REG, 2, 0, 0),
};

static const struct snd_kcontrol_new lm49453_speaker_right_mixer[] = {
SOC_DAPM_SINGLE("Port1_1 Switch", LM49453_P0_DACLSR1_REG, 0, 1, 0),
SOC_DAPM_SINGLE("Port1_2 Switch", LM49453_P0_DACLSR1_REG, 1, 1, 0),
SOC_DAPM_SINGLE("Port1_3 Switch", LM49453_P0_DACLSR1_REG, 2, 1, 0),
SOC_DAPM_SINGLE("Port1_4 Switch", LM49453_P0_DACLSR1_REG, 3, 1, 0),
SOC_DAPM_SINGLE("Port1_5 Switch", LM49453_P0_DACLSR1_REG, 4, 1, 0),
SOC_DAPM_SINGLE("Port1_6 Switch", LM49453_P0_DACLSR1_REG, 5, 1, 0),
SOC_DAPM_SINGLE("Port1_7 Switch", LM49453_P0_DACLSR1_REG, 6, 1, 0),
SOC_DAPM_SINGLE("Port1_8 Switch", LM49453_P0_DACLSR1_REG, 7, 1, 0),
SOC_DAPM_SINGLE("DMIC1L Switch", LM49453_P0_DACLSR2_REG, 0, 1, 0),
SOC_DAPM_SINGLE("DMIC1R Switch", LM49453_P0_DACLSR2_REG, 1, 1, 0),
SOC_DAPM_SINGLE("DMIC2L Switch", LM49453_P0_DACLSR2_REG, 2, 1, 0),
SOC_DAPM_SINGLE("DMIC2R Switch", LM49453_P0_DACLSR2_REG, 3, 1, 0),
SOC_DAPM_SINGLE("ADCL Switch", LM49453_P0_DACLSR2_REG, 4, 1, 0),
SOC_DAPM_SINGLE("ADCR Switch", LM49453_P0_DACLSR2_REG, 5, 1, 0),
SOC_DAPM_SINGLE("Port2_1 Switch", LM49453_P0_DACLSR2_REG, 6, 1, 0),
SOC_DAPM_SINGLE("Port2_2 Switch", LM49453_P0_DACLSR2_REG, 7, 1, 0),
SOC_DAPM_SINGLE("Sidetone Switch", LM49453_P0_STN_SEL_REG, 3, 0, 0),
};

static const struct snd_kcontrol_new lm49453_haptic_left_mixer[] = {
SOC_DAPM_SINGLE("Port1_1 Switch", LM49453_P0_DACHAL1_REG, 0, 1, 0),
SOC_DAPM_SINGLE("Port1_2 Switch", LM49453_P0_DACHAL1_REG, 1, 1, 0),
SOC_DAPM_SINGLE("Port1_3 Switch", LM49453_P0_DACHAL1_REG, 2, 1, 0),
SOC_DAPM_SINGLE("Port1_4 Switch", LM49453_P0_DACHAL1_REG, 3, 1, 0),
SOC_DAPM_SINGLE("Port1_5 Switch", LM49453_P0_DACHAL1_REG, 4, 1, 0),
SOC_DAPM_SINGLE("Port1_6 Switch", LM49453_P0_DACHAL1_REG, 5, 1, 0),
SOC_DAPM_SINGLE("Port1_7 Switch", LM49453_P0_DACHAL1_REG, 6, 1, 0),
SOC_DAPM_SINGLE("Port1_8 Switch", LM49453_P0_DACHAL1_REG, 7, 1, 0),
SOC_DAPM_SINGLE("DMIC1L Switch", LM49453_P0_DACHAL2_REG, 0, 1, 0),
SOC_DAPM_SINGLE("DMIC1R Switch", LM49453_P0_DACHAL2_REG, 1, 1, 0),
SOC_DAPM_SINGLE("DMIC2L Switch", LM49453_P0_DACHAL2_REG, 2, 1, 0),
SOC_DAPM_SINGLE("DMIC2R Switch", LM49453_P0_DACHAL2_REG, 3, 1, 0),
SOC_DAPM_SINGLE("ADCL Switch", LM49453_P0_DACHAL2_REG, 4, 1, 0),
SOC_DAPM_SINGLE("ADCR Switch", LM49453_P0_DACHAL2_REG, 5, 1, 0),
SOC_DAPM_SINGLE("Port2_1 Switch", LM49453_P0_DACHAL2_REG, 6, 1, 0),
SOC_DAPM_SINGLE("Port2_2 Switch", LM49453_P0_DACHAL2_REG, 7, 1, 0),
SOC_DAPM_SINGLE("Sidetone Switch", LM49453_P0_STN_SEL_REG, 4, 0, 0),
};

static const struct snd_kcontrol_new lm49453_haptic_right_mixer[] = {
SOC_DAPM_SINGLE("Port1_1 Switch", LM49453_P0_DACHAR1_REG, 0, 1, 0),
SOC_DAPM_SINGLE("Port1_2 Switch", LM49453_P0_DACHAR1_REG, 1, 1, 0),
SOC_DAPM_SINGLE("Port1_3 Switch", LM49453_P0_DACHAR1_REG, 2, 1, 0),
SOC_DAPM_SINGLE("Port1_4 Switch", LM49453_P0_DACHAR1_REG, 3, 1, 0),
SOC_DAPM_SINGLE("Port1_5 Switch", LM49453_P0_DACHAR1_REG, 4, 1, 0),
SOC_DAPM_SINGLE("Port1_6 Switch", LM49453_P0_DACHAR1_REG, 5, 1, 0),
SOC_DAPM_SINGLE("Port1_7 Switch", LM49453_P0_DACHAR1_REG, 6, 1, 0),
SOC_DAPM_SINGLE("Port1_8 Switch", LM49453_P0_DACHAR1_REG, 7, 1, 0),
SOC_DAPM_SINGLE("DMIC1L Switch", LM49453_P0_DACHAR2_REG, 0, 1, 0),
SOC_DAPM_SINGLE("DMIC1R Switch", LM49453_P0_DACHAR2_REG, 1, 1, 0),
SOC_DAPM_SINGLE("DMIC2L Switch", LM49453_P0_DACHAR2_REG, 2, 1, 0),
SOC_DAPM_SINGLE("DMIC2R Switch", LM49453_P0_DACHAR2_REG, 3, 1, 0),
SOC_DAPM_SINGLE("ADCL Switch", LM49453_P0_DACHAR2_REG, 4, 1, 0),
SOC_DAPM_SINGLE("ADCR Switch", LM49453_P0_DACHAR2_REG, 5, 1, 0),
SOC_DAPM_SINGLE("Port2_1 Switch", LM49453_P0_DACHAR2_REG, 6, 1, 0),
SOC_DAPM_SINGLE("Port2_2 Switch", LM49453_P0_DACHAR2_REG, 7, 1, 0),
SOC_DAPM_SINGLE("Sidetone Switch", LM49453_P0_STN_SEL_REG, 5, 0, 0),
};

static const struct snd_kcontrol_new lm49453_lineout_left_mixer[] = {
SOC_DAPM_SINGLE("Port1_1 Switch", LM49453_P0_DACLOL1_REG, 0, 1, 0),
SOC_DAPM_SINGLE("Port1_2 Switch", LM49453_P0_DACLOL1_REG, 1, 1, 0),
SOC_DAPM_SINGLE("Port1_3 Switch", LM49453_P0_DACLOL1_REG, 2, 1, 0),
SOC_DAPM_SINGLE("Port1_4 Switch", LM49453_P0_DACLOL1_REG, 3, 1, 0),
SOC_DAPM_SINGLE("Port1_5 Switch", LM49453_P0_DACLOL1_REG, 4, 1, 0),
SOC_DAPM_SINGLE("Port1_6 Switch", LM49453_P0_DACLOL1_REG, 5, 1, 0),
SOC_DAPM_SINGLE("Port1_7 Switch", LM49453_P0_DACLOL1_REG, 6, 1, 0),
SOC_DAPM_SINGLE("Port1_8 Switch", LM49453_P0_DACLOL1_REG, 7, 1, 0),
SOC_DAPM_SINGLE("DMIC1L Switch", LM49453_P0_DACLOL2_REG, 0, 1, 0),
SOC_DAPM_SINGLE("DMIC1R Switch", LM49453_P0_DACLOL2_REG, 1, 1, 0),
SOC_DAPM_SINGLE("DMIC2L Switch", LM49453_P0_DACLOL2_REG, 2, 1, 0),
SOC_DAPM_SINGLE("DMIC2R Switch", LM49453_P0_DACLOL2_REG, 3, 1, 0),
SOC_DAPM_SINGLE("ADCL Switch", LM49453_P0_DACLOL2_REG, 4, 1, 0),
SOC_DAPM_SINGLE("ADCR Switch", LM49453_P0_DACLOL2_REG, 5, 1, 0),
SOC_DAPM_SINGLE("Port2_1 Switch", LM49453_P0_DACLOL2_REG, 6, 1, 0),
SOC_DAPM_SINGLE("Port2_2 Switch", LM49453_P0_DACLOL2_REG, 7, 1, 0),
SOC_DAPM_SINGLE("Sidetone Switch", LM49453_P0_STN_SEL_REG, 6, 0, 0),
};

static const struct snd_kcontrol_new lm49453_lineout_right_mixer[] = {
SOC_DAPM_SINGLE("Port1_1 Switch", LM49453_P0_DACLOR1_REG, 0, 1, 0),
SOC_DAPM_SINGLE("Port1_2 Switch", LM49453_P0_DACLOR1_REG, 1, 1, 0),
SOC_DAPM_SINGLE("Port1_3 Switch", LM49453_P0_DACLOR1_REG, 2, 1, 0),
SOC_DAPM_SINGLE("Port1_4 Switch", LM49453_P0_DACLOR1_REG, 3, 1, 0),
SOC_DAPM_SINGLE("Port1_5 Switch", LM49453_P0_DACLOR1_REG, 4, 1, 0),
SOC_DAPM_SINGLE("Port1_6 Switch", LM49453_P0_DACLOR1_REG, 5, 1, 0),
SOC_DAPM_SINGLE("Port1_7 Switch", LM49453_P0_DACLOR1_REG, 6, 1, 0),
SOC_DAPM_SINGLE("Port1_8 Switch", LM49453_P0_DACLOR1_REG, 7, 1, 0),
SOC_DAPM_SINGLE("DMIC1L Switch", LM49453_P0_DACLOR2_REG, 0, 1, 0),
SOC_DAPM_SINGLE("DMIC1R Switch", LM49453_P0_DACLOR2_REG, 1, 1, 0),
SOC_DAPM_SINGLE("DMIC2L Switch", LM49453_P0_DACLOR2_REG, 2, 1, 0),
SOC_DAPM_SINGLE("DMIC2R Switch", LM49453_P0_DACLOR2_REG, 3, 1, 0),
SOC_DAPM_SINGLE("ADCL Switch", LM49453_P0_DACLOR2_REG, 4, 1, 0),
SOC_DAPM_SINGLE("ADCR Switch", LM49453_P0_DACLOR2_REG, 5, 1, 0),
SOC_DAPM_SINGLE("Port2_1 Switch", LM49453_P0_DACLOR2_REG, 6, 1, 0),
SOC_DAPM_SINGLE("Port2_2 Switch", LM49453_P0_DACLOR2_REG, 7, 1, 0),
SOC_DAPM_SINGLE("Sidetone Switch", LM49453_P0_STN_SEL_REG, 7, 0, 0),
};

static const struct snd_kcontrol_new lm49453_port1_tx1_mixer[] = {
SOC_DAPM_SINGLE("DMIC1L Switch", LM49453_P0_PORT1_TX1_REG, 0, 1, 0),
SOC_DAPM_SINGLE("DMIC1R Switch", LM49453_P0_PORT1_TX1_REG, 1, 1, 0),
SOC_DAPM_SINGLE("DMIC2L Switch", LM49453_P0_PORT1_TX1_REG, 2, 1, 0),
SOC_DAPM_SINGLE("DMIC2R Switch", LM49453_P0_PORT1_TX1_REG, 3, 1, 0),
SOC_DAPM_SINGLE("ADCL Switch", LM49453_P0_PORT1_TX1_REG, 4, 1, 0),
SOC_DAPM_SINGLE("ADCR Switch", LM49453_P0_PORT1_TX1_REG, 5, 1, 0),
SOC_DAPM_SINGLE("Port1_1 Switch", LM49453_P0_PORT1_TX1_REG, 6, 1, 0),
SOC_DAPM_SINGLE("Port2_1 Switch", LM49453_P0_PORT1_TX1_REG, 7, 1, 0),
};

static const struct snd_kcontrol_new lm49453_port1_tx2_mixer[] = {
SOC_DAPM_SINGLE("DMIC1L Switch", LM49453_P0_PORT1_TX2_REG, 0, 1, 0),
SOC_DAPM_SINGLE("DMIC1R Switch", LM49453_P0_PORT1_TX2_REG, 1, 1, 0),
SOC_DAPM_SINGLE("DMIC2L Switch", LM49453_P0_PORT1_TX2_REG, 2, 1, 0),
SOC_DAPM_SINGLE("DMIC2R Switch", LM49453_P0_PORT1_TX2_REG, 3, 1, 0),
SOC_DAPM_SINGLE("ADCL Switch", LM49453_P0_PORT1_TX2_REG, 4, 1, 0),
SOC_DAPM_SINGLE("ADCR Switch", LM49453_P0_PORT1_TX2_REG, 5, 1, 0),
SOC_DAPM_SINGLE("Port1_2 Switch", LM49453_P0_PORT1_TX2_REG, 6, 1, 0),
SOC_DAPM_SINGLE("Port2_2 Switch", LM49453_P0_PORT1_TX2_REG, 7, 1, 0),
};

static const struct snd_kcontrol_new lm49453_port1_tx3_mixer[] = {
SOC_DAPM_SINGLE("DMIC1L Switch", LM49453_P0_PORT1_TX3_REG, 0, 1, 0),
SOC_DAPM_SINGLE("DMIC1R Switch", LM49453_P0_PORT1_TX3_REG, 1, 1, 0),
SOC_DAPM_SINGLE("DMIC2L Switch", LM49453_P0_PORT1_TX3_REG, 2, 1, 0),
SOC_DAPM_SINGLE("DMIC2R Switch", LM49453_P0_PORT1_TX3_REG, 3, 1, 0),
SOC_DAPM_SINGLE("ADCL Switch", LM49453_P0_PORT1_TX3_REG, 4, 1, 0),
SOC_DAPM_SINGLE("ADCR Switch", LM49453_P0_PORT1_TX3_REG, 5, 1, 0),
SOC_DAPM_SINGLE("Port1_3 Switch", LM49453_P0_PORT1_TX3_REG, 6, 1, 0),
};

static const struct snd_kcontrol_new lm49453_port1_tx4_mixer[] = {
SOC_DAPM_SINGLE("DMIC1L Switch", LM49453_P0_PORT1_TX4_REG, 0, 1, 0),
SOC_DAPM_SINGLE("DMIC1R Switch", LM49453_P0_PORT1_TX4_REG, 1, 1, 0),
SOC_DAPM_SINGLE("DMIC2L Switch", LM49453_P0_PORT1_TX4_REG, 2, 1, 0),
SOC_DAPM_SINGLE("DMIC2R Switch", LM49453_P0_PORT1_TX4_REG, 3, 1, 0),
SOC_DAPM_SINGLE("ADCL Switch", LM49453_P0_PORT1_TX4_REG, 4, 1, 0),
SOC_DAPM_SINGLE("ADCR Switch", LM49453_P0_PORT1_TX4_REG, 5, 1, 0),
SOC_DAPM_SINGLE("Port1_4 Switch", LM49453_P0_PORT1_TX4_REG, 6, 1, 0),
};

static const struct snd_kcontrol_new lm49453_port1_tx5_mixer[] = {
SOC_DAPM_SINGLE("DMIC1L Switch", LM49453_P0_PORT1_TX5_REG, 0, 1, 0),
SOC_DAPM_SINGLE("DMIC1R Switch", LM49453_P0_PORT1_TX5_REG, 1, 1, 0),
SOC_DAPM_SINGLE("DMIC2L Switch", LM49453_P0_PORT1_TX5_REG, 2, 1, 0),
SOC_DAPM_SINGLE("DMIC2R Switch", LM49453_P0_PORT1_TX5_REG, 3, 1, 0),
SOC_DAPM_SINGLE("ADCL Switch", LM49453_P0_PORT1_TX5_REG, 4, 1, 0),
SOC_DAPM_SINGLE("ADCR Switch", LM49453_P0_PORT1_TX5_REG, 5, 1, 0),
SOC_DAPM_SINGLE("Port1_5 Switch", LM49453_P0_PORT1_TX5_REG, 6, 1, 0),
};

static const struct snd_kcontrol_new lm49453_port1_tx6_mixer[] = {
SOC_DAPM_SINGLE("DMIC1L Switch", LM49453_P0_PORT1_TX6_REG, 0, 1, 0),
SOC_DAPM_SINGLE("DMIC1R Switch", LM49453_P0_PORT1_TX6_REG, 1, 1, 0),
SOC_DAPM_SINGLE("DMIC2L Switch", LM49453_P0_PORT1_TX6_REG, 2, 1, 0),
SOC_DAPM_SINGLE("DMIC2R Switch", LM49453_P0_PORT1_TX6_REG, 3, 1, 0),
SOC_DAPM_SINGLE("ADCL Switch", LM49453_P0_PORT1_TX6_REG, 4, 1, 0),
SOC_DAPM_SINGLE("ADCR Switch", LM49453_P0_PORT1_TX6_REG, 5, 1, 0),
SOC_DAPM_SINGLE("Port1_6 Switch", LM49453_P0_PORT1_TX6_REG, 6, 1, 0),
};

static const struct snd_kcontrol_new lm49453_port1_tx7_mixer[] = {
SOC_DAPM_SINGLE("DMIC1L Switch", LM49453_P0_PORT1_TX7_REG, 0, 1, 0),
SOC_DAPM_SINGLE("DMIC1R Switch", LM49453_P0_PORT1_TX7_REG, 1, 1, 0),
SOC_DAPM_SINGLE("DMIC2L Switch", LM49453_P0_PORT1_TX7_REG, 2, 1, 0),
SOC_DAPM_SINGLE("DMIC2R Switch", LM49453_P0_PORT1_TX7_REG, 3, 1, 0),
SOC_DAPM_SINGLE("ADCL Switch", LM49453_P0_PORT1_TX7_REG, 4, 1, 0),
SOC_DAPM_SINGLE("ADCR Switch", LM49453_P0_PORT1_TX7_REG, 5, 1, 0),
SOC_DAPM_SINGLE("Port1_7 Switch", LM49453_P0_PORT1_TX7_REG, 6, 1, 0),
};

static const struct snd_kcontrol_new lm49453_port1_tx8_mixer[] = {
SOC_DAPM_SINGLE("DMIC1L Switch", LM49453_P0_PORT1_TX8_REG, 0, 1, 0),
SOC_DAPM_SINGLE("DMIC1R Switch", LM49453_P0_PORT1_TX8_REG, 1, 1, 0),
SOC_DAPM_SINGLE("DMIC2L Switch", LM49453_P0_PORT1_TX8_REG, 2, 1, 0),
SOC_DAPM_SINGLE("DMIC2R Switch", LM49453_P0_PORT1_TX8_REG, 3, 1, 0),
SOC_DAPM_SINGLE("ADCL Switch", LM49453_P0_PORT1_TX8_REG, 4, 1, 0),
SOC_DAPM_SINGLE("ADCR Switch", LM49453_P0_PORT1_TX8_REG, 5, 1, 0),
SOC_DAPM_SINGLE("Port1_8 Switch", LM49453_P0_PORT1_TX8_REG, 6, 1, 0),
};

static const struct snd_kcontrol_new lm49453_port2_tx1_mixer[] = {
SOC_DAPM_SINGLE("DMIC1L Switch", LM49453_P0_PORT2_TX1_REG, 0, 1, 0),
SOC_DAPM_SINGLE("DMIC1R Switch", LM49453_P0_PORT2_TX1_REG, 1, 1, 0),
SOC_DAPM_SINGLE("DMIC2L Switch", LM49453_P0_PORT2_TX1_REG, 2, 1, 0),
SOC_DAPM_SINGLE("DMIC2R Switch", LM49453_P0_PORT2_TX1_REG, 3, 1, 0),
SOC_DAPM_SINGLE("ADCL Switch", LM49453_P0_PORT2_TX1_REG, 4, 1, 0),
SOC_DAPM_SINGLE("ADCR Switch", LM49453_P0_PORT2_TX1_REG, 5, 1, 0),
SOC_DAPM_SINGLE("Port1_1 Switch", LM49453_P0_PORT2_TX1_REG, 6, 1, 0),
SOC_DAPM_SINGLE("Port2_1 Switch", LM49453_P0_PORT2_TX1_REG, 7, 1, 0),
};

static const struct snd_kcontrol_new lm49453_port2_tx2_mixer[] = {
SOC_DAPM_SINGLE("DMIC1L Switch", LM49453_P0_PORT2_TX2_REG, 0, 1, 0),
SOC_DAPM_SINGLE("DMIC1R Switch", LM49453_P0_PORT2_TX2_REG, 1, 1, 0),
SOC_DAPM_SINGLE("DMIC2L Switch", LM49453_P0_PORT2_TX2_REG, 2, 1, 0),
SOC_DAPM_SINGLE("DMIC2R Switch", LM49453_P0_PORT2_TX2_REG, 3, 1, 0),
SOC_DAPM_SINGLE("ADCL Switch", LM49453_P0_PORT2_TX2_REG, 4, 1, 0),
SOC_DAPM_SINGLE("ADCR Switch", LM49453_P0_PORT2_TX2_REG, 5, 1, 0),
SOC_DAPM_SINGLE("Port1_2 Switch", LM49453_P0_PORT2_TX2_REG, 6, 1, 0),
SOC_DAPM_SINGLE("Port2_2 Switch", LM49453_P0_PORT2_TX2_REG, 7, 1, 0),
};

/* TLV Declarations */
static const DECLARE_TLV_DB_SCALE(adc_dac_tlv, -7650, 150, 1);
static const DECLARE_TLV_DB_SCALE(mic_tlv, 0, 200, 1);
static const DECLARE_TLV_DB_SCALE(port_tlv, -1800, 600, 0);
static const DECLARE_TLV_DB_SCALE(stn_tlv, -7200, 150, 0);

static const struct snd_kcontrol_new lm49453_sidetone_mixer_controls[] = {
/* Sidetone supports mono only */
SOC_DAPM_SINGLE_TLV("Sidetone ADCL Volume", LM49453_P0_STN_VOL_ADCL_REG,
		     0, 0x3F, 0, stn_tlv),
SOC_DAPM_SINGLE_TLV("Sidetone ADCR Volume", LM49453_P0_STN_VOL_ADCR_REG,
		     0, 0x3F, 0, stn_tlv),
SOC_DAPM_SINGLE_TLV("Sidetone DMIC1L Volume", LM49453_P0_STN_VOL_DMIC1L_REG,
		     0, 0x3F, 0, stn_tlv),
SOC_DAPM_SINGLE_TLV("Sidetone DMIC1R Volume", LM49453_P0_STN_VOL_DMIC1R_REG,
		     0, 0x3F, 0, stn_tlv),
SOC_DAPM_SINGLE_TLV("Sidetone DMIC2L Volume", LM49453_P0_STN_VOL_DMIC2L_REG,
		     0, 0x3F, 0, stn_tlv),
SOC_DAPM_SINGLE_TLV("Sidetone DMIC2R Volume", LM49453_P0_STN_VOL_DMIC2R_REG,
		     0, 0x3F, 0, stn_tlv),
};

static const struct snd_kcontrol_new lm49453_snd_controls[] = {
	/* mic1 and mic2 supports mono only */
	SOC_SINGLE_TLV("Mic1 Volume", LM49453_P0_MICL_REG, 0, 15, 0, mic_tlv),
	SOC_SINGLE_TLV("Mic2 Volume", LM49453_P0_MICR_REG, 0, 15, 0, mic_tlv),

	SOC_SINGLE_TLV("ADCL Volume", LM49453_P0_ADC_LEVELL_REG, 0, 63,
			0, adc_dac_tlv),
	SOC_SINGLE_TLV("ADCR Volume", LM49453_P0_ADC_LEVELR_REG, 0, 63,
			0, adc_dac_tlv),

	SOC_DOUBLE_R_TLV("DMIC1 Volume", LM49453_P0_DMIC1_LEVELL_REG,
			  LM49453_P0_DMIC1_LEVELR_REG, 0, 63, 0, adc_dac_tlv),
	SOC_DOUBLE_R_TLV("DMIC2 Volume", LM49453_P0_DMIC2_LEVELL_REG,
			  LM49453_P0_DMIC2_LEVELR_REG, 0, 63, 0, adc_dac_tlv),

	SOC_DAPM_ENUM("Mic2Mode", lm49453_mic2mode_enum),
	SOC_DAPM_ENUM("DMIC12 SRC", lm49453_dmic12_cfg_enum),
	SOC_DAPM_ENUM("DMIC34 SRC", lm49453_dmic34_cfg_enum),

	/* Capture path filter enable */
	SOC_SINGLE("DMIC1 HPFilter Switch", LM49453_P0_ADC_FX_ENABLES_REG,
					    0, 1, 0),
	SOC_SINGLE("DMIC2 HPFilter Switch", LM49453_P0_ADC_FX_ENABLES_REG,
					    1, 1, 0),
	SOC_SINGLE("ADC HPFilter Switch", LM49453_P0_ADC_FX_ENABLES_REG,
					  2, 1, 0),

	SOC_DOUBLE_R_TLV("DAC HP Volume", LM49453_P0_DAC_HP_LEVELL_REG,
			  LM49453_P0_DAC_HP_LEVELR_REG, 0, 63, 0, adc_dac_tlv),
	SOC_DOUBLE_R_TLV("DAC LO Volume", LM49453_P0_DAC_LO_LEVELL_REG,
			  LM49453_P0_DAC_LO_LEVELR_REG, 0, 63, 0, adc_dac_tlv),
	SOC_DOUBLE_R_TLV("DAC LS Volume", LM49453_P0_DAC_LS_LEVELL_REG,
			  LM49453_P0_DAC_LS_LEVELR_REG, 0, 63, 0, adc_dac_tlv),
	SOC_DOUBLE_R_TLV("DAC HA Volume", LM49453_P0_DAC_HA_LEVELL_REG,
			  LM49453_P0_DAC_HA_LEVELR_REG, 0, 63, 0, adc_dac_tlv),

	SOC_SINGLE_TLV("EP Volume", LM49453_P0_DAC_LS_LEVELL_REG,
			0, 63, 0, adc_dac_tlv),

	SOC_SINGLE_TLV("PORT1_1_RX_LVL Volume", LM49453_P0_PORT1_RX_LVL1_REG,
			0, 3, 0, port_tlv),
	SOC_SINGLE_TLV("PORT1_2_RX_LVL Volume", LM49453_P0_PORT1_RX_LVL1_REG,
			2, 3, 0, port_tlv),
	SOC_SINGLE_TLV("PORT1_3_RX_LVL Volume", LM49453_P0_PORT1_RX_LVL1_REG,
			4, 3, 0, port_tlv),
	SOC_SINGLE_TLV("PORT1_4_RX_LVL Volume", LM49453_P0_PORT1_RX_LVL1_REG,
			6, 3, 0, port_tlv),
	SOC_SINGLE_TLV("PORT1_5_RX_LVL Volume", LM49453_P0_PORT1_RX_LVL2_REG,
			0, 3, 0, port_tlv),
	SOC_SINGLE_TLV("PORT1_6_RX_LVL Volume", LM49453_P0_PORT1_RX_LVL2_REG,
			2, 3, 0, port_tlv),
	SOC_SINGLE_TLV("PORT1_7_RX_LVL Volume", LM49453_P0_PORT1_RX_LVL2_REG,
			4, 3, 0, port_tlv),
	SOC_SINGLE_TLV("PORT1_8_RX_LVL Volume", LM49453_P0_PORT1_RX_LVL2_REG,
			6, 3, 0, port_tlv),

	SOC_SINGLE_TLV("PORT2_1_RX_LVL Volume", LM49453_P0_PORT2_RX_LVL_REG,
			0, 3, 0, port_tlv),
	SOC_SINGLE_TLV("PORT2_2_RX_LVL Volume", LM49453_P0_PORT2_RX_LVL_REG,
			2, 3, 0, port_tlv),

	SOC_SINGLE("Port1 Playback Switch", LM49453_P0_AUDIO_PORT1_BASIC_REG,
		    1, 1, 0),
	SOC_SINGLE("Port2 Playback Switch", LM49453_P0_AUDIO_PORT2_BASIC_REG,
		    1, 1, 0),
	SOC_SINGLE("Port1 Capture Switch", LM49453_P0_AUDIO_PORT1_BASIC_REG,
		    2, 1, 0),
	SOC_SINGLE("Port2 Capture Switch", LM49453_P0_AUDIO_PORT2_BASIC_REG,
		    2, 1, 0)

};

/* DAPM widgets */
static const struct snd_soc_dapm_widget lm49453_dapm_widgets[] = {

	/* All end points HP,EP, LS, Lineout and Haptic */
	SND_SOC_DAPM_OUTPUT("HPOUTL"),
	SND_SOC_DAPM_OUTPUT("HPOUTR"),
	SND_SOC_DAPM_OUTPUT("EPOUT"),
	SND_SOC_DAPM_OUTPUT("LSOUTL"),
	SND_SOC_DAPM_OUTPUT("LSOUTR"),
	SND_SOC_DAPM_OUTPUT("LOOUTR"),
	SND_SOC_DAPM_OUTPUT("LOOUTL"),
	SND_SOC_DAPM_OUTPUT("HAOUTL"),
	SND_SOC_DAPM_OUTPUT("HAOUTR"),

	SND_SOC_DAPM_INPUT("AMIC1"),
	SND_SOC_DAPM_INPUT("AMIC2"),
	SND_SOC_DAPM_INPUT("DMIC1DAT"),
	SND_SOC_DAPM_INPUT("DMIC2DAT"),
	SND_SOC_DAPM_INPUT("AUXL"),
	SND_SOC_DAPM_INPUT("AUXR"),

	SND_SOC_DAPM_PGA("PORT1_1_RX", SND_SOC_NOPM, 0, 0, NULL, 0),
	SND_SOC_DAPM_PGA("PORT1_2_RX", SND_SOC_NOPM, 0, 0, NULL, 0),
	SND_SOC_DAPM_PGA("PORT1_3_RX", SND_SOC_NOPM, 0, 0, NULL, 0),
	SND_SOC_DAPM_PGA("PORT1_4_RX", SND_SOC_NOPM, 0, 0, NULL, 0),
	SND_SOC_DAPM_PGA("PORT1_5_RX", SND_SOC_NOPM, 0, 0, NULL, 0),
	SND_SOC_DAPM_PGA("PORT1_6_RX", SND_SOC_NOPM, 0, 0, NULL, 0),
	SND_SOC_DAPM_PGA("PORT1_7_RX", SND_SOC_NOPM, 0, 0, NULL, 0),
	SND_SOC_DAPM_PGA("PORT1_8_RX", SND_SOC_NOPM, 0, 0, NULL, 0),
	SND_SOC_DAPM_PGA("PORT2_1_RX", SND_SOC_NOPM, 0, 0, NULL, 0),
	SND_SOC_DAPM_PGA("PORT2_2_RX", SND_SOC_NOPM, 0, 0, NULL, 0),

	SND_SOC_DAPM_SUPPLY("AMIC1Bias", LM49453_P0_MICL_REG, 6, 0, NULL, 0),
	SND_SOC_DAPM_SUPPLY("AMIC2Bias", LM49453_P0_MICR_REG, 6, 0, NULL, 0),

	/* playback path driver enables */
	SND_SOC_DAPM_OUT_DRV("Headset Switch",
			LM49453_P0_PMC_SETUP_REG, 0, 0, NULL, 0),
	SND_SOC_DAPM_OUT_DRV("Earpiece Switch",
			LM49453_P0_EP_REG, 0, 0, NULL, 0),
	SND_SOC_DAPM_OUT_DRV("Speaker Left Switch",
			LM49453_P0_DIS_PKVL_FB_REG, 0, 1, NULL, 0),
	SND_SOC_DAPM_OUT_DRV("Speaker Right Switch",
			LM49453_P0_DIS_PKVL_FB_REG, 1, 1, NULL, 0),
	SND_SOC_DAPM_OUT_DRV("Haptic Left Switch",
			LM49453_P0_DIS_PKVL_FB_REG, 2, 1, NULL, 0),
	SND_SOC_DAPM_OUT_DRV("Haptic Right Switch",
			LM49453_P0_DIS_PKVL_FB_REG, 3, 1, NULL, 0),

	/* DAC */
	SND_SOC_DAPM_DAC("HPL DAC", "Headset", SND_SOC_NOPM, 0, 0),
	SND_SOC_DAPM_DAC("HPR DAC", "Headset", SND_SOC_NOPM, 0, 0),
	SND_SOC_DAPM_DAC("LSL DAC", "Speaker", SND_SOC_NOPM, 0, 0),
	SND_SOC_DAPM_DAC("LSR DAC", "Speaker", SND_SOC_NOPM, 0, 0),
	SND_SOC_DAPM_DAC("HAL DAC", "Haptic", SND_SOC_NOPM, 0, 0),
	SND_SOC_DAPM_DAC("HAR DAC", "Haptic", SND_SOC_NOPM, 0, 0),
	SND_SOC_DAPM_DAC("LOL DAC", "Lineout", SND_SOC_NOPM, 0, 0),
	SND_SOC_DAPM_DAC("LOR DAC", "Lineout", SND_SOC_NOPM, 0, 0),


	SND_SOC_DAPM_PGA("AUXL Input",
			LM49453_P0_ANALOG_MIXER_ADC_REG, 2, 0, NULL, 0),
	SND_SOC_DAPM_PGA("AUXR Input",
			LM49453_P0_ANALOG_MIXER_ADC_REG, 3, 0, NULL, 0),

	SND_SOC_DAPM_PGA("Sidetone", SND_SOC_NOPM, 0, 0, NULL, 0),

	/* ADC */
	SND_SOC_DAPM_ADC("DMIC1 Left", "Capture", SND_SOC_NOPM, 1, 0),
	SND_SOC_DAPM_ADC("DMIC1 Right", "Capture", SND_SOC_NOPM, 1, 0),
	SND_SOC_DAPM_ADC("DMIC2 Left", "Capture", SND_SOC_NOPM, 1, 0),
	SND_SOC_DAPM_ADC("DMIC2 Right", "Capture", SND_SOC_NOPM, 1, 0),

	SND_SOC_DAPM_ADC("ADC Left", "Capture", SND_SOC_NOPM, 1, 0),
	SND_SOC_DAPM_ADC("ADC Right", "Capture", SND_SOC_NOPM, 0, 0),

	SND_SOC_DAPM_MUX("ADCL Mux", SND_SOC_NOPM, 0, 0,
			  &lm49453_adcl_mux_control),
	SND_SOC_DAPM_MUX("ADCR Mux", SND_SOC_NOPM, 0, 0,
			  &lm49453_adcr_mux_control),

	SND_SOC_DAPM_MUX("Mic1 Input",
			SND_SOC_NOPM, 0, 0, &lm49453_adcl_mux_control),

	SND_SOC_DAPM_MUX("Mic2 Input",
			SND_SOC_NOPM, 0, 0, &lm49453_adcr_mux_control),

	/* AIF */
	SND_SOC_DAPM_AIF_IN("PORT1_SDI", NULL, 0,
			    LM49453_P0_PULL_CONFIG1_REG, 2, 0),
	SND_SOC_DAPM_AIF_IN("PORT2_SDI", NULL, 0,
			    LM49453_P0_PULL_CONFIG1_REG, 6, 0),

	SND_SOC_DAPM_AIF_OUT("PORT1_SDO", NULL, 0,
			     LM49453_P0_PULL_CONFIG1_REG, 3, 0),
	SND_SOC_DAPM_AIF_OUT("PORT2_SDO", NULL, 0,
			      LM49453_P0_PULL_CONFIG1_REG, 7, 0),

	/* Port1 TX controls */
	SND_SOC_DAPM_OUT_DRV("P1_1_TX", SND_SOC_NOPM, 0, 0, NULL, 0),
	SND_SOC_DAPM_OUT_DRV("P1_2_TX", SND_SOC_NOPM, 0, 0, NULL, 0),
	SND_SOC_DAPM_OUT_DRV("P1_3_TX", SND_SOC_NOPM, 0, 0, NULL, 0),
	SND_SOC_DAPM_OUT_DRV("P1_4_TX", SND_SOC_NOPM, 0, 0, NULL, 0),
	SND_SOC_DAPM_OUT_DRV("P1_5_TX", SND_SOC_NOPM, 0, 0, NULL, 0),
	SND_SOC_DAPM_OUT_DRV("P1_6_TX", SND_SOC_NOPM, 0, 0, NULL, 0),
	SND_SOC_DAPM_OUT_DRV("P1_7_TX", SND_SOC_NOPM, 0, 0, NULL, 0),
	SND_SOC_DAPM_OUT_DRV("P1_8_TX", SND_SOC_NOPM, 0, 0, NULL, 0),

	/* Port2 TX controls */
	SND_SOC_DAPM_OUT_DRV("P2_1_TX", SND_SOC_NOPM, 0, 0, NULL, 0),
	SND_SOC_DAPM_OUT_DRV("P2_2_TX", SND_SOC_NOPM, 0, 0, NULL, 0),

	/* Sidetone Mixer */
	SND_SOC_DAPM_MIXER("Sidetone Mixer", SND_SOC_NOPM, 0, 0,
			    lm49453_sidetone_mixer_controls,
			    ARRAY_SIZE(lm49453_sidetone_mixer_controls)),

	/* DAC MIXERS */
	SND_SOC_DAPM_MIXER("HPL Mixer", SND_SOC_NOPM, 0, 0,
			    lm49453_headset_left_mixer,
			    ARRAY_SIZE(lm49453_headset_left_mixer)),
	SND_SOC_DAPM_MIXER("HPR Mixer", SND_SOC_NOPM, 0, 0,
			    lm49453_headset_right_mixer,
			    ARRAY_SIZE(lm49453_headset_right_mixer)),
	SND_SOC_DAPM_MIXER("LOL Mixer", SND_SOC_NOPM, 0, 0,
			    lm49453_lineout_left_mixer,
			    ARRAY_SIZE(lm49453_lineout_left_mixer)),
	SND_SOC_DAPM_MIXER("LOR Mixer", SND_SOC_NOPM, 0, 0,
			    lm49453_lineout_right_mixer,
			    ARRAY_SIZE(lm49453_lineout_right_mixer)),
	SND_SOC_DAPM_MIXER("LSL Mixer", SND_SOC_NOPM, 0, 0,
			    lm49453_speaker_left_mixer,
			    ARRAY_SIZE(lm49453_speaker_left_mixer)),
	SND_SOC_DAPM_MIXER("LSR Mixer", SND_SOC_NOPM, 0, 0,
			    lm49453_speaker_right_mixer,
			    ARRAY_SIZE(lm49453_speaker_right_mixer)),
	SND_SOC_DAPM_MIXER("HAL Mixer", SND_SOC_NOPM, 0, 0,
			    lm49453_haptic_left_mixer,
			    ARRAY_SIZE(lm49453_haptic_left_mixer)),
	SND_SOC_DAPM_MIXER("HAR Mixer", SND_SOC_NOPM, 0, 0,
			    lm49453_haptic_right_mixer,
			    ARRAY_SIZE(lm49453_haptic_right_mixer)),

	/* Capture Mixer */
	SND_SOC_DAPM_MIXER("Port1_1 Mixer", SND_SOC_NOPM, 0, 0,
			    lm49453_port1_tx1_mixer,
			    ARRAY_SIZE(lm49453_port1_tx1_mixer)),
	SND_SOC_DAPM_MIXER("Port1_2 Mixer", SND_SOC_NOPM, 0, 0,
			    lm49453_port1_tx2_mixer,
			    ARRAY_SIZE(lm49453_port1_tx2_mixer)),
	SND_SOC_DAPM_MIXER("Port1_3 Mixer", SND_SOC_NOPM, 0, 0,
			    lm49453_port1_tx3_mixer,
			    ARRAY_SIZE(lm49453_port1_tx3_mixer)),
	SND_SOC_DAPM_MIXER("Port1_4 Mixer", SND_SOC_NOPM, 0, 0,
			    lm49453_port1_tx4_mixer,
			    ARRAY_SIZE(lm49453_port1_tx4_mixer)),
	SND_SOC_DAPM_MIXER("Port1_5 Mixer", SND_SOC_NOPM, 0, 0,
			    lm49453_port1_tx5_mixer,
			    ARRAY_SIZE(lm49453_port1_tx5_mixer)),
	SND_SOC_DAPM_MIXER("Port1_6 Mixer", SND_SOC_NOPM, 0, 0,
			    lm49453_port1_tx6_mixer,
			    ARRAY_SIZE(lm49453_port1_tx6_mixer)),
	SND_SOC_DAPM_MIXER("Port1_7 Mixer", SND_SOC_NOPM, 0, 0,
			    lm49453_port1_tx7_mixer,
			    ARRAY_SIZE(lm49453_port1_tx7_mixer)),
	SND_SOC_DAPM_MIXER("Port1_8 Mixer", SND_SOC_NOPM, 0, 0,
			    lm49453_port1_tx8_mixer,
			    ARRAY_SIZE(lm49453_port1_tx8_mixer)),

	SND_SOC_DAPM_MIXER("Port2_1 Mixer", SND_SOC_NOPM, 0, 0,
			    lm49453_port2_tx1_mixer,
			    ARRAY_SIZE(lm49453_port2_tx1_mixer)),
	SND_SOC_DAPM_MIXER("Port2_2 Mixer", SND_SOC_NOPM, 0, 0,
			    lm49453_port2_tx2_mixer,
			    ARRAY_SIZE(lm49453_port2_tx2_mixer)),
};

static const struct snd_soc_dapm_route lm49453_audio_map[] = {
	/* Port SDI mapping */
	{ "PORT1_1_RX", "Port1 Playback Switch", "PORT1_SDI" },
	{ "PORT1_2_RX", "Port1 Playback Switch", "PORT1_SDI" },
	{ "PORT1_3_RX", "Port1 Playback Switch", "PORT1_SDI" },
	{ "PORT1_4_RX", "Port1 Playback Switch", "PORT1_SDI" },
	{ "PORT1_5_RX", "Port1 Playback Switch", "PORT1_SDI" },
	{ "PORT1_6_RX", "Port1 Playback Switch", "PORT1_SDI" },
	{ "PORT1_7_RX", "Port1 Playback Switch", "PORT1_SDI" },
	{ "PORT1_8_RX", "Port1 Playback Switch", "PORT1_SDI" },

	{ "PORT2_1_RX", "Port2 Playback Switch", "PORT2_SDI" },
	{ "PORT2_2_RX", "Port2 Playback Switch", "PORT2_SDI" },

	/* HP mapping */
	{ "HPL Mixer", "Port1_1 Switch", "PORT1_1_RX" },
	{ "HPL Mixer", "Port1_2 Switch", "PORT1_2_RX" },
	{ "HPL Mixer", "Port1_3 Switch", "PORT1_3_RX" },
	{ "HPL Mixer", "Port1_4 Switch", "PORT1_4_RX" },
	{ "HPL Mixer", "Port1_5 Switch", "PORT1_5_RX" },
	{ "HPL Mixer", "Port1_6 Switch", "PORT1_6_RX" },
	{ "HPL Mixer", "Port1_7 Switch", "PORT1_7_RX" },
	{ "HPL Mixer", "Port1_8 Switch", "PORT1_8_RX" },

	{ "HPL Mixer", "Port2_1 Switch", "PORT2_1_RX" },
	{ "HPL Mixer", "Port2_2 Switch", "PORT2_2_RX" },

	{ "HPL Mixer", "ADCL Switch", "ADC Left" },
	{ "HPL Mixer", "ADCR Switch", "ADC Right" },
	{ "HPL Mixer", "DMIC1L Switch", "DMIC1 Left" },
	{ "HPL Mixer", "DMIC1R Switch", "DMIC1 Right" },
	{ "HPL Mixer", "DMIC2L Switch", "DMIC2 Left" },
	{ "HPL Mixer", "DMIC2R Switch", "DMIC2 Right" },
	{ "HPL Mixer", "Sidetone Switch", "Sidetone" },

	{ "HPL DAC", NULL, "HPL Mixer" },

	{ "HPR Mixer", "Port1_1 Switch", "PORT1_1_RX" },
	{ "HPR Mixer", "Port1_2 Switch", "PORT1_2_RX" },
	{ "HPR Mixer", "Port1_3 Switch", "PORT1_3_RX" },
	{ "HPR Mixer", "Port1_4 Switch", "PORT1_4_RX" },
	{ "HPR Mixer", "Port1_5 Switch", "PORT1_5_RX" },
	{ "HPR Mixer", "Port1_6 Switch", "PORT1_6_RX" },
	{ "HPR Mixer", "Port1_7 Switch", "PORT1_7_RX" },
	{ "HPR Mixer", "Port1_8 Switch", "PORT1_8_RX" },

	/* Port 2 */
	{ "HPR Mixer", "Port2_1 Switch", "PORT2_1_RX" },
	{ "HPR Mixer", "Port2_2 Switch", "PORT2_2_RX" },

	{ "HPR Mixer", "ADCL Switch", "ADC Left" },
	{ "HPR Mixer", "ADCR Switch", "ADC Right" },
	{ "HPR Mixer", "DMIC1L Switch", "DMIC1 Left" },
	{ "HPR Mixer", "DMIC1R Switch", "DMIC1 Right" },
	{ "HPR Mixer", "DMIC2L Switch", "DMIC2 Left" },
	{ "HPR Mixer", "DMIC2L Switch", "DMIC2 Right" },
	{ "HPR Mixer", "Sidetone Switch", "Sidetone" },

	{ "HPR DAC", NULL, "HPR Mixer" },

	{ "HPOUTL", "Headset Switch", "HPL DAC"},
	{ "HPOUTR", "Headset Switch", "HPR DAC"},

	/* EP map */
	{ "EPOUT", "Earpiece Switch", "HPL DAC" },

	/* Speaker map */
	{ "LSL Mixer", "Port1_1 Switch", "PORT1_1_RX" },
	{ "LSL Mixer", "Port1_2 Switch", "PORT1_2_RX" },
	{ "LSL Mixer", "Port1_3 Switch", "PORT1_3_RX" },
	{ "LSL Mixer", "Port1_4 Switch", "PORT1_4_RX" },
	{ "LSL Mixer", "Port1_5 Switch", "PORT1_5_RX" },
	{ "LSL Mixer", "Port1_6 Switch", "PORT1_6_RX" },
	{ "LSL Mixer", "Port1_7 Switch", "PORT1_7_RX" },
	{ "LSL Mixer", "Port1_8 Switch", "PORT1_8_RX" },

	/* Port 2 */
	{ "LSL Mixer", "Port2_1 Switch", "PORT2_1_RX" },
	{ "LSL Mixer", "Port2_2 Switch", "PORT2_2_RX" },

	{ "LSL Mixer", "ADCL Switch", "ADC Left" },
	{ "LSL Mixer", "ADCR Switch", "ADC Right" },
	{ "LSL Mixer", "DMIC1L Switch", "DMIC1 Left" },
	{ "LSL Mixer", "DMIC1R Switch", "DMIC1 Right" },
	{ "LSL Mixer", "DMIC2L Switch", "DMIC2 Left" },
	{ "LSL Mixer", "DMIC2R Switch", "DMIC2 Right" },
	{ "LSL Mixer", "Sidetone Switch", "Sidetone" },

	{ "LSL DAC", NULL, "LSL Mixer" },

	{ "LSR Mixer", "Port1_1 Switch", "PORT1_1_RX" },
	{ "LSR Mixer", "Port1_2 Switch", "PORT1_2_RX" },
	{ "LSR Mixer", "Port1_3 Switch", "PORT1_3_RX" },
	{ "LSR Mixer", "Port1_4 Switch", "PORT1_4_RX" },
	{ "LSR Mixer", "Port1_5 Switch", "PORT1_5_RX" },
	{ "LSR Mixer", "Port1_6 Switch", "PORT1_6_RX" },
	{ "LSR Mixer", "Port1_7 Switch", "PORT1_7_RX" },
	{ "LSR Mixer", "Port1_8 Switch", "PORT1_8_RX" },

	/* Port 2 */
	{ "LSR Mixer", "Port2_1 Switch", "PORT2_1_RX" },
	{ "LSR Mixer", "Port2_2 Switch", "PORT2_2_RX" },

	{ "LSR Mixer", "ADCL Switch", "ADC Left" },
	{ "LSR Mixer", "ADCR Switch", "ADC Right" },
	{ "LSR Mixer", "DMIC1L Switch", "DMIC1 Left" },
	{ "LSR Mixer", "DMIC1R Switch", "DMIC1 Right" },
	{ "LSR Mixer", "DMIC2L Switch", "DMIC2 Left" },
	{ "LSR Mixer", "DMIC2R Switch", "DMIC2 Right" },
	{ "LSR Mixer", "Sidetone Switch", "Sidetone" },

	{ "LSR DAC", NULL, "LSR Mixer" },

	{ "LSOUTL", "Speaker Left Switch", "LSL DAC"},
	{ "LSOUTR", "Speaker Left Switch", "LSR DAC"},

	/* Haptic map */
	{ "HAL Mixer", "Port1_1 Switch", "PORT1_1_RX" },
	{ "HAL Mixer", "Port1_2 Switch", "PORT1_2_RX" },
	{ "HAL Mixer", "Port1_3 Switch", "PORT1_3_RX" },
	{ "HAL Mixer", "Port1_4 Switch", "PORT1_4_RX" },
	{ "HAL Mixer", "Port1_5 Switch", "PORT1_5_RX" },
	{ "HAL Mixer", "Port1_6 Switch", "PORT1_6_RX" },
	{ "HAL Mixer", "Port1_7 Switch", "PORT1_7_RX" },
	{ "HAL Mixer", "Port1_8 Switch", "PORT1_8_RX" },

	/* Port 2 */
	{ "HAL Mixer", "Port2_1 Switch", "PORT2_1_RX" },
	{ "HAL Mixer", "Port2_2 Switch", "PORT2_2_RX" },

	{ "HAL Mixer", "ADCL Switch", "ADC Left" },
	{ "HAL Mixer", "ADCR Switch", "ADC Right" },
	{ "HAL Mixer", "DMIC1L Switch", "DMIC1 Left" },
	{ "HAL Mixer", "DMIC1R Switch", "DMIC1 Right" },
	{ "HAL Mixer", "DMIC2L Switch", "DMIC2 Left" },
	{ "HAL Mixer", "DMIC2R Switch", "DMIC2 Right" },
	{ "HAL Mixer", "Sidetone Switch", "Sidetone" },

	{ "HAL DAC", NULL, "HAL Mixer" },

	{ "HAR Mixer", "Port1_1 Switch", "PORT1_1_RX" },
	{ "HAR Mixer", "Port1_2 Switch", "PORT1_2_RX" },
	{ "HAR Mixer", "Port1_3 Switch", "PORT1_3_RX" },
	{ "HAR Mixer", "Port1_4 Switch", "PORT1_4_RX" },
	{ "HAR Mixer", "Port1_5 Switch", "PORT1_5_RX" },
	{ "HAR Mixer", "Port1_6 Switch", "PORT1_6_RX" },
	{ "HAR Mixer", "Port1_7 Switch", "PORT1_7_RX" },
	{ "HAR Mixer", "Port1_8 Switch", "PORT1_8_RX" },

	/* Port 2 */
	{ "HAR Mixer", "Port2_1 Switch", "PORT2_1_RX" },
	{ "HAR Mixer", "Port2_2 Switch", "PORT2_2_RX" },

	{ "HAR Mixer", "ADCL Switch", "ADC Left" },
	{ "HAR Mixer", "ADCR Switch", "ADC Right" },
	{ "HAR Mixer", "DMIC1L Switch", "DMIC1 Left" },
	{ "HAR Mixer", "DMIC1R Switch", "DMIC1 Right" },
	{ "HAR Mixer", "DMIC2L Switch", "DMIC2 Left" },
	{ "HAR Mixer", "DMIC2R Switch", "DMIC2 Right" },
	{ "HAR Mixer", "Sideton Switch", "Sidetone" },

	{ "HAR DAC", NULL, "HAR Mixer" },

	{ "HAOUTL", "Haptic Left Switch", "HAL DAC" },
	{ "HAOUTR", "Haptic Right Switch", "HAR DAC" },

	/* Lineout map */
	{ "LOL Mixer", "Port1_1 Switch", "PORT1_1_RX" },
	{ "LOL Mixer", "Port1_2 Switch", "PORT1_2_RX" },
	{ "LOL Mixer", "Port1_3 Switch", "PORT1_3_RX" },
	{ "LOL Mixer", "Port1_4 Switch", "PORT1_4_RX" },
	{ "LOL Mixer", "Port1_5 Switch", "PORT1_5_RX" },
	{ "LOL Mixer", "Port1_6 Switch", "PORT1_6_RX" },
	{ "LOL Mixer", "Port1_7 Switch", "PORT1_7_RX" },
	{ "LOL Mixer", "Port1_8 Switch", "PORT1_8_RX" },

	/* Port 2 */
	{ "LOL Mixer", "Port2_1 Switch", "PORT2_1_RX" },
	{ "LOL Mixer", "Port2_2 Switch", "PORT2_2_RX" },

	{ "LOL Mixer", "ADCL Switch", "ADC Left" },
	{ "LOL Mixer", "ADCR Switch", "ADC Right" },
	{ "LOL Mixer", "DMIC1L Switch", "DMIC1 Left" },
	{ "LOL Mixer", "DMIC1R Switch", "DMIC1 Right" },
	{ "LOL Mixer", "DMIC2L Switch", "DMIC2 Left" },
	{ "LOL Mixer", "DMIC2R Switch", "DMIC2 Right" },
	{ "LOL Mixer", "Sidetone Switch", "Sidetone" },

	{ "LOL DAC", NULL, "LOL Mixer" },

	{ "LOR Mixer", "Port1_1 Switch", "PORT1_1_RX" },
	{ "LOR Mixer", "Port1_2 Switch", "PORT1_2_RX" },
	{ "LOR Mixer", "Port1_3 Switch", "PORT1_3_RX" },
	{ "LOR Mixer", "Port1_4 Switch", "PORT1_4_RX" },
	{ "LOR Mixer", "Port1_5 Switch", "PORT1_5_RX" },
	{ "LOR Mixer", "Port1_6 Switch", "PORT1_6_RX" },
	{ "LOR Mixer", "Port1_7 Switch", "PORT1_7_RX" },
	{ "LOR Mixer", "Port1_8 Switch", "PORT1_8_RX" },

	/* Port 2 */
	{ "LOR Mixer", "Port2_1 Switch", "PORT2_1_RX" },
	{ "LOR Mixer", "Port2_2 Switch", "PORT2_2_RX" },

	{ "LOR Mixer", "ADCL Switch", "ADC Left" },
	{ "LOR Mixer", "ADCR Switch", "ADC Right" },
	{ "LOR Mixer", "DMIC1L Switch", "DMIC1 Left" },
	{ "LOR Mixer", "DMIC1R Switch", "DMIC1 Right" },
	{ "LOR Mixer", "DMIC2L Switch", "DMIC2 Left" },
	{ "LOR Mixer", "DMIC2R Switch", "DMIC2 Right" },
	{ "LOR Mixer", "Sidetone Switch", "Sidetone" },

	{ "LOR DAC", NULL, "LOR Mixer" },

	{ "LOOUTL", NULL, "LOL DAC" },
	{ "LOOUTR", NULL, "LOR DAC" },

	/* TX map */
	/* Port1 mappings */
	{ "Port1_1 Mixer", "ADCL Switch", "ADC Left" },
	{ "Port1_1 Mixer", "ADCR Switch", "ADC Right" },
	{ "Port1_1 Mixer", "DMIC1L Switch", "DMIC1 Left" },
	{ "Port1_1 Mixer", "DMIC1R Switch", "DMIC1 Right" },
	{ "Port1_1 Mixer", "DMIC2L Switch", "DMIC2 Left" },
	{ "Port1_1 Mixer", "DMIC2R Switch", "DMIC2 Right" },

	{ "Port1_2 Mixer", "ADCL Switch", "ADC Left" },
	{ "Port1_2 Mixer", "ADCR Switch", "ADC Right" },
	{ "Port1_2 Mixer", "DMIC1L Switch", "DMIC1 Left" },
	{ "Port1_2 Mixer", "DMIC1R Switch", "DMIC1 Right" },
	{ "Port1_2 Mixer", "DMIC2L Switch", "DMIC2 Left" },
	{ "Port1_2 Mixer", "DMIC2R Switch", "DMIC2 Right" },

	{ "Port1_3 Mixer", "ADCL Switch", "ADC Left" },
	{ "Port1_3 Mixer", "ADCR Switch", "ADC Right" },
	{ "Port1_3 Mixer", "DMIC1L Switch", "DMIC1 Left" },
	{ "Port1_3 Mixer", "DMIC1R Switch", "DMIC1 Right" },
	{ "Port1_3 Mixer", "DMIC2L Switch", "DMIC2 Left" },
	{ "Port1_3 Mixer", "DMIC2R Switch", "DMIC2 Right" },

	{ "Port1_4 Mixer", "ADCL Switch", "ADC Left" },
	{ "Port1_4 Mixer", "ADCR Switch", "ADC Right" },
	{ "Port1_4 Mixer", "DMIC1L Switch", "DMIC1 Left" },
	{ "Port1_4 Mixer", "DMIC1R Switch", "DMIC1 Right" },
	{ "Port1_4 Mixer", "DMIC2L Switch", "DMIC2 Left" },
	{ "Port1_4 Mixer", "DMIC2R Switch", "DMIC2 Right" },

	{ "Port1_5 Mixer", "ADCL Switch", "ADC Left" },
	{ "Port1_5 Mixer", "ADCR Switch", "ADC Right" },
	{ "Port1_5 Mixer", "DMIC1L Switch", "DMIC1 Left" },
	{ "Port1_5 Mixer", "DMIC1R Switch", "DMIC1 Right" },
	{ "Port1_5 Mixer", "DMIC2L Switch", "DMIC2 Left" },
	{ "Port1_5 Mixer", "DMIC2R Switch", "DMIC2 Right" },

	{ "Port1_6 Mixer", "ADCL Switch", "ADC Left" },
	{ "Port1_6 Mixer", "ADCR Switch", "ADC Right" },
	{ "Port1_6 Mixer", "DMIC1L Switch", "DMIC1 Left" },
	{ "Port1_6 Mixer", "DMIC1R Switch", "DMIC1 Right" },
	{ "Port1_6 Mixer", "DMIC2L Switch", "DMIC2 Left" },
	{ "Port1_6 Mixer", "DMIC2R Switch", "DMIC2 Right" },

	{ "Port1_7 Mixer", "ADCL Switch", "ADC Left" },
	{ "Port1_7 Mixer", "ADCR Switch", "ADC Right" },
	{ "Port1_7 Mixer", "DMIC1L Switch", "DMIC1 Left" },
	{ "Port1_7 Mixer", "DMIC1R Switch", "DMIC1 Right" },
	{ "Port1_7 Mixer", "DMIC2L Switch", "DMIC2 Left" },
	{ "Port1_7 Mixer", "DMIC2R Switch", "DMIC2 Right" },

	{ "Port1_8 Mixer", "ADCL Switch", "ADC Left" },
	{ "Port1_8 Mixer", "ADCR Switch", "ADC Right" },
	{ "Port1_8 Mixer", "DMIC1L Switch", "DMIC1 Left" },
	{ "Port1_8 Mixer", "DMIC1R Switch", "DMIC1 Right" },
	{ "Port1_8 Mixer", "DMIC2L Switch", "DMIC2 Left" },
	{ "Port1_8 Mixer", "DMIC2R Switch", "DMIC2 Right" },

	{ "Port2_1 Mixer", "ADCL Switch", "ADC Left" },
	{ "Port2_1 Mixer", "ADCR Switch", "ADC Right" },
	{ "Port2_1 Mixer", "DMIC1L Switch", "DMIC1 Left" },
	{ "Port2_1 Mixer", "DMIC1R Switch", "DMIC1 Right" },
	{ "Port2_1 Mixer", "DMIC2L Switch", "DMIC2 Left" },
	{ "Port2_1 Mixer", "DMIC2R Switch", "DMIC2 Right" },

	{ "Port2_2 Mixer", "ADCL Switch", "ADC Left" },
	{ "Port2_2 Mixer", "ADCR Switch", "ADC Right" },
	{ "Port2_2 Mixer", "DMIC1L Switch", "DMIC1 Left" },
	{ "Port2_2 Mixer", "DMIC1R Switch", "DMIC1 Right" },
	{ "Port2_2 Mixer", "DMIC2L Switch", "DMIC2 Left" },
	{ "Port2_2 Mixer", "DMIC2R Switch", "DMIC2 Right" },

	{ "P1_1_TX", NULL, "Port1_1 Mixer" },
	{ "P1_2_TX", NULL, "Port1_2 Mixer" },
	{ "P1_3_TX", NULL, "Port1_3 Mixer" },
	{ "P1_4_TX", NULL, "Port1_4 Mixer" },
	{ "P1_5_TX", NULL, "Port1_5 Mixer" },
	{ "P1_6_TX", NULL, "Port1_6 Mixer" },
	{ "P1_7_TX", NULL, "Port1_7 Mixer" },
	{ "P1_8_TX", NULL, "Port1_8 Mixer" },

	{ "P2_1_TX", NULL, "Port2_1 Mixer" },
	{ "P2_2_TX", NULL, "Port2_2 Mixer" },

	{ "PORT1_SDO", "Port1 Capture Switch", "P1_1_TX"},
	{ "PORT1_SDO", "Port1 Capture Switch", "P1_2_TX"},
	{ "PORT1_SDO", "Port1 Capture Switch", "P1_3_TX"},
	{ "PORT1_SDO", "Port1 Capture Switch", "P1_4_TX"},
	{ "PORT1_SDO", "Port1 Capture Switch", "P1_5_TX"},
	{ "PORT1_SDO", "Port1 Capture Switch", "P1_6_TX"},
	{ "PORT1_SDO", "Port1 Capture Switch", "P1_7_TX"},
	{ "PORT1_SDO", "Port1 Capture Switch", "P1_8_TX"},

	{ "PORT2_SDO", "Port2 Capture Switch", "P2_1_TX"},
	{ "PORT2_SDO", "Port2 Capture Switch", "P2_2_TX"},

	{ "Mic1 Input", NULL, "AMIC1" },
	{ "Mic2 Input", NULL, "AMIC2" },

	{ "AUXL Input", NULL, "AUXL" },
	{ "AUXR Input", NULL, "AUXR" },

	/* AUX connections */
	{ "ADCL Mux", "Aux_L", "AUXL Input" },
	{ "ADCL Mux", "MIC1", "Mic1 Input" },

	{ "ADCR Mux", "Aux_R", "AUXR Input" },
	{ "ADCR Mux", "MIC2", "Mic2 Input" },

	/* ADC connection */
	{ "ADC Left", NULL, "ADCL Mux"},
	{ "ADC Right", NULL, "ADCR Mux"},

	{ "DMIC1 Left", NULL, "DMIC1DAT"},
	{ "DMIC1 Right", NULL, "DMIC1DAT"},
	{ "DMIC2 Left", NULL, "DMIC2DAT"},
	{ "DMIC2 Right", NULL, "DMIC2DAT"},

	/* Sidetone map */
	{ "Sidetone Mixer", NULL, "ADC Left" },
	{ "Sidetone Mixer", NULL, "ADC Right" },
	{ "Sidetone Mixer", NULL, "DMIC1 Left" },
	{ "Sidetone Mixer", NULL, "DMIC1 Right" },
	{ "Sidetone Mixer", NULL, "DMIC2 Left" },
	{ "Sidetone Mixer", NULL, "DMIC2 Right" },

	{ "Sidetone", "Sidetone Switch", "Sidetone Mixer" },
};

static int lm49453_hw_params(struct snd_pcm_substream *substream,
			     struct snd_pcm_hw_params *params,
			     struct snd_soc_dai *dai)
{
	struct snd_soc_component *component = dai->component;
	u16 clk_div = 0;

	/* Setting DAC clock dividers based on substream sample rate. */
	switch (params_rate(params)) {
	case 8000:
	case 16000:
	case 32000:
	case 24000:
	case 48000:
		clk_div = 256;
		break;
	case 11025:
	case 22050:
	case 44100:
		clk_div = 216;
		break;
	case 96000:
		clk_div = 127;
		break;
	default:
		return -EINVAL;
	}

	snd_soc_component_write(component, LM49453_P0_ADC_CLK_DIV_REG, clk_div);
	snd_soc_component_write(component, LM49453_P0_DAC_HP_CLK_DIV_REG, clk_div);

	return 0;
}

static int lm49453_set_dai_fmt(struct snd_soc_dai *codec_dai, unsigned int fmt)
{
	struct snd_soc_component *component = codec_dai->component;

	u16 aif_val;
	int mode = 0;
	int clk_phase = 0;
	int clk_shift = 0;

	switch (fmt & SND_SOC_DAIFMT_CLOCK_PROVIDER_MASK) {
	case SND_SOC_DAIFMT_CBC_CFC:
		aif_val = 0;
		break;
	case SND_SOC_DAIFMT_CBC_CFP:
		aif_val = LM49453_AUDIO_PORT1_BASIC_SYNC_MS;
		break;
	case SND_SOC_DAIFMT_CBP_CFC:
		aif_val = LM49453_AUDIO_PORT1_BASIC_CLK_MS;
		break;
	case SND_SOC_DAIFMT_CBP_CFP:
		aif_val = LM49453_AUDIO_PORT1_BASIC_CLK_MS |
			  LM49453_AUDIO_PORT1_BASIC_SYNC_MS;
		break;
	default:
		return -EINVAL;
	}


	switch (fmt & SND_SOC_DAIFMT_FORMAT_MASK) {
	case SND_SOC_DAIFMT_I2S:
		break;
	case SND_SOC_DAIFMT_DSP_A:
		mode = 1;
		clk_phase = (1 << 5);
		clk_shift = 1;
		break;
	case SND_SOC_DAIFMT_DSP_B:
		mode = 1;
		clk_phase = (1 << 5);
		clk_shift = 0;
		break;
	default:
		return -EINVAL;
	}

	snd_soc_component_update_bits(component, LM49453_P0_AUDIO_PORT1_BASIC_REG,
			    LM49453_AUDIO_PORT1_BASIC_FMT_MASK|BIT(0)|BIT(5),
			    (aif_val | mode | clk_phase));

	snd_soc_component_write(component, LM49453_P0_AUDIO_PORT1_RX_MSB_REG, clk_shift);

	return 0;
}

static int lm49453_set_dai_sysclk(struct snd_soc_dai *dai, int clk_id,
				  unsigned int freq, int dir)
{
	struct snd_soc_component *component = dai->component;
	u16 pll_clk = 0;

	switch (freq) {
	case 12288000:
	case 26000000:
	case 19200000:
		/* pll clk slection */
		pll_clk = 0;
		break;
	case 48000:
	case 32576:
		return 0;
	default:
		return -EINVAL;
	}

	snd_soc_component_update_bits(component, LM49453_P0_PMC_SETUP_REG, BIT(4), pll_clk);

	return 0;
}

static int lm49453_hp_mute(struct snd_soc_dai *dai, int mute, int direction)
{
	snd_soc_component_update_bits(dai->component, LM49453_P0_DAC_DSP_REG, BIT(1)|BIT(0),
			    (mute ? (BIT(1)|BIT(0)) : 0));
	return 0;
}

static int lm49453_lo_mute(struct snd_soc_dai *dai, int mute, int direction)
{
	snd_soc_component_update_bits(dai->component, LM49453_P0_DAC_DSP_REG, BIT(3)|BIT(2),
			    (mute ? (BIT(3)|BIT(2)) : 0));
	return 0;
}

static int lm49453_ls_mute(struct snd_soc_dai *dai, int mute, int direction)
{
	snd_soc_component_update_bits(dai->component, LM49453_P0_DAC_DSP_REG, BIT(5)|BIT(4),
			    (mute ? (BIT(5)|BIT(4)) : 0));
	return 0;
}

static int lm49453_ep_mute(struct snd_soc_dai *dai, int mute, int direction)
{
	snd_soc_component_update_bits(dai->component, LM49453_P0_DAC_DSP_REG, BIT(4),
			    (mute ? BIT(4) : 0));
	return 0;
}

static int lm49453_ha_mute(struct snd_soc_dai *dai, int mute, int direction)
{
	snd_soc_component_update_bits(dai->component, LM49453_P0_DAC_DSP_REG, BIT(7)|BIT(6),
			    (mute ? (BIT(7)|BIT(6)) : 0));
	return 0;
}

static int lm49453_set_bias_level(struct snd_soc_component *component,
				  enum snd_soc_bias_level level)
{
	struct lm49453_priv *lm49453 = snd_soc_component_get_drvdata(component);

	switch (level) {
	case SND_SOC_BIAS_ON:
	case SND_SOC_BIAS_PREPARE:
		break;

	case SND_SOC_BIAS_STANDBY:
		if (snd_soc_component_get_bias_level(component) == SND_SOC_BIAS_OFF)
			regcache_sync(lm49453->regmap);

		snd_soc_component_update_bits(component, LM49453_P0_PMC_SETUP_REG,
				    LM49453_PMC_SETUP_CHIP_EN, LM49453_CHIP_EN);
		break;

	case SND_SOC_BIAS_OFF:
		snd_soc_component_update_bits(component, LM49453_P0_PMC_SETUP_REG,
				    LM49453_PMC_SETUP_CHIP_EN, 0);
		break;
	}

	return 0;
}

/* Formates supported by LM49453 driver. */
#define LM49453_FORMATS (SNDRV_PCM_FMTBIT_S16_LE | SNDRV_PCM_FMTBIT_S20_3LE |\
			 SNDRV_PCM_FMTBIT_S24_LE | SNDRV_PCM_FMTBIT_S32_LE)

static const struct snd_soc_dai_ops lm49453_headset_dai_ops = {
	.hw_params	= lm49453_hw_params,
	.set_sysclk	= lm49453_set_dai_sysclk,
	.set_fmt	= lm49453_set_dai_fmt,
	.mute_stream	= lm49453_hp_mute,
	.no_capture_mute = 1,
};

static const struct snd_soc_dai_ops lm49453_speaker_dai_ops = {
	.hw_params	= lm49453_hw_params,
	.set_sysclk	= lm49453_set_dai_sysclk,
	.set_fmt	= lm49453_set_dai_fmt,
	.mute_stream	= lm49453_ls_mute,
	.no_capture_mute = 1,
};

static const struct snd_soc_dai_ops lm49453_haptic_dai_ops = {
	.hw_params	= lm49453_hw_params,
	.set_sysclk	= lm49453_set_dai_sysclk,
	.set_fmt	= lm49453_set_dai_fmt,
	.mute_stream	= lm49453_ha_mute,
	.no_capture_mute = 1,
};

static const struct snd_soc_dai_ops lm49453_ep_dai_ops = {
	.hw_params	= lm49453_hw_params,
	.set_sysclk	= lm49453_set_dai_sysclk,
	.set_fmt	= lm49453_set_dai_fmt,
	.mute_stream	= lm49453_ep_mute,
	.no_capture_mute = 1,
};

static const struct snd_soc_dai_ops lm49453_lineout_dai_ops = {
	.hw_params	= lm49453_hw_params,
	.set_sysclk	= lm49453_set_dai_sysclk,
	.set_fmt	= lm49453_set_dai_fmt,
	.mute_stream	= lm49453_lo_mute,
	.no_capture_mute = 1,
};

/* LM49453 dai structure. */
static struct snd_soc_dai_driver lm49453_dai[] = {
	{
		.name = "LM49453 Headset",
		.playback = {
			.stream_name = "Headset",
			.channels_min = 2,
			.channels_max = 2,
			.rates = SNDRV_PCM_RATE_8000_192000,
			.formats = LM49453_FORMATS,
		},
		.capture = {
			.stream_name = "Capture",
			.channels_min = 1,
			.channels_max = 5,
			.rates = SNDRV_PCM_RATE_8000_192000,
			.formats = LM49453_FORMATS,
		},
		.ops = &lm49453_headset_dai_ops,
		.symmetric_rate = 1,
	},
	{
		.name = "LM49453 Speaker",
		.playback = {
			.stream_name = "Speaker",
			.channels_min = 2,
			.channels_max = 2,
			.rates = SNDRV_PCM_RATE_8000_192000,
			.formats = LM49453_FORMATS,
		},
		.ops = &lm49453_speaker_dai_ops,
	},
	{
		.name = "LM49453 Haptic",
		.playback = {
			.stream_name = "Haptic",
			.channels_min = 2,
			.channels_max = 2,
			.rates = SNDRV_PCM_RATE_8000_192000,
			.formats = LM49453_FORMATS,
		},
		.ops = &lm49453_haptic_dai_ops,
	},
	{
		.name = "LM49453 Earpiece",
		.playback = {
			.stream_name = "Earpiece",
			.channels_min = 1,
			.channels_max = 1,
			.rates = SNDRV_PCM_RATE_8000_192000,
			.formats = LM49453_FORMATS,
		},
		.ops = &lm49453_ep_dai_ops,
	},
	{
		.name = "LM49453 line out",
		.playback = {
			.stream_name = "Lineout",
			.channels_min = 2,
			.channels_max = 2,
			.rates = SNDRV_PCM_RATE_8000_192000,
			.formats = LM49453_FORMATS,
		},
		.ops = &lm49453_lineout_dai_ops,
	},
};

static const struct snd_soc_component_driver soc_component_dev_lm49453 = {
	.set_bias_level		= lm49453_set_bias_level,
	.controls		= lm49453_snd_controls,
	.num_controls		= ARRAY_SIZE(lm49453_snd_controls),
	.dapm_widgets		= lm49453_dapm_widgets,
	.num_dapm_widgets	= ARRAY_SIZE(lm49453_dapm_widgets),
	.dapm_routes		= lm49453_audio_map,
	.num_dapm_routes	= ARRAY_SIZE(lm49453_audio_map),
	.use_pmdown_time	= 1,
	.endianness		= 1,
};

static const struct regmap_config lm49453_regmap_config = {
	.reg_bits = 8,
	.val_bits = 8,

	.max_register = LM49453_MAX_REGISTER,
	.reg_defaults = lm49453_reg_defs,
	.num_reg_defaults = ARRAY_SIZE(lm49453_reg_defs),
	.cache_type = REGCACHE_RBTREE,
};

static int lm49453_i2c_probe(struct i2c_client *i2c)
{
	struct lm49453_priv *lm49453;
	int ret = 0;

	lm49453 = devm_kzalloc(&i2c->dev, sizeof(struct lm49453_priv),
				GFP_KERNEL);

	if (lm49453 == NULL)
		return -ENOMEM;

	i2c_set_clientdata(i2c, lm49453);

	lm49453->regmap = devm_regmap_init_i2c(i2c, &lm49453_regmap_config);
	if (IS_ERR(lm49453->regmap)) {
		ret = PTR_ERR(lm49453->regmap);
		dev_err(&i2c->dev, "Failed to allocate register map: %d\n",
			ret);
		return ret;
	}

	ret =  devm_snd_soc_register_component(&i2c->dev,
				      &soc_component_dev_lm49453,
				      lm49453_dai, ARRAY_SIZE(lm49453_dai));
	if (ret < 0)
		dev_err(&i2c->dev, "Failed to register component: %d\n", ret);

	return ret;
}

static const struct i2c_device_id lm49453_i2c_id[] = {
	{ "lm49453", 0 },
	{ }
};
MODULE_DEVICE_TABLE(i2c, lm49453_i2c_id);

static struct i2c_driver lm49453_i2c_driver = {
	.driver = {
		.name = "lm49453",
	},
	.probe_new = lm49453_i2c_probe,
<<<<<<< HEAD
	.remove = lm49453_i2c_remove,
=======
>>>>>>> 7365df19
	.id_table = lm49453_i2c_id,
};

module_i2c_driver(lm49453_i2c_driver);

MODULE_DESCRIPTION("ASoC LM49453 driver");
MODULE_AUTHOR("M R Swami Reddy <MR.Swami.Reddy@ti.com>");
MODULE_LICENSE("GPL v2");<|MERGE_RESOLUTION|>--- conflicted
+++ resolved
@@ -1452,10 +1452,6 @@
 		.name = "lm49453",
 	},
 	.probe_new = lm49453_i2c_probe,
-<<<<<<< HEAD
-	.remove = lm49453_i2c_remove,
-=======
->>>>>>> 7365df19
 	.id_table = lm49453_i2c_id,
 };
 
