--- conflicted
+++ resolved
@@ -1617,9 +1617,6 @@
 		valid_flags &= ~KVM_MEM_LOG_DIRTY_PAGES;
 
 #ifdef CONFIG_HAVE_KVM_READONLY_MEM
-<<<<<<< HEAD
-	valid_flags |= KVM_MEM_READONLY;
-=======
 	/*
 	 * GUEST_MEMFD is incompatible with read-only memslots, as writes to
 	 * read-only memslots have emulated MMIO, not page fault, semantics,
@@ -1627,7 +1624,6 @@
 	 */
 	if (!(mem->flags & KVM_MEM_GUEST_MEMFD))
 		valid_flags |= KVM_MEM_READONLY;
->>>>>>> ec1e3d33
 #endif
 
 	if (mem->flags & ~valid_flags)
