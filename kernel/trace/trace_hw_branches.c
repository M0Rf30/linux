/*
 * h/w branch tracer for x86 based on bts
 *
 * Copyright (C) 2008-2009 Intel Corporation.
 * Markus Metzger <markus.t.metzger@gmail.com>, 2008-2009
 *
 */

#include <linux/module.h>
#include <linux/fs.h>
#include <linux/debugfs.h>
#include <linux/ftrace.h>
#include <linux/kallsyms.h>
#include <linux/mutex.h>
#include <linux/cpu.h>
#include <linux/smp.h>

#include <asm/ds.h>

#include "trace.h"
#include "trace_output.h"


#define SIZEOF_BTS (1 << 13)

/* The tracer mutex protects the below per-cpu tracer array.
   It needs to be held to:
   - start tracing on all cpus
   - stop tracing on all cpus
   - start tracing on a single hotplug cpu
   - stop tracing on a single hotplug cpu
   - read the trace from all cpus
   - read the trace from a single cpu
*/
static DEFINE_MUTEX(bts_tracer_mutex);
static DEFINE_PER_CPU(struct bts_tracer *, tracer);
static DEFINE_PER_CPU(unsigned char[SIZEOF_BTS], buffer);

#define this_tracer per_cpu(tracer, smp_processor_id())
#define this_buffer per_cpu(buffer, smp_processor_id())

static int __read_mostly trace_hw_branches_enabled;
static struct trace_array *hw_branch_trace __read_mostly;


/*
 * Start tracing on the current cpu.
 * The argument is ignored.
 *
 * pre: bts_tracer_mutex must be locked.
 */
static void bts_trace_start_cpu(void *arg)
{
	if (this_tracer)
		ds_release_bts(this_tracer);

	this_tracer =
		ds_request_bts(/* task = */ NULL, this_buffer, SIZEOF_BTS,
			       /* ovfl = */ NULL, /* th = */ (size_t)-1,
			       BTS_KERNEL);
	if (IS_ERR(this_tracer)) {
		this_tracer = NULL;
		return;
	}
}

static void bts_trace_start(struct trace_array *tr)
{
	mutex_lock(&bts_tracer_mutex);

	on_each_cpu(bts_trace_start_cpu, NULL, 1);
	trace_hw_branches_enabled = 1;

	mutex_unlock(&bts_tracer_mutex);
}

/*
 * Start tracing on the current cpu.
 * The argument is ignored.
 *
 * pre: bts_tracer_mutex must be locked.
 */
static void bts_trace_stop_cpu(void *arg)
{
	if (this_tracer) {
		ds_release_bts(this_tracer);
		this_tracer = NULL;
	}
}

static void bts_trace_stop(struct trace_array *tr)
{
	mutex_lock(&bts_tracer_mutex);

	trace_hw_branches_enabled = 0;
	on_each_cpu(bts_trace_stop_cpu, NULL, 1);

	mutex_unlock(&bts_tracer_mutex);
}

static int __cpuinit bts_hotcpu_handler(struct notifier_block *nfb,
				     unsigned long action, void *hcpu)
{
	unsigned int cpu = (unsigned long)hcpu;

	mutex_lock(&bts_tracer_mutex);

	if (!trace_hw_branches_enabled)
		goto out;

	switch (action) {
	case CPU_ONLINE:
	case CPU_DOWN_FAILED:
		smp_call_function_single(cpu, bts_trace_start_cpu, NULL, 1);
		break;
	case CPU_DOWN_PREPARE:
		smp_call_function_single(cpu, bts_trace_stop_cpu, NULL, 1);
		break;
	}

 out:
	mutex_unlock(&bts_tracer_mutex);
	return NOTIFY_DONE;
}

static struct notifier_block bts_hotcpu_notifier __cpuinitdata = {
	.notifier_call = bts_hotcpu_handler
};

static int bts_trace_init(struct trace_array *tr)
{
	hw_branch_trace = tr;

	register_hotcpu_notifier(&bts_hotcpu_notifier);
	bts_trace_start(tr);

	return 0;
}

static void bts_trace_reset(struct trace_array *tr)
{
	bts_trace_stop(tr);
	unregister_hotcpu_notifier(&bts_hotcpu_notifier);
}

static void bts_trace_print_header(struct seq_file *m)
{
	seq_puts(m, "# CPU#        TO  <-  FROM\n");
}

static enum print_line_t bts_trace_print_line(struct trace_iterator *iter)
{
	struct trace_entry *entry = iter->ent;
	struct trace_seq *seq = &iter->seq;
	struct hw_branch_entry *it;
	unsigned long symflags = TRACE_ITER_SYM_OFFSET;

	trace_assign_type(it, entry);

	if (entry->type == TRACE_HW_BRANCHES) {
		if (trace_seq_printf(seq, "%4d  ", iter->cpu) &&
		    seq_print_ip_sym(seq, it->to, symflags) &&
		    trace_seq_printf(seq, "\t  <-  ") &&
		    seq_print_ip_sym(seq, it->from, symflags) &&
		    trace_seq_printf(seq, "\n"))
			return TRACE_TYPE_HANDLED;
		return TRACE_TYPE_PARTIAL_LINE;;
	}
	return TRACE_TYPE_UNHANDLED;
}

void trace_hw_branch(u64 from, u64 to)
{
	struct trace_array *tr = hw_branch_trace;
	struct ring_buffer_event *event;
	struct hw_branch_entry *entry;
	unsigned long irq1;
	int cpu;

	if (unlikely(!tr))
		return;

	if (unlikely(!trace_hw_branches_enabled))
		return;

	local_irq_save(irq1);
	cpu = raw_smp_processor_id();
	if (atomic_inc_return(&tr->data[cpu]->disabled) != 1)
		goto out;

	event = trace_buffer_lock_reserve(tr, TRACE_HW_BRANCHES,
					  sizeof(*entry), 0, 0);
	if (!event)
		goto out;
	entry	= ring_buffer_event_data(event);
<<<<<<< HEAD
	entry->ent.cpu = cpu;
=======
	tracing_generic_entry_update(&entry->ent, 0, from);
	entry->ent.type = TRACE_HW_BRANCHES;
>>>>>>> 57794a9d
	entry->from = from;
	entry->to   = to;
	trace_buffer_unlock_commit(tr, event, 0, 0);

 out:
	atomic_dec(&tr->data[cpu]->disabled);
	local_irq_restore(irq1);
}

static void trace_bts_at(const struct bts_trace *trace, void *at)
{
	struct bts_struct bts;
	int err = 0;

	WARN_ON_ONCE(!trace->read);
	if (!trace->read)
		return;

	err = trace->read(this_tracer, at, &bts);
	if (err < 0)
		return;

	switch (bts.qualifier) {
	case BTS_BRANCH:
		trace_hw_branch(bts.variant.lbr.from, bts.variant.lbr.to);
		break;
	}
}

/*
 * Collect the trace on the current cpu and write it into the ftrace buffer.
 *
 * pre: bts_tracer_mutex must be locked
 */
static void trace_bts_cpu(void *arg)
{
	struct trace_array *tr = (struct trace_array *) arg;
	const struct bts_trace *trace;
	unsigned char *at;

	if (unlikely(!tr))
		return;

	if (unlikely(atomic_read(&tr->data[raw_smp_processor_id()]->disabled)))
		return;

	if (unlikely(!this_tracer))
		return;

	ds_suspend_bts(this_tracer);
	trace = ds_read_bts(this_tracer);
	if (!trace)
		goto out;

	for (at = trace->ds.top; (void *)at < trace->ds.end;
	     at += trace->ds.size)
		trace_bts_at(trace, at);

	for (at = trace->ds.begin; (void *)at < trace->ds.top;
	     at += trace->ds.size)
		trace_bts_at(trace, at);

out:
	ds_resume_bts(this_tracer);
}

static void trace_bts_prepare(struct trace_iterator *iter)
{
	mutex_lock(&bts_tracer_mutex);

	on_each_cpu(trace_bts_cpu, iter->tr, 1);

	mutex_unlock(&bts_tracer_mutex);
}

static void trace_bts_close(struct trace_iterator *iter)
{
	tracing_reset_online_cpus(iter->tr);
}

void trace_hw_branch_oops(void)
{
	mutex_lock(&bts_tracer_mutex);

	trace_bts_cpu(hw_branch_trace);

	mutex_unlock(&bts_tracer_mutex);
}

struct tracer bts_tracer __read_mostly =
{
	.name		= "hw-branch-tracer",
	.init		= bts_trace_init,
	.reset		= bts_trace_reset,
	.print_header	= bts_trace_print_header,
	.print_line	= bts_trace_print_line,
	.start		= bts_trace_start,
	.stop		= bts_trace_stop,
	.open		= trace_bts_prepare,
	.close		= trace_bts_close
};

__init static int init_bts_trace(void)
{
	return register_tracer(&bts_tracer);
}
device_initcall(init_bts_trace);<|MERGE_RESOLUTION|>--- conflicted
+++ resolved
@@ -193,12 +193,8 @@
 	if (!event)
 		goto out;
 	entry	= ring_buffer_event_data(event);
-<<<<<<< HEAD
-	entry->ent.cpu = cpu;
-=======
 	tracing_generic_entry_update(&entry->ent, 0, from);
 	entry->ent.type = TRACE_HW_BRANCHES;
->>>>>>> 57794a9d
 	entry->from = from;
 	entry->to   = to;
 	trace_buffer_unlock_commit(tr, event, 0, 0);
