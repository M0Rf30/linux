// SPDX-License-Identifier: GPL-2.0
/*
 * Performance events core code:
 *
 *  Copyright (C) 2008 Thomas Gleixner <tglx@linutronix.de>
 *  Copyright (C) 2008-2011 Red Hat, Inc., Ingo Molnar
 *  Copyright (C) 2008-2011 Red Hat, Inc., Peter Zijlstra
 *  Copyright  ©  2009 Paul Mackerras, IBM Corp. <paulus@au1.ibm.com>
 */

#include <linux/fs.h>
#include <linux/mm.h>
#include <linux/cpu.h>
#include <linux/smp.h>
#include <linux/idr.h>
#include <linux/file.h>
#include <linux/poll.h>
#include <linux/slab.h>
#include <linux/hash.h>
#include <linux/tick.h>
#include <linux/sysfs.h>
#include <linux/dcache.h>
#include <linux/percpu.h>
#include <linux/ptrace.h>
#include <linux/reboot.h>
#include <linux/vmstat.h>
#include <linux/device.h>
#include <linux/export.h>
#include <linux/vmalloc.h>
#include <linux/hardirq.h>
#include <linux/hugetlb.h>
#include <linux/rculist.h>
#include <linux/uaccess.h>
#include <linux/syscalls.h>
#include <linux/anon_inodes.h>
#include <linux/kernel_stat.h>
#include <linux/cgroup.h>
#include <linux/perf_event.h>
#include <linux/trace_events.h>
#include <linux/hw_breakpoint.h>
#include <linux/mm_types.h>
#include <linux/module.h>
#include <linux/mman.h>
#include <linux/compat.h>
#include <linux/bpf.h>
#include <linux/filter.h>
#include <linux/namei.h>
#include <linux/parser.h>
#include <linux/sched/clock.h>
#include <linux/sched/mm.h>
#include <linux/proc_ns.h>
#include <linux/mount.h>
#include <linux/min_heap.h>
#include <linux/highmem.h>
#include <linux/pgtable.h>
#include <linux/buildid.h>

#include "internal.h"

#include <asm/irq_regs.h>

typedef int (*remote_function_f)(void *);

struct remote_function_call {
	struct task_struct	*p;
	remote_function_f	func;
	void			*info;
	int			ret;
};

static void remote_function(void *data)
{
	struct remote_function_call *tfc = data;
	struct task_struct *p = tfc->p;

	if (p) {
		/* -EAGAIN */
		if (task_cpu(p) != smp_processor_id())
			return;

		/*
		 * Now that we're on right CPU with IRQs disabled, we can test
		 * if we hit the right task without races.
		 */

		tfc->ret = -ESRCH; /* No such (running) process */
		if (p != current)
			return;
	}

	tfc->ret = tfc->func(tfc->info);
}

/**
 * task_function_call - call a function on the cpu on which a task runs
 * @p:		the task to evaluate
 * @func:	the function to be called
 * @info:	the function call argument
 *
 * Calls the function @func when the task is currently running. This might
 * be on the current CPU, which just calls the function directly.  This will
 * retry due to any failures in smp_call_function_single(), such as if the
 * task_cpu() goes offline concurrently.
 *
 * returns @func return value or -ESRCH or -ENXIO when the process isn't running
 */
static int
task_function_call(struct task_struct *p, remote_function_f func, void *info)
{
	struct remote_function_call data = {
		.p	= p,
		.func	= func,
		.info	= info,
		.ret	= -EAGAIN,
	};
	int ret;

	for (;;) {
		ret = smp_call_function_single(task_cpu(p), remote_function,
					       &data, 1);
		if (!ret)
			ret = data.ret;

		if (ret != -EAGAIN)
			break;

		cond_resched();
	}

	return ret;
}

/**
 * cpu_function_call - call a function on the cpu
 * @cpu:	target cpu to queue this function
 * @func:	the function to be called
 * @info:	the function call argument
 *
 * Calls the function @func on the remote cpu.
 *
 * returns: @func return value or -ENXIO when the cpu is offline
 */
static int cpu_function_call(int cpu, remote_function_f func, void *info)
{
	struct remote_function_call data = {
		.p	= NULL,
		.func	= func,
		.info	= info,
		.ret	= -ENXIO, /* No such CPU */
	};

	smp_call_function_single(cpu, remote_function, &data, 1);

	return data.ret;
}

static inline struct perf_cpu_context *
__get_cpu_context(struct perf_event_context *ctx)
{
	return this_cpu_ptr(ctx->pmu->pmu_cpu_context);
}

static void perf_ctx_lock(struct perf_cpu_context *cpuctx,
			  struct perf_event_context *ctx)
{
	raw_spin_lock(&cpuctx->ctx.lock);
	if (ctx)
		raw_spin_lock(&ctx->lock);
}

static void perf_ctx_unlock(struct perf_cpu_context *cpuctx,
			    struct perf_event_context *ctx)
{
	if (ctx)
		raw_spin_unlock(&ctx->lock);
	raw_spin_unlock(&cpuctx->ctx.lock);
}

#define TASK_TOMBSTONE ((void *)-1L)

static bool is_kernel_event(struct perf_event *event)
{
	return READ_ONCE(event->owner) == TASK_TOMBSTONE;
}

/*
 * On task ctx scheduling...
 *
 * When !ctx->nr_events a task context will not be scheduled. This means
 * we can disable the scheduler hooks (for performance) without leaving
 * pending task ctx state.
 *
 * This however results in two special cases:
 *
 *  - removing the last event from a task ctx; this is relatively straight
 *    forward and is done in __perf_remove_from_context.
 *
 *  - adding the first event to a task ctx; this is tricky because we cannot
 *    rely on ctx->is_active and therefore cannot use event_function_call().
 *    See perf_install_in_context().
 *
 * If ctx->nr_events, then ctx->is_active and cpuctx->task_ctx are set.
 */

typedef void (*event_f)(struct perf_event *, struct perf_cpu_context *,
			struct perf_event_context *, void *);

struct event_function_struct {
	struct perf_event *event;
	event_f func;
	void *data;
};

static int event_function(void *info)
{
	struct event_function_struct *efs = info;
	struct perf_event *event = efs->event;
	struct perf_event_context *ctx = event->ctx;
	struct perf_cpu_context *cpuctx = __get_cpu_context(ctx);
	struct perf_event_context *task_ctx = cpuctx->task_ctx;
	int ret = 0;

	lockdep_assert_irqs_disabled();

	perf_ctx_lock(cpuctx, task_ctx);
	/*
	 * Since we do the IPI call without holding ctx->lock things can have
	 * changed, double check we hit the task we set out to hit.
	 */
	if (ctx->task) {
		if (ctx->task != current) {
			ret = -ESRCH;
			goto unlock;
		}

		/*
		 * We only use event_function_call() on established contexts,
		 * and event_function() is only ever called when active (or
		 * rather, we'll have bailed in task_function_call() or the
		 * above ctx->task != current test), therefore we must have
		 * ctx->is_active here.
		 */
		WARN_ON_ONCE(!ctx->is_active);
		/*
		 * And since we have ctx->is_active, cpuctx->task_ctx must
		 * match.
		 */
		WARN_ON_ONCE(task_ctx != ctx);
	} else {
		WARN_ON_ONCE(&cpuctx->ctx != ctx);
	}

	efs->func(event, cpuctx, ctx, efs->data);
unlock:
	perf_ctx_unlock(cpuctx, task_ctx);

	return ret;
}

static void event_function_call(struct perf_event *event, event_f func, void *data)
{
	struct perf_event_context *ctx = event->ctx;
	struct task_struct *task = READ_ONCE(ctx->task); /* verified in event_function */
	struct event_function_struct efs = {
		.event = event,
		.func = func,
		.data = data,
	};

	if (!event->parent) {
		/*
		 * If this is a !child event, we must hold ctx::mutex to
		 * stabilize the event->ctx relation. See
		 * perf_event_ctx_lock().
		 */
		lockdep_assert_held(&ctx->mutex);
	}

	if (!task) {
		cpu_function_call(event->cpu, event_function, &efs);
		return;
	}

	if (task == TASK_TOMBSTONE)
		return;

again:
	if (!task_function_call(task, event_function, &efs))
		return;

	raw_spin_lock_irq(&ctx->lock);
	/*
	 * Reload the task pointer, it might have been changed by
	 * a concurrent perf_event_context_sched_out().
	 */
	task = ctx->task;
	if (task == TASK_TOMBSTONE) {
		raw_spin_unlock_irq(&ctx->lock);
		return;
	}
	if (ctx->is_active) {
		raw_spin_unlock_irq(&ctx->lock);
		goto again;
	}
	func(event, NULL, ctx, data);
	raw_spin_unlock_irq(&ctx->lock);
}

/*
 * Similar to event_function_call() + event_function(), but hard assumes IRQs
 * are already disabled and we're on the right CPU.
 */
static void event_function_local(struct perf_event *event, event_f func, void *data)
{
	struct perf_event_context *ctx = event->ctx;
	struct perf_cpu_context *cpuctx = __get_cpu_context(ctx);
	struct task_struct *task = READ_ONCE(ctx->task);
	struct perf_event_context *task_ctx = NULL;

	lockdep_assert_irqs_disabled();

	if (task) {
		if (task == TASK_TOMBSTONE)
			return;

		task_ctx = ctx;
	}

	perf_ctx_lock(cpuctx, task_ctx);

	task = ctx->task;
	if (task == TASK_TOMBSTONE)
		goto unlock;

	if (task) {
		/*
		 * We must be either inactive or active and the right task,
		 * otherwise we're screwed, since we cannot IPI to somewhere
		 * else.
		 */
		if (ctx->is_active) {
			if (WARN_ON_ONCE(task != current))
				goto unlock;

			if (WARN_ON_ONCE(cpuctx->task_ctx != ctx))
				goto unlock;
		}
	} else {
		WARN_ON_ONCE(&cpuctx->ctx != ctx);
	}

	func(event, cpuctx, ctx, data);
unlock:
	perf_ctx_unlock(cpuctx, task_ctx);
}

#define PERF_FLAG_ALL (PERF_FLAG_FD_NO_GROUP |\
		       PERF_FLAG_FD_OUTPUT  |\
		       PERF_FLAG_PID_CGROUP |\
		       PERF_FLAG_FD_CLOEXEC)

/*
 * branch priv levels that need permission checks
 */
#define PERF_SAMPLE_BRANCH_PERM_PLM \
	(PERF_SAMPLE_BRANCH_KERNEL |\
	 PERF_SAMPLE_BRANCH_HV)

enum event_type_t {
	EVENT_FLEXIBLE = 0x1,
	EVENT_PINNED = 0x2,
	EVENT_TIME = 0x4,
	/* see ctx_resched() for details */
	EVENT_CPU = 0x8,
	EVENT_ALL = EVENT_FLEXIBLE | EVENT_PINNED,
};

/*
 * perf_sched_events : >0 events exist
 * perf_cgroup_events: >0 per-cpu cgroup events exist on this cpu
 */

static void perf_sched_delayed(struct work_struct *work);
DEFINE_STATIC_KEY_FALSE(perf_sched_events);
static DECLARE_DELAYED_WORK(perf_sched_work, perf_sched_delayed);
static DEFINE_MUTEX(perf_sched_mutex);
static atomic_t perf_sched_count;

static DEFINE_PER_CPU(atomic_t, perf_cgroup_events);
static DEFINE_PER_CPU(int, perf_sched_cb_usages);
static DEFINE_PER_CPU(struct pmu_event_list, pmu_sb_events);

static atomic_t nr_mmap_events __read_mostly;
static atomic_t nr_comm_events __read_mostly;
static atomic_t nr_namespaces_events __read_mostly;
static atomic_t nr_task_events __read_mostly;
static atomic_t nr_freq_events __read_mostly;
static atomic_t nr_switch_events __read_mostly;
static atomic_t nr_ksymbol_events __read_mostly;
static atomic_t nr_bpf_events __read_mostly;
static atomic_t nr_cgroup_events __read_mostly;
static atomic_t nr_text_poke_events __read_mostly;
static atomic_t nr_build_id_events __read_mostly;

static LIST_HEAD(pmus);
static DEFINE_MUTEX(pmus_lock);
static struct srcu_struct pmus_srcu;
static cpumask_var_t perf_online_mask;
static struct kmem_cache *perf_event_cache;

/*
 * perf event paranoia level:
 *  -1 - not paranoid at all
 *   0 - disallow raw tracepoint access for unpriv
 *   1 - disallow cpu events for unpriv
 *   2 - disallow kernel profiling for unpriv
 */
int sysctl_perf_event_paranoid __read_mostly = 2;

/* Minimum for 512 kiB + 1 user control page */
int sysctl_perf_event_mlock __read_mostly = 512 + (PAGE_SIZE / 1024); /* 'free' kiB per user */

/*
 * max perf event sample rate
 */
#define DEFAULT_MAX_SAMPLE_RATE		100000
#define DEFAULT_SAMPLE_PERIOD_NS	(NSEC_PER_SEC / DEFAULT_MAX_SAMPLE_RATE)
#define DEFAULT_CPU_TIME_MAX_PERCENT	25

int sysctl_perf_event_sample_rate __read_mostly	= DEFAULT_MAX_SAMPLE_RATE;

static int max_samples_per_tick __read_mostly	= DIV_ROUND_UP(DEFAULT_MAX_SAMPLE_RATE, HZ);
static int perf_sample_period_ns __read_mostly	= DEFAULT_SAMPLE_PERIOD_NS;

static int perf_sample_allowed_ns __read_mostly =
	DEFAULT_SAMPLE_PERIOD_NS * DEFAULT_CPU_TIME_MAX_PERCENT / 100;

static void update_perf_cpu_limits(void)
{
	u64 tmp = perf_sample_period_ns;

	tmp *= sysctl_perf_cpu_time_max_percent;
	tmp = div_u64(tmp, 100);
	if (!tmp)
		tmp = 1;

	WRITE_ONCE(perf_sample_allowed_ns, tmp);
}

static bool perf_rotate_context(struct perf_cpu_context *cpuctx);

int perf_proc_update_handler(struct ctl_table *table, int write,
		void *buffer, size_t *lenp, loff_t *ppos)
{
	int ret;
	int perf_cpu = sysctl_perf_cpu_time_max_percent;
	/*
	 * If throttling is disabled don't allow the write:
	 */
	if (write && (perf_cpu == 100 || perf_cpu == 0))
		return -EINVAL;

	ret = proc_dointvec_minmax(table, write, buffer, lenp, ppos);
	if (ret || !write)
		return ret;

	max_samples_per_tick = DIV_ROUND_UP(sysctl_perf_event_sample_rate, HZ);
	perf_sample_period_ns = NSEC_PER_SEC / sysctl_perf_event_sample_rate;
	update_perf_cpu_limits();

	return 0;
}

int sysctl_perf_cpu_time_max_percent __read_mostly = DEFAULT_CPU_TIME_MAX_PERCENT;

int perf_cpu_time_max_percent_handler(struct ctl_table *table, int write,
		void *buffer, size_t *lenp, loff_t *ppos)
{
	int ret = proc_dointvec_minmax(table, write, buffer, lenp, ppos);

	if (ret || !write)
		return ret;

	if (sysctl_perf_cpu_time_max_percent == 100 ||
	    sysctl_perf_cpu_time_max_percent == 0) {
		printk(KERN_WARNING
		       "perf: Dynamic interrupt throttling disabled, can hang your system!\n");
		WRITE_ONCE(perf_sample_allowed_ns, 0);
	} else {
		update_perf_cpu_limits();
	}

	return 0;
}

/*
 * perf samples are done in some very critical code paths (NMIs).
 * If they take too much CPU time, the system can lock up and not
 * get any real work done.  This will drop the sample rate when
 * we detect that events are taking too long.
 */
#define NR_ACCUMULATED_SAMPLES 128
static DEFINE_PER_CPU(u64, running_sample_length);

static u64 __report_avg;
static u64 __report_allowed;

static void perf_duration_warn(struct irq_work *w)
{
	printk_ratelimited(KERN_INFO
		"perf: interrupt took too long (%lld > %lld), lowering "
		"kernel.perf_event_max_sample_rate to %d\n",
		__report_avg, __report_allowed,
		sysctl_perf_event_sample_rate);
}

static DEFINE_IRQ_WORK(perf_duration_work, perf_duration_warn);

void perf_sample_event_took(u64 sample_len_ns)
{
	u64 max_len = READ_ONCE(perf_sample_allowed_ns);
	u64 running_len;
	u64 avg_len;
	u32 max;

	if (max_len == 0)
		return;

	/* Decay the counter by 1 average sample. */
	running_len = __this_cpu_read(running_sample_length);
	running_len -= running_len/NR_ACCUMULATED_SAMPLES;
	running_len += sample_len_ns;
	__this_cpu_write(running_sample_length, running_len);

	/*
	 * Note: this will be biased artifically low until we have
	 * seen NR_ACCUMULATED_SAMPLES. Doing it this way keeps us
	 * from having to maintain a count.
	 */
	avg_len = running_len/NR_ACCUMULATED_SAMPLES;
	if (avg_len <= max_len)
		return;

	__report_avg = avg_len;
	__report_allowed = max_len;

	/*
	 * Compute a throttle threshold 25% below the current duration.
	 */
	avg_len += avg_len / 4;
	max = (TICK_NSEC / 100) * sysctl_perf_cpu_time_max_percent;
	if (avg_len < max)
		max /= (u32)avg_len;
	else
		max = 1;

	WRITE_ONCE(perf_sample_allowed_ns, avg_len);
	WRITE_ONCE(max_samples_per_tick, max);

	sysctl_perf_event_sample_rate = max * HZ;
	perf_sample_period_ns = NSEC_PER_SEC / sysctl_perf_event_sample_rate;

	if (!irq_work_queue(&perf_duration_work)) {
		early_printk("perf: interrupt took too long (%lld > %lld), lowering "
			     "kernel.perf_event_max_sample_rate to %d\n",
			     __report_avg, __report_allowed,
			     sysctl_perf_event_sample_rate);
	}
}

static atomic64_t perf_event_id;

static void cpu_ctx_sched_out(struct perf_cpu_context *cpuctx,
			      enum event_type_t event_type);

static void cpu_ctx_sched_in(struct perf_cpu_context *cpuctx,
			     enum event_type_t event_type);

static void update_context_time(struct perf_event_context *ctx);
static u64 perf_event_time(struct perf_event *event);

void __weak perf_event_print_debug(void)	{ }

static inline u64 perf_clock(void)
{
	return local_clock();
}

static inline u64 perf_event_clock(struct perf_event *event)
{
	return event->clock();
}

/*
 * State based event timekeeping...
 *
 * The basic idea is to use event->state to determine which (if any) time
 * fields to increment with the current delta. This means we only need to
 * update timestamps when we change state or when they are explicitly requested
 * (read).
 *
 * Event groups make things a little more complicated, but not terribly so. The
 * rules for a group are that if the group leader is OFF the entire group is
 * OFF, irrespecive of what the group member states are. This results in
 * __perf_effective_state().
 *
 * A futher ramification is that when a group leader flips between OFF and
 * !OFF, we need to update all group member times.
 *
 *
 * NOTE: perf_event_time() is based on the (cgroup) context time, and thus we
 * need to make sure the relevant context time is updated before we try and
 * update our timestamps.
 */

static __always_inline enum perf_event_state
__perf_effective_state(struct perf_event *event)
{
	struct perf_event *leader = event->group_leader;

	if (leader->state <= PERF_EVENT_STATE_OFF)
		return leader->state;

	return event->state;
}

static __always_inline void
__perf_update_times(struct perf_event *event, u64 now, u64 *enabled, u64 *running)
{
	enum perf_event_state state = __perf_effective_state(event);
	u64 delta = now - event->tstamp;

	*enabled = event->total_time_enabled;
	if (state >= PERF_EVENT_STATE_INACTIVE)
		*enabled += delta;

	*running = event->total_time_running;
	if (state >= PERF_EVENT_STATE_ACTIVE)
		*running += delta;
}

static void perf_event_update_time(struct perf_event *event)
{
	u64 now = perf_event_time(event);

	__perf_update_times(event, now, &event->total_time_enabled,
					&event->total_time_running);
	event->tstamp = now;
}

static void perf_event_update_sibling_time(struct perf_event *leader)
{
	struct perf_event *sibling;

	for_each_sibling_event(sibling, leader)
		perf_event_update_time(sibling);
}

static void
perf_event_set_state(struct perf_event *event, enum perf_event_state state)
{
	if (event->state == state)
		return;

	perf_event_update_time(event);
	/*
	 * If a group leader gets enabled/disabled all its siblings
	 * are affected too.
	 */
	if ((event->state < 0) ^ (state < 0))
		perf_event_update_sibling_time(event);

	WRITE_ONCE(event->state, state);
}

/*
 * UP store-release, load-acquire
 */

#define __store_release(ptr, val)					\
do {									\
	barrier();							\
	WRITE_ONCE(*(ptr), (val));					\
} while (0)

#define __load_acquire(ptr)						\
({									\
	__unqual_scalar_typeof(*(ptr)) ___p = READ_ONCE(*(ptr));	\
	barrier();							\
	___p;								\
})

#ifdef CONFIG_CGROUP_PERF

static inline bool
perf_cgroup_match(struct perf_event *event)
{
	struct perf_event_context *ctx = event->ctx;
	struct perf_cpu_context *cpuctx = __get_cpu_context(ctx);

	/* @event doesn't care about cgroup */
	if (!event->cgrp)
		return true;

	/* wants specific cgroup scope but @cpuctx isn't associated with any */
	if (!cpuctx->cgrp)
		return false;

	/*
	 * Cgroup scoping is recursive.  An event enabled for a cgroup is
	 * also enabled for all its descendant cgroups.  If @cpuctx's
	 * cgroup is a descendant of @event's (the test covers identity
	 * case), it's a match.
	 */
	return cgroup_is_descendant(cpuctx->cgrp->css.cgroup,
				    event->cgrp->css.cgroup);
}

static inline void perf_detach_cgroup(struct perf_event *event)
{
	css_put(&event->cgrp->css);
	event->cgrp = NULL;
}

static inline int is_cgroup_event(struct perf_event *event)
{
	return event->cgrp != NULL;
}

static inline u64 perf_cgroup_event_time(struct perf_event *event)
{
	struct perf_cgroup_info *t;

	t = per_cpu_ptr(event->cgrp->info, event->cpu);
	return t->time;
}

static inline u64 perf_cgroup_event_time_now(struct perf_event *event, u64 now)
{
	struct perf_cgroup_info *t;

	t = per_cpu_ptr(event->cgrp->info, event->cpu);
	if (!__load_acquire(&t->active))
		return t->time;
	now += READ_ONCE(t->timeoffset);
	return now;
}

static inline void __update_cgrp_time(struct perf_cgroup_info *info, u64 now, bool adv)
{
	if (adv)
		info->time += now - info->timestamp;
	info->timestamp = now;
	/*
	 * see update_context_time()
	 */
	WRITE_ONCE(info->timeoffset, info->time - info->timestamp);
}

static inline void update_cgrp_time_from_cpuctx(struct perf_cpu_context *cpuctx, bool final)
{
	struct perf_cgroup *cgrp = cpuctx->cgrp;
	struct cgroup_subsys_state *css;
	struct perf_cgroup_info *info;

	if (cgrp) {
		u64 now = perf_clock();

		for (css = &cgrp->css; css; css = css->parent) {
			cgrp = container_of(css, struct perf_cgroup, css);
			info = this_cpu_ptr(cgrp->info);

			__update_cgrp_time(info, now, true);
			if (final)
				__store_release(&info->active, 0);
		}
	}
}

static inline void update_cgrp_time_from_event(struct perf_event *event)
{
	struct perf_cgroup_info *info;

	/*
	 * ensure we access cgroup data only when needed and
	 * when we know the cgroup is pinned (css_get)
	 */
	if (!is_cgroup_event(event))
		return;

	info = this_cpu_ptr(event->cgrp->info);
	/*
	 * Do not update time when cgroup is not active
	 */
	if (info->active)
		__update_cgrp_time(info, perf_clock(), true);
}

static inline void
perf_cgroup_set_timestamp(struct perf_cpu_context *cpuctx)
{
	struct perf_event_context *ctx = &cpuctx->ctx;
	struct perf_cgroup *cgrp = cpuctx->cgrp;
	struct perf_cgroup_info *info;
	struct cgroup_subsys_state *css;

	/*
	 * ctx->lock held by caller
	 * ensure we do not access cgroup data
	 * unless we have the cgroup pinned (css_get)
	 */
	if (!cgrp)
		return;

	WARN_ON_ONCE(!ctx->nr_cgroups);

	for (css = &cgrp->css; css; css = css->parent) {
		cgrp = container_of(css, struct perf_cgroup, css);
		info = this_cpu_ptr(cgrp->info);
		__update_cgrp_time(info, ctx->timestamp, false);
		__store_release(&info->active, 1);
	}
}

static DEFINE_PER_CPU(struct list_head, cgrp_cpuctx_list);

/*
 * reschedule events based on the cgroup constraint of task.
 */
static void perf_cgroup_switch(struct task_struct *task)
{
	struct perf_cgroup *cgrp;
	struct perf_cpu_context *cpuctx, *tmp;
	struct list_head *list;
	unsigned long flags;

	/*
	 * Disable interrupts and preemption to avoid this CPU's
	 * cgrp_cpuctx_entry to change under us.
	 */
	local_irq_save(flags);

	cgrp = perf_cgroup_from_task(task, NULL);

	list = this_cpu_ptr(&cgrp_cpuctx_list);
	list_for_each_entry_safe(cpuctx, tmp, list, cgrp_cpuctx_entry) {
		WARN_ON_ONCE(cpuctx->ctx.nr_cgroups == 0);
		if (READ_ONCE(cpuctx->cgrp) == cgrp)
			continue;

		perf_ctx_lock(cpuctx, cpuctx->task_ctx);
		perf_pmu_disable(cpuctx->ctx.pmu);

		cpu_ctx_sched_out(cpuctx, EVENT_ALL);
		/*
		 * must not be done before ctxswout due
		 * to update_cgrp_time_from_cpuctx() in
		 * ctx_sched_out()
		 */
		cpuctx->cgrp = cgrp;
		/*
		 * set cgrp before ctxsw in to allow
		 * perf_cgroup_set_timestamp() in ctx_sched_in()
		 * to not have to pass task around
		 */
		cpu_ctx_sched_in(cpuctx, EVENT_ALL);

		perf_pmu_enable(cpuctx->ctx.pmu);
		perf_ctx_unlock(cpuctx, cpuctx->task_ctx);
	}

	local_irq_restore(flags);
}

static int perf_cgroup_ensure_storage(struct perf_event *event,
				struct cgroup_subsys_state *css)
{
	struct perf_cpu_context *cpuctx;
	struct perf_event **storage;
	int cpu, heap_size, ret = 0;

	/*
	 * Allow storage to have sufficent space for an iterator for each
	 * possibly nested cgroup plus an iterator for events with no cgroup.
	 */
	for (heap_size = 1; css; css = css->parent)
		heap_size++;

	for_each_possible_cpu(cpu) {
		cpuctx = per_cpu_ptr(event->pmu->pmu_cpu_context, cpu);
		if (heap_size <= cpuctx->heap_size)
			continue;

		storage = kmalloc_node(heap_size * sizeof(struct perf_event *),
				       GFP_KERNEL, cpu_to_node(cpu));
		if (!storage) {
			ret = -ENOMEM;
			break;
		}

		raw_spin_lock_irq(&cpuctx->ctx.lock);
		if (cpuctx->heap_size < heap_size) {
			swap(cpuctx->heap, storage);
			if (storage == cpuctx->heap_default)
				storage = NULL;
			cpuctx->heap_size = heap_size;
		}
		raw_spin_unlock_irq(&cpuctx->ctx.lock);

		kfree(storage);
	}

	return ret;
}

static inline int perf_cgroup_connect(int fd, struct perf_event *event,
				      struct perf_event_attr *attr,
				      struct perf_event *group_leader)
{
	struct perf_cgroup *cgrp;
	struct cgroup_subsys_state *css;
	struct fd f = fdget(fd);
	int ret = 0;

	if (!f.file)
		return -EBADF;

	css = css_tryget_online_from_dir(f.file->f_path.dentry,
					 &perf_event_cgrp_subsys);
	if (IS_ERR(css)) {
		ret = PTR_ERR(css);
		goto out;
	}

	ret = perf_cgroup_ensure_storage(event, css);
	if (ret)
		goto out;

	cgrp = container_of(css, struct perf_cgroup, css);
	event->cgrp = cgrp;

	/*
	 * all events in a group must monitor
	 * the same cgroup because a task belongs
	 * to only one perf cgroup at a time
	 */
	if (group_leader && group_leader->cgrp != cgrp) {
		perf_detach_cgroup(event);
		ret = -EINVAL;
	}
out:
	fdput(f);
	return ret;
}

static inline void
perf_cgroup_event_enable(struct perf_event *event, struct perf_event_context *ctx)
{
	struct perf_cpu_context *cpuctx;

	if (!is_cgroup_event(event))
		return;

	/*
	 * Because cgroup events are always per-cpu events,
	 * @ctx == &cpuctx->ctx.
	 */
	cpuctx = container_of(ctx, struct perf_cpu_context, ctx);

	if (ctx->nr_cgroups++)
		return;

	cpuctx->cgrp = perf_cgroup_from_task(current, ctx);
	list_add(&cpuctx->cgrp_cpuctx_entry,
			per_cpu_ptr(&cgrp_cpuctx_list, event->cpu));
}

static inline void
perf_cgroup_event_disable(struct perf_event *event, struct perf_event_context *ctx)
{
	struct perf_cpu_context *cpuctx;

	if (!is_cgroup_event(event))
		return;

	/*
	 * Because cgroup events are always per-cpu events,
	 * @ctx == &cpuctx->ctx.
	 */
	cpuctx = container_of(ctx, struct perf_cpu_context, ctx);

	if (--ctx->nr_cgroups)
		return;

	cpuctx->cgrp = NULL;
	list_del(&cpuctx->cgrp_cpuctx_entry);
}

#else /* !CONFIG_CGROUP_PERF */

static inline bool
perf_cgroup_match(struct perf_event *event)
{
	return true;
}

static inline void perf_detach_cgroup(struct perf_event *event)
{}

static inline int is_cgroup_event(struct perf_event *event)
{
	return 0;
}

static inline void update_cgrp_time_from_event(struct perf_event *event)
{
}

static inline void update_cgrp_time_from_cpuctx(struct perf_cpu_context *cpuctx,
						bool final)
{
}

static inline int perf_cgroup_connect(pid_t pid, struct perf_event *event,
				      struct perf_event_attr *attr,
				      struct perf_event *group_leader)
{
	return -EINVAL;
}

static inline void
perf_cgroup_set_timestamp(struct perf_cpu_context *cpuctx)
{
}

static inline u64 perf_cgroup_event_time(struct perf_event *event)
{
	return 0;
}

static inline u64 perf_cgroup_event_time_now(struct perf_event *event, u64 now)
{
	return 0;
}

static inline void
perf_cgroup_event_enable(struct perf_event *event, struct perf_event_context *ctx)
{
}

static inline void
perf_cgroup_event_disable(struct perf_event *event, struct perf_event_context *ctx)
{
}

static void perf_cgroup_switch(struct task_struct *task)
{
}
#endif

/*
 * set default to be dependent on timer tick just
 * like original code
 */
#define PERF_CPU_HRTIMER (1000 / HZ)
/*
 * function must be called with interrupts disabled
 */
static enum hrtimer_restart perf_mux_hrtimer_handler(struct hrtimer *hr)
{
	struct perf_cpu_context *cpuctx;
	bool rotations;

	lockdep_assert_irqs_disabled();

	cpuctx = container_of(hr, struct perf_cpu_context, hrtimer);
	rotations = perf_rotate_context(cpuctx);

	raw_spin_lock(&cpuctx->hrtimer_lock);
	if (rotations)
		hrtimer_forward_now(hr, cpuctx->hrtimer_interval);
	else
		cpuctx->hrtimer_active = 0;
	raw_spin_unlock(&cpuctx->hrtimer_lock);

	return rotations ? HRTIMER_RESTART : HRTIMER_NORESTART;
}

static void __perf_mux_hrtimer_init(struct perf_cpu_context *cpuctx, int cpu)
{
	struct hrtimer *timer = &cpuctx->hrtimer;
	struct pmu *pmu = cpuctx->ctx.pmu;
	u64 interval;

	/* no multiplexing needed for SW PMU */
	if (pmu->task_ctx_nr == perf_sw_context)
		return;

	/*
	 * check default is sane, if not set then force to
	 * default interval (1/tick)
	 */
	interval = pmu->hrtimer_interval_ms;
	if (interval < 1)
		interval = pmu->hrtimer_interval_ms = PERF_CPU_HRTIMER;

	cpuctx->hrtimer_interval = ns_to_ktime(NSEC_PER_MSEC * interval);

	raw_spin_lock_init(&cpuctx->hrtimer_lock);
	hrtimer_init(timer, CLOCK_MONOTONIC, HRTIMER_MODE_ABS_PINNED_HARD);
	timer->function = perf_mux_hrtimer_handler;
}

static int perf_mux_hrtimer_restart(struct perf_cpu_context *cpuctx)
{
	struct hrtimer *timer = &cpuctx->hrtimer;
	struct pmu *pmu = cpuctx->ctx.pmu;
	unsigned long flags;

	/* not for SW PMU */
	if (pmu->task_ctx_nr == perf_sw_context)
		return 0;

	raw_spin_lock_irqsave(&cpuctx->hrtimer_lock, flags);
	if (!cpuctx->hrtimer_active) {
		cpuctx->hrtimer_active = 1;
		hrtimer_forward_now(timer, cpuctx->hrtimer_interval);
		hrtimer_start_expires(timer, HRTIMER_MODE_ABS_PINNED_HARD);
	}
	raw_spin_unlock_irqrestore(&cpuctx->hrtimer_lock, flags);

	return 0;
}

void perf_pmu_disable(struct pmu *pmu)
{
	int *count = this_cpu_ptr(pmu->pmu_disable_count);
	if (!(*count)++)
		pmu->pmu_disable(pmu);
}

void perf_pmu_enable(struct pmu *pmu)
{
	int *count = this_cpu_ptr(pmu->pmu_disable_count);
	if (!--(*count))
		pmu->pmu_enable(pmu);
}

static DEFINE_PER_CPU(struct list_head, active_ctx_list);

/*
 * perf_event_ctx_activate(), perf_event_ctx_deactivate(), and
 * perf_event_task_tick() are fully serialized because they're strictly cpu
 * affine and perf_event_ctx{activate,deactivate} are called with IRQs
 * disabled, while perf_event_task_tick is called from IRQ context.
 */
static void perf_event_ctx_activate(struct perf_event_context *ctx)
{
	struct list_head *head = this_cpu_ptr(&active_ctx_list);

	lockdep_assert_irqs_disabled();

	WARN_ON(!list_empty(&ctx->active_ctx_list));

	list_add(&ctx->active_ctx_list, head);
}

static void perf_event_ctx_deactivate(struct perf_event_context *ctx)
{
	lockdep_assert_irqs_disabled();

	WARN_ON(list_empty(&ctx->active_ctx_list));

	list_del_init(&ctx->active_ctx_list);
}

static void get_ctx(struct perf_event_context *ctx)
{
	refcount_inc(&ctx->refcount);
}

static void *alloc_task_ctx_data(struct pmu *pmu)
{
	if (pmu->task_ctx_cache)
		return kmem_cache_zalloc(pmu->task_ctx_cache, GFP_KERNEL);

	return NULL;
}

static void free_task_ctx_data(struct pmu *pmu, void *task_ctx_data)
{
	if (pmu->task_ctx_cache && task_ctx_data)
		kmem_cache_free(pmu->task_ctx_cache, task_ctx_data);
}

static void free_ctx(struct rcu_head *head)
{
	struct perf_event_context *ctx;

	ctx = container_of(head, struct perf_event_context, rcu_head);
	free_task_ctx_data(ctx->pmu, ctx->task_ctx_data);
	kfree(ctx);
}

static void put_ctx(struct perf_event_context *ctx)
{
	if (refcount_dec_and_test(&ctx->refcount)) {
		if (ctx->parent_ctx)
			put_ctx(ctx->parent_ctx);
		if (ctx->task && ctx->task != TASK_TOMBSTONE)
			put_task_struct(ctx->task);
		call_rcu(&ctx->rcu_head, free_ctx);
	}
}

/*
 * Because of perf_event::ctx migration in sys_perf_event_open::move_group and
 * perf_pmu_migrate_context() we need some magic.
 *
 * Those places that change perf_event::ctx will hold both
 * perf_event_ctx::mutex of the 'old' and 'new' ctx value.
 *
 * Lock ordering is by mutex address. There are two other sites where
 * perf_event_context::mutex nests and those are:
 *
 *  - perf_event_exit_task_context()	[ child , 0 ]
 *      perf_event_exit_event()
 *        put_event()			[ parent, 1 ]
 *
 *  - perf_event_init_context()		[ parent, 0 ]
 *      inherit_task_group()
 *        inherit_group()
 *          inherit_event()
 *            perf_event_alloc()
 *              perf_init_event()
 *                perf_try_init_event()	[ child , 1 ]
 *
 * While it appears there is an obvious deadlock here -- the parent and child
 * nesting levels are inverted between the two. This is in fact safe because
 * life-time rules separate them. That is an exiting task cannot fork, and a
 * spawning task cannot (yet) exit.
 *
 * But remember that these are parent<->child context relations, and
 * migration does not affect children, therefore these two orderings should not
 * interact.
 *
 * The change in perf_event::ctx does not affect children (as claimed above)
 * because the sys_perf_event_open() case will install a new event and break
 * the ctx parent<->child relation, and perf_pmu_migrate_context() is only
 * concerned with cpuctx and that doesn't have children.
 *
 * The places that change perf_event::ctx will issue:
 *
 *   perf_remove_from_context();
 *   synchronize_rcu();
 *   perf_install_in_context();
 *
 * to affect the change. The remove_from_context() + synchronize_rcu() should
 * quiesce the event, after which we can install it in the new location. This
 * means that only external vectors (perf_fops, prctl) can perturb the event
 * while in transit. Therefore all such accessors should also acquire
 * perf_event_context::mutex to serialize against this.
 *
 * However; because event->ctx can change while we're waiting to acquire
 * ctx->mutex we must be careful and use the below perf_event_ctx_lock()
 * function.
 *
 * Lock order:
 *    exec_update_lock
 *	task_struct::perf_event_mutex
 *	  perf_event_context::mutex
 *	    perf_event::child_mutex;
 *	      perf_event_context::lock
 *	    perf_event::mmap_mutex
 *	    mmap_lock
 *	      perf_addr_filters_head::lock
 *
 *    cpu_hotplug_lock
 *      pmus_lock
 *	  cpuctx->mutex / perf_event_context::mutex
 */
static struct perf_event_context *
perf_event_ctx_lock_nested(struct perf_event *event, int nesting)
{
	struct perf_event_context *ctx;

again:
	rcu_read_lock();
	ctx = READ_ONCE(event->ctx);
	if (!refcount_inc_not_zero(&ctx->refcount)) {
		rcu_read_unlock();
		goto again;
	}
	rcu_read_unlock();

	mutex_lock_nested(&ctx->mutex, nesting);
	if (event->ctx != ctx) {
		mutex_unlock(&ctx->mutex);
		put_ctx(ctx);
		goto again;
	}

	return ctx;
}

static inline struct perf_event_context *
perf_event_ctx_lock(struct perf_event *event)
{
	return perf_event_ctx_lock_nested(event, 0);
}

static void perf_event_ctx_unlock(struct perf_event *event,
				  struct perf_event_context *ctx)
{
	mutex_unlock(&ctx->mutex);
	put_ctx(ctx);
}

/*
 * This must be done under the ctx->lock, such as to serialize against
 * context_equiv(), therefore we cannot call put_ctx() since that might end up
 * calling scheduler related locks and ctx->lock nests inside those.
 */
static __must_check struct perf_event_context *
unclone_ctx(struct perf_event_context *ctx)
{
	struct perf_event_context *parent_ctx = ctx->parent_ctx;

	lockdep_assert_held(&ctx->lock);

	if (parent_ctx)
		ctx->parent_ctx = NULL;
	ctx->generation++;

	return parent_ctx;
}

static u32 perf_event_pid_type(struct perf_event *event, struct task_struct *p,
				enum pid_type type)
{
	u32 nr;
	/*
	 * only top level events have the pid namespace they were created in
	 */
	if (event->parent)
		event = event->parent;

	nr = __task_pid_nr_ns(p, type, event->ns);
	/* avoid -1 if it is idle thread or runs in another ns */
	if (!nr && !pid_alive(p))
		nr = -1;
	return nr;
}

static u32 perf_event_pid(struct perf_event *event, struct task_struct *p)
{
	return perf_event_pid_type(event, p, PIDTYPE_TGID);
}

static u32 perf_event_tid(struct perf_event *event, struct task_struct *p)
{
	return perf_event_pid_type(event, p, PIDTYPE_PID);
}

/*
 * If we inherit events we want to return the parent event id
 * to userspace.
 */
static u64 primary_event_id(struct perf_event *event)
{
	u64 id = event->id;

	if (event->parent)
		id = event->parent->id;

	return id;
}

/*
 * Get the perf_event_context for a task and lock it.
 *
 * This has to cope with the fact that until it is locked,
 * the context could get moved to another task.
 */
static struct perf_event_context *
perf_lock_task_context(struct task_struct *task, int ctxn, unsigned long *flags)
{
	struct perf_event_context *ctx;

retry:
	/*
	 * One of the few rules of preemptible RCU is that one cannot do
	 * rcu_read_unlock() while holding a scheduler (or nested) lock when
	 * part of the read side critical section was irqs-enabled -- see
	 * rcu_read_unlock_special().
	 *
	 * Since ctx->lock nests under rq->lock we must ensure the entire read
	 * side critical section has interrupts disabled.
	 */
	local_irq_save(*flags);
	rcu_read_lock();
	ctx = rcu_dereference(task->perf_event_ctxp[ctxn]);
	if (ctx) {
		/*
		 * If this context is a clone of another, it might
		 * get swapped for another underneath us by
		 * perf_event_task_sched_out, though the
		 * rcu_read_lock() protects us from any context
		 * getting freed.  Lock the context and check if it
		 * got swapped before we could get the lock, and retry
		 * if so.  If we locked the right context, then it
		 * can't get swapped on us any more.
		 */
		raw_spin_lock(&ctx->lock);
		if (ctx != rcu_dereference(task->perf_event_ctxp[ctxn])) {
			raw_spin_unlock(&ctx->lock);
			rcu_read_unlock();
			local_irq_restore(*flags);
			goto retry;
		}

		if (ctx->task == TASK_TOMBSTONE ||
		    !refcount_inc_not_zero(&ctx->refcount)) {
			raw_spin_unlock(&ctx->lock);
			ctx = NULL;
		} else {
			WARN_ON_ONCE(ctx->task != task);
		}
	}
	rcu_read_unlock();
	if (!ctx)
		local_irq_restore(*flags);
	return ctx;
}

/*
 * Get the context for a task and increment its pin_count so it
 * can't get swapped to another task.  This also increments its
 * reference count so that the context can't get freed.
 */
static struct perf_event_context *
perf_pin_task_context(struct task_struct *task, int ctxn)
{
	struct perf_event_context *ctx;
	unsigned long flags;

	ctx = perf_lock_task_context(task, ctxn, &flags);
	if (ctx) {
		++ctx->pin_count;
		raw_spin_unlock_irqrestore(&ctx->lock, flags);
	}
	return ctx;
}

static void perf_unpin_context(struct perf_event_context *ctx)
{
	unsigned long flags;

	raw_spin_lock_irqsave(&ctx->lock, flags);
	--ctx->pin_count;
	raw_spin_unlock_irqrestore(&ctx->lock, flags);
}

/*
 * Update the record of the current time in a context.
 */
static void __update_context_time(struct perf_event_context *ctx, bool adv)
{
	u64 now = perf_clock();

	lockdep_assert_held(&ctx->lock);

	if (adv)
		ctx->time += now - ctx->timestamp;
	ctx->timestamp = now;

	/*
	 * The above: time' = time + (now - timestamp), can be re-arranged
	 * into: time` = now + (time - timestamp), which gives a single value
	 * offset to compute future time without locks on.
	 *
	 * See perf_event_time_now(), which can be used from NMI context where
	 * it's (obviously) not possible to acquire ctx->lock in order to read
	 * both the above values in a consistent manner.
	 */
	WRITE_ONCE(ctx->timeoffset, ctx->time - ctx->timestamp);
}

static void update_context_time(struct perf_event_context *ctx)
{
	__update_context_time(ctx, true);
}

static u64 perf_event_time(struct perf_event *event)
{
	struct perf_event_context *ctx = event->ctx;

	if (unlikely(!ctx))
		return 0;

	if (is_cgroup_event(event))
		return perf_cgroup_event_time(event);

	return ctx->time;
}

static u64 perf_event_time_now(struct perf_event *event, u64 now)
{
	struct perf_event_context *ctx = event->ctx;

	if (unlikely(!ctx))
		return 0;

	if (is_cgroup_event(event))
		return perf_cgroup_event_time_now(event, now);

	if (!(__load_acquire(&ctx->is_active) & EVENT_TIME))
		return ctx->time;

	now += READ_ONCE(ctx->timeoffset);
	return now;
}

static enum event_type_t get_event_type(struct perf_event *event)
{
	struct perf_event_context *ctx = event->ctx;
	enum event_type_t event_type;

	lockdep_assert_held(&ctx->lock);

	/*
	 * It's 'group type', really, because if our group leader is
	 * pinned, so are we.
	 */
	if (event->group_leader != event)
		event = event->group_leader;

	event_type = event->attr.pinned ? EVENT_PINNED : EVENT_FLEXIBLE;
	if (!ctx->task)
		event_type |= EVENT_CPU;

	return event_type;
}

/*
 * Helper function to initialize event group nodes.
 */
static void init_event_group(struct perf_event *event)
{
	RB_CLEAR_NODE(&event->group_node);
	event->group_index = 0;
}

/*
 * Extract pinned or flexible groups from the context
 * based on event attrs bits.
 */
static struct perf_event_groups *
get_event_groups(struct perf_event *event, struct perf_event_context *ctx)
{
	if (event->attr.pinned)
		return &ctx->pinned_groups;
	else
		return &ctx->flexible_groups;
}

/*
 * Helper function to initializes perf_event_group trees.
 */
static void perf_event_groups_init(struct perf_event_groups *groups)
{
	groups->tree = RB_ROOT;
	groups->index = 0;
}

static inline struct cgroup *event_cgroup(const struct perf_event *event)
{
	struct cgroup *cgroup = NULL;

#ifdef CONFIG_CGROUP_PERF
	if (event->cgrp)
		cgroup = event->cgrp->css.cgroup;
#endif

	return cgroup;
}

/*
 * Compare function for event groups;
 *
 * Implements complex key that first sorts by CPU and then by virtual index
 * which provides ordering when rotating groups for the same CPU.
 */
static __always_inline int
perf_event_groups_cmp(const int left_cpu, const struct cgroup *left_cgroup,
		      const u64 left_group_index, const struct perf_event *right)
{
	if (left_cpu < right->cpu)
		return -1;
	if (left_cpu > right->cpu)
		return 1;

#ifdef CONFIG_CGROUP_PERF
	{
		const struct cgroup *right_cgroup = event_cgroup(right);

		if (left_cgroup != right_cgroup) {
			if (!left_cgroup) {
				/*
				 * Left has no cgroup but right does, no
				 * cgroups come first.
				 */
				return -1;
			}
			if (!right_cgroup) {
				/*
				 * Right has no cgroup but left does, no
				 * cgroups come first.
				 */
				return 1;
			}
			/* Two dissimilar cgroups, order by id. */
			if (cgroup_id(left_cgroup) < cgroup_id(right_cgroup))
				return -1;

			return 1;
		}
	}
#endif

	if (left_group_index < right->group_index)
		return -1;
	if (left_group_index > right->group_index)
		return 1;

	return 0;
}

#define __node_2_pe(node) \
	rb_entry((node), struct perf_event, group_node)

static inline bool __group_less(struct rb_node *a, const struct rb_node *b)
{
	struct perf_event *e = __node_2_pe(a);
	return perf_event_groups_cmp(e->cpu, event_cgroup(e), e->group_index,
				     __node_2_pe(b)) < 0;
}

struct __group_key {
	int cpu;
	struct cgroup *cgroup;
};

static inline int __group_cmp(const void *key, const struct rb_node *node)
{
	const struct __group_key *a = key;
	const struct perf_event *b = __node_2_pe(node);

	/* partial/subtree match: @cpu, @cgroup; ignore: @group_index */
	return perf_event_groups_cmp(a->cpu, a->cgroup, b->group_index, b);
}

/*
 * Insert @event into @groups' tree; using {@event->cpu, ++@groups->index} for
 * key (see perf_event_groups_less). This places it last inside the CPU
 * subtree.
 */
static void
perf_event_groups_insert(struct perf_event_groups *groups,
			 struct perf_event *event)
{
	event->group_index = ++groups->index;

	rb_add(&event->group_node, &groups->tree, __group_less);
}

/*
 * Helper function to insert event into the pinned or flexible groups.
 */
static void
add_event_to_groups(struct perf_event *event, struct perf_event_context *ctx)
{
	struct perf_event_groups *groups;

	groups = get_event_groups(event, ctx);
	perf_event_groups_insert(groups, event);
}

/*
 * Delete a group from a tree.
 */
static void
perf_event_groups_delete(struct perf_event_groups *groups,
			 struct perf_event *event)
{
	WARN_ON_ONCE(RB_EMPTY_NODE(&event->group_node) ||
		     RB_EMPTY_ROOT(&groups->tree));

	rb_erase(&event->group_node, &groups->tree);
	init_event_group(event);
}

/*
 * Helper function to delete event from its groups.
 */
static void
del_event_from_groups(struct perf_event *event, struct perf_event_context *ctx)
{
	struct perf_event_groups *groups;

	groups = get_event_groups(event, ctx);
	perf_event_groups_delete(groups, event);
}

/*
 * Get the leftmost event in the cpu/cgroup subtree.
 */
static struct perf_event *
perf_event_groups_first(struct perf_event_groups *groups, int cpu,
			struct cgroup *cgrp)
{
	struct __group_key key = {
		.cpu = cpu,
		.cgroup = cgrp,
	};
	struct rb_node *node;

	node = rb_find_first(&key, &groups->tree, __group_cmp);
	if (node)
		return __node_2_pe(node);

	return NULL;
}

/*
 * Like rb_entry_next_safe() for the @cpu subtree.
 */
static struct perf_event *
perf_event_groups_next(struct perf_event *event)
{
	struct __group_key key = {
		.cpu = event->cpu,
		.cgroup = event_cgroup(event),
	};
	struct rb_node *next;

	next = rb_next_match(&key, &event->group_node, __group_cmp);
	if (next)
		return __node_2_pe(next);

	return NULL;
}

/*
 * Iterate through the whole groups tree.
 */
#define perf_event_groups_for_each(event, groups)			\
	for (event = rb_entry_safe(rb_first(&((groups)->tree)),		\
				typeof(*event), group_node); event;	\
		event = rb_entry_safe(rb_next(&event->group_node),	\
				typeof(*event), group_node))

/*
 * Add an event from the lists for its context.
 * Must be called with ctx->mutex and ctx->lock held.
 */
static void
list_add_event(struct perf_event *event, struct perf_event_context *ctx)
{
	lockdep_assert_held(&ctx->lock);

	WARN_ON_ONCE(event->attach_state & PERF_ATTACH_CONTEXT);
	event->attach_state |= PERF_ATTACH_CONTEXT;

	event->tstamp = perf_event_time(event);

	/*
	 * If we're a stand alone event or group leader, we go to the context
	 * list, group events are kept attached to the group so that
	 * perf_group_detach can, at all times, locate all siblings.
	 */
	if (event->group_leader == event) {
		event->group_caps = event->event_caps;
		add_event_to_groups(event, ctx);
	}

	list_add_rcu(&event->event_entry, &ctx->event_list);
	ctx->nr_events++;
	if (event->hw.flags & PERF_EVENT_FLAG_USER_READ_CNT)
		ctx->nr_user++;
	if (event->attr.inherit_stat)
		ctx->nr_stat++;

	if (event->state > PERF_EVENT_STATE_OFF)
		perf_cgroup_event_enable(event, ctx);

	ctx->generation++;
}

/*
 * Initialize event state based on the perf_event_attr::disabled.
 */
static inline void perf_event__state_init(struct perf_event *event)
{
	event->state = event->attr.disabled ? PERF_EVENT_STATE_OFF :
					      PERF_EVENT_STATE_INACTIVE;
}

static void __perf_event_read_size(struct perf_event *event, int nr_siblings)
{
	int entry = sizeof(u64); /* value */
	int size = 0;
	int nr = 1;

	if (event->attr.read_format & PERF_FORMAT_TOTAL_TIME_ENABLED)
		size += sizeof(u64);

	if (event->attr.read_format & PERF_FORMAT_TOTAL_TIME_RUNNING)
		size += sizeof(u64);

	if (event->attr.read_format & PERF_FORMAT_ID)
		entry += sizeof(u64);

	if (event->attr.read_format & PERF_FORMAT_LOST)
		entry += sizeof(u64);

	if (event->attr.read_format & PERF_FORMAT_GROUP) {
		nr += nr_siblings;
		size += sizeof(u64);
	}

	size += entry * nr;
	event->read_size = size;
}

static void __perf_event_header_size(struct perf_event *event, u64 sample_type)
{
	struct perf_sample_data *data;
	u16 size = 0;

	if (sample_type & PERF_SAMPLE_IP)
		size += sizeof(data->ip);

	if (sample_type & PERF_SAMPLE_ADDR)
		size += sizeof(data->addr);

	if (sample_type & PERF_SAMPLE_PERIOD)
		size += sizeof(data->period);

	if (sample_type & PERF_SAMPLE_WEIGHT_TYPE)
		size += sizeof(data->weight.full);

	if (sample_type & PERF_SAMPLE_READ)
		size += event->read_size;

	if (sample_type & PERF_SAMPLE_DATA_SRC)
		size += sizeof(data->data_src.val);

	if (sample_type & PERF_SAMPLE_TRANSACTION)
		size += sizeof(data->txn);

	if (sample_type & PERF_SAMPLE_PHYS_ADDR)
		size += sizeof(data->phys_addr);

	if (sample_type & PERF_SAMPLE_CGROUP)
		size += sizeof(data->cgroup);

	if (sample_type & PERF_SAMPLE_DATA_PAGE_SIZE)
		size += sizeof(data->data_page_size);

	if (sample_type & PERF_SAMPLE_CODE_PAGE_SIZE)
		size += sizeof(data->code_page_size);

	event->header_size = size;
}

/*
 * Called at perf_event creation and when events are attached/detached from a
 * group.
 */
static void perf_event__header_size(struct perf_event *event)
{
	__perf_event_read_size(event,
			       event->group_leader->nr_siblings);
	__perf_event_header_size(event, event->attr.sample_type);
}

static void perf_event__id_header_size(struct perf_event *event)
{
	struct perf_sample_data *data;
	u64 sample_type = event->attr.sample_type;
	u16 size = 0;

	if (sample_type & PERF_SAMPLE_TID)
		size += sizeof(data->tid_entry);

	if (sample_type & PERF_SAMPLE_TIME)
		size += sizeof(data->time);

	if (sample_type & PERF_SAMPLE_IDENTIFIER)
		size += sizeof(data->id);

	if (sample_type & PERF_SAMPLE_ID)
		size += sizeof(data->id);

	if (sample_type & PERF_SAMPLE_STREAM_ID)
		size += sizeof(data->stream_id);

	if (sample_type & PERF_SAMPLE_CPU)
		size += sizeof(data->cpu_entry);

	event->id_header_size = size;
}

static bool perf_event_validate_size(struct perf_event *event)
{
	/*
	 * The values computed here will be over-written when we actually
	 * attach the event.
	 */
	__perf_event_read_size(event, event->group_leader->nr_siblings + 1);
	__perf_event_header_size(event, event->attr.sample_type & ~PERF_SAMPLE_READ);
	perf_event__id_header_size(event);

	/*
	 * Sum the lot; should not exceed the 64k limit we have on records.
	 * Conservative limit to allow for callchains and other variable fields.
	 */
	if (event->read_size + event->header_size +
	    event->id_header_size + sizeof(struct perf_event_header) >= 16*1024)
		return false;

	return true;
}

static void perf_group_attach(struct perf_event *event)
{
	struct perf_event *group_leader = event->group_leader, *pos;

	lockdep_assert_held(&event->ctx->lock);

	/*
	 * We can have double attach due to group movement in perf_event_open.
	 */
	if (event->attach_state & PERF_ATTACH_GROUP)
		return;

	event->attach_state |= PERF_ATTACH_GROUP;

	if (group_leader == event)
		return;

	WARN_ON_ONCE(group_leader->ctx != event->ctx);

	group_leader->group_caps &= event->event_caps;

	list_add_tail(&event->sibling_list, &group_leader->sibling_list);
	group_leader->nr_siblings++;

	perf_event__header_size(group_leader);

	for_each_sibling_event(pos, group_leader)
		perf_event__header_size(pos);
}

/*
 * Remove an event from the lists for its context.
 * Must be called with ctx->mutex and ctx->lock held.
 */
static void
list_del_event(struct perf_event *event, struct perf_event_context *ctx)
{
	WARN_ON_ONCE(event->ctx != ctx);
	lockdep_assert_held(&ctx->lock);

	/*
	 * We can have double detach due to exit/hot-unplug + close.
	 */
	if (!(event->attach_state & PERF_ATTACH_CONTEXT))
		return;

	event->attach_state &= ~PERF_ATTACH_CONTEXT;

	ctx->nr_events--;
	if (event->hw.flags & PERF_EVENT_FLAG_USER_READ_CNT)
		ctx->nr_user--;
	if (event->attr.inherit_stat)
		ctx->nr_stat--;

	list_del_rcu(&event->event_entry);

	if (event->group_leader == event)
		del_event_from_groups(event, ctx);

	/*
	 * If event was in error state, then keep it
	 * that way, otherwise bogus counts will be
	 * returned on read(). The only way to get out
	 * of error state is by explicit re-enabling
	 * of the event
	 */
	if (event->state > PERF_EVENT_STATE_OFF) {
		perf_cgroup_event_disable(event, ctx);
		perf_event_set_state(event, PERF_EVENT_STATE_OFF);
	}

	ctx->generation++;
}

static int
perf_aux_output_match(struct perf_event *event, struct perf_event *aux_event)
{
	if (!has_aux(aux_event))
		return 0;

	if (!event->pmu->aux_output_match)
		return 0;

	return event->pmu->aux_output_match(aux_event);
}

static void put_event(struct perf_event *event);
static void event_sched_out(struct perf_event *event,
			    struct perf_cpu_context *cpuctx,
			    struct perf_event_context *ctx);

static void perf_put_aux_event(struct perf_event *event)
{
	struct perf_event_context *ctx = event->ctx;
	struct perf_cpu_context *cpuctx = __get_cpu_context(ctx);
	struct perf_event *iter;

	/*
	 * If event uses aux_event tear down the link
	 */
	if (event->aux_event) {
		iter = event->aux_event;
		event->aux_event = NULL;
		put_event(iter);
		return;
	}

	/*
	 * If the event is an aux_event, tear down all links to
	 * it from other events.
	 */
	for_each_sibling_event(iter, event->group_leader) {
		if (iter->aux_event != event)
			continue;

		iter->aux_event = NULL;
		put_event(event);

		/*
		 * If it's ACTIVE, schedule it out and put it into ERROR
		 * state so that we don't try to schedule it again. Note
		 * that perf_event_enable() will clear the ERROR status.
		 */
		event_sched_out(iter, cpuctx, ctx);
		perf_event_set_state(event, PERF_EVENT_STATE_ERROR);
	}
}

static bool perf_need_aux_event(struct perf_event *event)
{
	return !!event->attr.aux_output || !!event->attr.aux_sample_size;
}

static int perf_get_aux_event(struct perf_event *event,
			      struct perf_event *group_leader)
{
	/*
	 * Our group leader must be an aux event if we want to be
	 * an aux_output. This way, the aux event will precede its
	 * aux_output events in the group, and therefore will always
	 * schedule first.
	 */
	if (!group_leader)
		return 0;

	/*
	 * aux_output and aux_sample_size are mutually exclusive.
	 */
	if (event->attr.aux_output && event->attr.aux_sample_size)
		return 0;

	if (event->attr.aux_output &&
	    !perf_aux_output_match(event, group_leader))
		return 0;

	if (event->attr.aux_sample_size && !group_leader->pmu->snapshot_aux)
		return 0;

	if (!atomic_long_inc_not_zero(&group_leader->refcount))
		return 0;

	/*
	 * Link aux_outputs to their aux event; this is undone in
	 * perf_group_detach() by perf_put_aux_event(). When the
	 * group in torn down, the aux_output events loose their
	 * link to the aux_event and can't schedule any more.
	 */
	event->aux_event = group_leader;

	return 1;
}

static inline struct list_head *get_event_list(struct perf_event *event)
{
	struct perf_event_context *ctx = event->ctx;
	return event->attr.pinned ? &ctx->pinned_active : &ctx->flexible_active;
}

/*
 * Events that have PERF_EV_CAP_SIBLING require being part of a group and
 * cannot exist on their own, schedule them out and move them into the ERROR
 * state. Also see _perf_event_enable(), it will not be able to recover
 * this ERROR state.
 */
static inline void perf_remove_sibling_event(struct perf_event *event)
{
	struct perf_event_context *ctx = event->ctx;
	struct perf_cpu_context *cpuctx = __get_cpu_context(ctx);

	event_sched_out(event, cpuctx, ctx);
	perf_event_set_state(event, PERF_EVENT_STATE_ERROR);
}

static void perf_group_detach(struct perf_event *event)
{
	struct perf_event *leader = event->group_leader;
	struct perf_event *sibling, *tmp;
	struct perf_event_context *ctx = event->ctx;

	lockdep_assert_held(&ctx->lock);

	/*
	 * We can have double detach due to exit/hot-unplug + close.
	 */
	if (!(event->attach_state & PERF_ATTACH_GROUP))
		return;

	event->attach_state &= ~PERF_ATTACH_GROUP;

	perf_put_aux_event(event);

	/*
	 * If this is a sibling, remove it from its group.
	 */
	if (leader != event) {
		list_del_init(&event->sibling_list);
		event->group_leader->nr_siblings--;
		goto out;
	}

	/*
	 * If this was a group event with sibling events then
	 * upgrade the siblings to singleton events by adding them
	 * to whatever list we are on.
	 */
	list_for_each_entry_safe(sibling, tmp, &event->sibling_list, sibling_list) {

		if (sibling->event_caps & PERF_EV_CAP_SIBLING)
			perf_remove_sibling_event(sibling);

		sibling->group_leader = sibling;
		list_del_init(&sibling->sibling_list);

		/* Inherit group flags from the previous leader */
		sibling->group_caps = event->group_caps;

		if (!RB_EMPTY_NODE(&event->group_node)) {
			add_event_to_groups(sibling, event->ctx);

			if (sibling->state == PERF_EVENT_STATE_ACTIVE)
				list_add_tail(&sibling->active_list, get_event_list(sibling));
		}

		WARN_ON_ONCE(sibling->ctx != event->ctx);
	}

out:
	for_each_sibling_event(tmp, leader)
		perf_event__header_size(tmp);

	perf_event__header_size(leader);
}

static void sync_child_event(struct perf_event *child_event);

static void perf_child_detach(struct perf_event *event)
{
	struct perf_event *parent_event = event->parent;

	if (!(event->attach_state & PERF_ATTACH_CHILD))
		return;

	event->attach_state &= ~PERF_ATTACH_CHILD;

	if (WARN_ON_ONCE(!parent_event))
		return;

	lockdep_assert_held(&parent_event->child_mutex);

	sync_child_event(event);
	list_del_init(&event->child_list);
}

static bool is_orphaned_event(struct perf_event *event)
{
	return event->state == PERF_EVENT_STATE_DEAD;
}

static inline int __pmu_filter_match(struct perf_event *event)
{
	struct pmu *pmu = event->pmu;
	return pmu->filter_match ? pmu->filter_match(event) : 1;
}

/*
 * Check whether we should attempt to schedule an event group based on
 * PMU-specific filtering. An event group can consist of HW and SW events,
 * potentially with a SW leader, so we must check all the filters, to
 * determine whether a group is schedulable:
 */
static inline int pmu_filter_match(struct perf_event *event)
{
	struct perf_event *sibling;
	unsigned long flags;
	int ret = 1;

	if (!__pmu_filter_match(event))
		return 0;

	local_irq_save(flags);
	for_each_sibling_event(sibling, event) {
		if (!__pmu_filter_match(sibling)) {
			ret = 0;
			break;
		}
	}
	local_irq_restore(flags);

	return ret;
}

static inline int
event_filter_match(struct perf_event *event)
{
	return (event->cpu == -1 || event->cpu == smp_processor_id()) &&
	       perf_cgroup_match(event) && pmu_filter_match(event);
}

static void
event_sched_out(struct perf_event *event,
		  struct perf_cpu_context *cpuctx,
		  struct perf_event_context *ctx)
{
	enum perf_event_state state = PERF_EVENT_STATE_INACTIVE;

	WARN_ON_ONCE(event->ctx != ctx);
	lockdep_assert_held(&ctx->lock);

	if (event->state != PERF_EVENT_STATE_ACTIVE)
		return;

	/*
	 * Asymmetry; we only schedule events _IN_ through ctx_sched_in(), but
	 * we can schedule events _OUT_ individually through things like
	 * __perf_remove_from_context().
	 */
	list_del_init(&event->active_list);

	perf_pmu_disable(event->pmu);

	event->pmu->del(event, 0);
	event->oncpu = -1;

	if (READ_ONCE(event->pending_disable) >= 0) {
		WRITE_ONCE(event->pending_disable, -1);
		perf_cgroup_event_disable(event, ctx);
		state = PERF_EVENT_STATE_OFF;
	}
	perf_event_set_state(event, state);

	if (!is_software_event(event))
		cpuctx->active_oncpu--;
	if (!--ctx->nr_active)
		perf_event_ctx_deactivate(ctx);
	if (event->attr.freq && event->attr.sample_freq)
		ctx->nr_freq--;
	if (event->attr.exclusive || !cpuctx->active_oncpu)
		cpuctx->exclusive = 0;

	perf_pmu_enable(event->pmu);
}

static void
group_sched_out(struct perf_event *group_event,
		struct perf_cpu_context *cpuctx,
		struct perf_event_context *ctx)
{
	struct perf_event *event;

	if (group_event->state != PERF_EVENT_STATE_ACTIVE)
		return;

	perf_pmu_disable(ctx->pmu);

	event_sched_out(group_event, cpuctx, ctx);

	/*
	 * Schedule out siblings (if any):
	 */
	for_each_sibling_event(event, group_event)
		event_sched_out(event, cpuctx, ctx);

	perf_pmu_enable(ctx->pmu);
}

#define DETACH_GROUP	0x01UL
#define DETACH_CHILD	0x02UL

/*
 * Cross CPU call to remove a performance event
 *
 * We disable the event on the hardware level first. After that we
 * remove it from the context list.
 */
static void
__perf_remove_from_context(struct perf_event *event,
			   struct perf_cpu_context *cpuctx,
			   struct perf_event_context *ctx,
			   void *info)
{
	unsigned long flags = (unsigned long)info;

	if (ctx->is_active & EVENT_TIME) {
		update_context_time(ctx);
		update_cgrp_time_from_cpuctx(cpuctx, false);
	}

	event_sched_out(event, cpuctx, ctx);
	if (flags & DETACH_GROUP)
		perf_group_detach(event);
	if (flags & DETACH_CHILD)
		perf_child_detach(event);
	list_del_event(event, ctx);

	if (!ctx->nr_events && ctx->is_active) {
		if (ctx == &cpuctx->ctx)
			update_cgrp_time_from_cpuctx(cpuctx, true);

		ctx->is_active = 0;
		ctx->rotate_necessary = 0;
		if (ctx->task) {
			WARN_ON_ONCE(cpuctx->task_ctx != ctx);
			cpuctx->task_ctx = NULL;
		}
	}
}

/*
 * Remove the event from a task's (or a CPU's) list of events.
 *
 * If event->ctx is a cloned context, callers must make sure that
 * every task struct that event->ctx->task could possibly point to
 * remains valid.  This is OK when called from perf_release since
 * that only calls us on the top-level context, which can't be a clone.
 * When called from perf_event_exit_task, it's OK because the
 * context has been detached from its task.
 */
static void perf_remove_from_context(struct perf_event *event, unsigned long flags)
{
	struct perf_event_context *ctx = event->ctx;

	lockdep_assert_held(&ctx->mutex);

	/*
	 * Because of perf_event_exit_task(), perf_remove_from_context() ought
	 * to work in the face of TASK_TOMBSTONE, unlike every other
	 * event_function_call() user.
	 */
	raw_spin_lock_irq(&ctx->lock);
	/*
	 * Cgroup events are per-cpu events, and must IPI because of
	 * cgrp_cpuctx_list.
	 */
	if (!ctx->is_active && !is_cgroup_event(event)) {
		__perf_remove_from_context(event, __get_cpu_context(ctx),
					   ctx, (void *)flags);
		raw_spin_unlock_irq(&ctx->lock);
		return;
	}
	raw_spin_unlock_irq(&ctx->lock);

	event_function_call(event, __perf_remove_from_context, (void *)flags);
}

/*
 * Cross CPU call to disable a performance event
 */
static void __perf_event_disable(struct perf_event *event,
				 struct perf_cpu_context *cpuctx,
				 struct perf_event_context *ctx,
				 void *info)
{
	if (event->state < PERF_EVENT_STATE_INACTIVE)
		return;

	if (ctx->is_active & EVENT_TIME) {
		update_context_time(ctx);
		update_cgrp_time_from_event(event);
	}

	if (event == event->group_leader)
		group_sched_out(event, cpuctx, ctx);
	else
		event_sched_out(event, cpuctx, ctx);

	perf_event_set_state(event, PERF_EVENT_STATE_OFF);
	perf_cgroup_event_disable(event, ctx);
}

/*
 * Disable an event.
 *
 * If event->ctx is a cloned context, callers must make sure that
 * every task struct that event->ctx->task could possibly point to
 * remains valid.  This condition is satisfied when called through
 * perf_event_for_each_child or perf_event_for_each because they
 * hold the top-level event's child_mutex, so any descendant that
 * goes to exit will block in perf_event_exit_event().
 *
 * When called from perf_pending_event it's OK because event->ctx
 * is the current context on this CPU and preemption is disabled,
 * hence we can't get into perf_event_task_sched_out for this context.
 */
static void _perf_event_disable(struct perf_event *event)
{
	struct perf_event_context *ctx = event->ctx;

	raw_spin_lock_irq(&ctx->lock);
	if (event->state <= PERF_EVENT_STATE_OFF) {
		raw_spin_unlock_irq(&ctx->lock);
		return;
	}
	raw_spin_unlock_irq(&ctx->lock);

	event_function_call(event, __perf_event_disable, NULL);
}

void perf_event_disable_local(struct perf_event *event)
{
	event_function_local(event, __perf_event_disable, NULL);
}

/*
 * Strictly speaking kernel users cannot create groups and therefore this
 * interface does not need the perf_event_ctx_lock() magic.
 */
void perf_event_disable(struct perf_event *event)
{
	struct perf_event_context *ctx;

	ctx = perf_event_ctx_lock(event);
	_perf_event_disable(event);
	perf_event_ctx_unlock(event, ctx);
}
EXPORT_SYMBOL_GPL(perf_event_disable);

void perf_event_disable_inatomic(struct perf_event *event)
{
	WRITE_ONCE(event->pending_disable, smp_processor_id());
	/* can fail, see perf_pending_event_disable() */
	irq_work_queue(&event->pending);
}

#define MAX_INTERRUPTS (~0ULL)

static void perf_log_throttle(struct perf_event *event, int enable);
static void perf_log_itrace_start(struct perf_event *event);

static int
event_sched_in(struct perf_event *event,
		 struct perf_cpu_context *cpuctx,
		 struct perf_event_context *ctx)
{
	int ret = 0;

	WARN_ON_ONCE(event->ctx != ctx);

	lockdep_assert_held(&ctx->lock);

	if (event->state <= PERF_EVENT_STATE_OFF)
		return 0;

	WRITE_ONCE(event->oncpu, smp_processor_id());
	/*
	 * Order event::oncpu write to happen before the ACTIVE state is
	 * visible. This allows perf_event_{stop,read}() to observe the correct
	 * ->oncpu if it sees ACTIVE.
	 */
	smp_wmb();
	perf_event_set_state(event, PERF_EVENT_STATE_ACTIVE);

	/*
	 * Unthrottle events, since we scheduled we might have missed several
	 * ticks already, also for a heavily scheduling task there is little
	 * guarantee it'll get a tick in a timely manner.
	 */
	if (unlikely(event->hw.interrupts == MAX_INTERRUPTS)) {
		perf_log_throttle(event, 1);
		event->hw.interrupts = 0;
	}

	perf_pmu_disable(event->pmu);

	perf_log_itrace_start(event);

	if (event->pmu->add(event, PERF_EF_START)) {
		perf_event_set_state(event, PERF_EVENT_STATE_INACTIVE);
		event->oncpu = -1;
		ret = -EAGAIN;
		goto out;
	}

	if (!is_software_event(event))
		cpuctx->active_oncpu++;
	if (!ctx->nr_active++)
		perf_event_ctx_activate(ctx);
	if (event->attr.freq && event->attr.sample_freq)
		ctx->nr_freq++;

	if (event->attr.exclusive)
		cpuctx->exclusive = 1;

out:
	perf_pmu_enable(event->pmu);

	return ret;
}

static int
group_sched_in(struct perf_event *group_event,
	       struct perf_cpu_context *cpuctx,
	       struct perf_event_context *ctx)
{
	struct perf_event *event, *partial_group = NULL;
	struct pmu *pmu = ctx->pmu;

	if (group_event->state == PERF_EVENT_STATE_OFF)
		return 0;

	pmu->start_txn(pmu, PERF_PMU_TXN_ADD);

	if (event_sched_in(group_event, cpuctx, ctx))
		goto error;

	/*
	 * Schedule in siblings as one group (if any):
	 */
	for_each_sibling_event(event, group_event) {
		if (event_sched_in(event, cpuctx, ctx)) {
			partial_group = event;
			goto group_error;
		}
	}

	if (!pmu->commit_txn(pmu))
		return 0;

group_error:
	/*
	 * Groups can be scheduled in as one unit only, so undo any
	 * partial group before returning:
	 * The events up to the failed event are scheduled out normally.
	 */
	for_each_sibling_event(event, group_event) {
		if (event == partial_group)
			break;

		event_sched_out(event, cpuctx, ctx);
	}
	event_sched_out(group_event, cpuctx, ctx);

error:
	pmu->cancel_txn(pmu);
	return -EAGAIN;
}

/*
 * Work out whether we can put this event group on the CPU now.
 */
static int group_can_go_on(struct perf_event *event,
			   struct perf_cpu_context *cpuctx,
			   int can_add_hw)
{
	/*
	 * Groups consisting entirely of software events can always go on.
	 */
	if (event->group_caps & PERF_EV_CAP_SOFTWARE)
		return 1;
	/*
	 * If an exclusive group is already on, no other hardware
	 * events can go on.
	 */
	if (cpuctx->exclusive)
		return 0;
	/*
	 * If this group is exclusive and there are already
	 * events on the CPU, it can't go on.
	 */
	if (event->attr.exclusive && !list_empty(get_event_list(event)))
		return 0;
	/*
	 * Otherwise, try to add it if all previous groups were able
	 * to go on.
	 */
	return can_add_hw;
}

static void add_event_to_ctx(struct perf_event *event,
			       struct perf_event_context *ctx)
{
	list_add_event(event, ctx);
	perf_group_attach(event);
}

static void ctx_sched_out(struct perf_event_context *ctx,
			  struct perf_cpu_context *cpuctx,
			  enum event_type_t event_type);
static void
ctx_sched_in(struct perf_event_context *ctx,
	     struct perf_cpu_context *cpuctx,
	     enum event_type_t event_type);

static void task_ctx_sched_out(struct perf_cpu_context *cpuctx,
			       struct perf_event_context *ctx,
			       enum event_type_t event_type)
{
	if (!cpuctx->task_ctx)
		return;

	if (WARN_ON_ONCE(ctx != cpuctx->task_ctx))
		return;

	ctx_sched_out(ctx, cpuctx, event_type);
}

static void perf_event_sched_in(struct perf_cpu_context *cpuctx,
				struct perf_event_context *ctx)
{
	cpu_ctx_sched_in(cpuctx, EVENT_PINNED);
	if (ctx)
		ctx_sched_in(ctx, cpuctx, EVENT_PINNED);
	cpu_ctx_sched_in(cpuctx, EVENT_FLEXIBLE);
	if (ctx)
		ctx_sched_in(ctx, cpuctx, EVENT_FLEXIBLE);
}

/*
 * We want to maintain the following priority of scheduling:
 *  - CPU pinned (EVENT_CPU | EVENT_PINNED)
 *  - task pinned (EVENT_PINNED)
 *  - CPU flexible (EVENT_CPU | EVENT_FLEXIBLE)
 *  - task flexible (EVENT_FLEXIBLE).
 *
 * In order to avoid unscheduling and scheduling back in everything every
 * time an event is added, only do it for the groups of equal priority and
 * below.
 *
 * This can be called after a batch operation on task events, in which case
 * event_type is a bit mask of the types of events involved. For CPU events,
 * event_type is only either EVENT_PINNED or EVENT_FLEXIBLE.
 */
static void ctx_resched(struct perf_cpu_context *cpuctx,
			struct perf_event_context *task_ctx,
			enum event_type_t event_type)
{
	enum event_type_t ctx_event_type;
	bool cpu_event = !!(event_type & EVENT_CPU);

	/*
	 * If pinned groups are involved, flexible groups also need to be
	 * scheduled out.
	 */
	if (event_type & EVENT_PINNED)
		event_type |= EVENT_FLEXIBLE;

	ctx_event_type = event_type & EVENT_ALL;

	perf_pmu_disable(cpuctx->ctx.pmu);
	if (task_ctx)
		task_ctx_sched_out(cpuctx, task_ctx, event_type);

	/*
	 * Decide which cpu ctx groups to schedule out based on the types
	 * of events that caused rescheduling:
	 *  - EVENT_CPU: schedule out corresponding groups;
	 *  - EVENT_PINNED task events: schedule out EVENT_FLEXIBLE groups;
	 *  - otherwise, do nothing more.
	 */
	if (cpu_event)
		cpu_ctx_sched_out(cpuctx, ctx_event_type);
	else if (ctx_event_type & EVENT_PINNED)
		cpu_ctx_sched_out(cpuctx, EVENT_FLEXIBLE);

	perf_event_sched_in(cpuctx, task_ctx);
	perf_pmu_enable(cpuctx->ctx.pmu);
}

void perf_pmu_resched(struct pmu *pmu)
{
	struct perf_cpu_context *cpuctx = this_cpu_ptr(pmu->pmu_cpu_context);
	struct perf_event_context *task_ctx = cpuctx->task_ctx;

	perf_ctx_lock(cpuctx, task_ctx);
	ctx_resched(cpuctx, task_ctx, EVENT_ALL|EVENT_CPU);
	perf_ctx_unlock(cpuctx, task_ctx);
}

/*
 * Cross CPU call to install and enable a performance event
 *
 * Very similar to remote_function() + event_function() but cannot assume that
 * things like ctx->is_active and cpuctx->task_ctx are set.
 */
static int  __perf_install_in_context(void *info)
{
	struct perf_event *event = info;
	struct perf_event_context *ctx = event->ctx;
	struct perf_cpu_context *cpuctx = __get_cpu_context(ctx);
	struct perf_event_context *task_ctx = cpuctx->task_ctx;
	bool reprogram = true;
	int ret = 0;

	raw_spin_lock(&cpuctx->ctx.lock);
	if (ctx->task) {
		raw_spin_lock(&ctx->lock);
		task_ctx = ctx;

		reprogram = (ctx->task == current);

		/*
		 * If the task is running, it must be running on this CPU,
		 * otherwise we cannot reprogram things.
		 *
		 * If its not running, we don't care, ctx->lock will
		 * serialize against it becoming runnable.
		 */
		if (task_curr(ctx->task) && !reprogram) {
			ret = -ESRCH;
			goto unlock;
		}

		WARN_ON_ONCE(reprogram && cpuctx->task_ctx && cpuctx->task_ctx != ctx);
	} else if (task_ctx) {
		raw_spin_lock(&task_ctx->lock);
	}

#ifdef CONFIG_CGROUP_PERF
	if (event->state > PERF_EVENT_STATE_OFF && is_cgroup_event(event)) {
		/*
		 * If the current cgroup doesn't match the event's
		 * cgroup, we should not try to schedule it.
		 */
		struct perf_cgroup *cgrp = perf_cgroup_from_task(current, ctx);
		reprogram = cgroup_is_descendant(cgrp->css.cgroup,
					event->cgrp->css.cgroup);
	}
#endif

	if (reprogram) {
		ctx_sched_out(ctx, cpuctx, EVENT_TIME);
		add_event_to_ctx(event, ctx);
		ctx_resched(cpuctx, task_ctx, get_event_type(event));
	} else {
		add_event_to_ctx(event, ctx);
	}

unlock:
	perf_ctx_unlock(cpuctx, task_ctx);

	return ret;
}

static bool exclusive_event_installable(struct perf_event *event,
					struct perf_event_context *ctx);

/*
 * Attach a performance event to a context.
 *
 * Very similar to event_function_call, see comment there.
 */
static void
perf_install_in_context(struct perf_event_context *ctx,
			struct perf_event *event,
			int cpu)
{
	struct task_struct *task = READ_ONCE(ctx->task);

	lockdep_assert_held(&ctx->mutex);

	WARN_ON_ONCE(!exclusive_event_installable(event, ctx));

	if (event->cpu != -1)
		event->cpu = cpu;

	/*
	 * Ensures that if we can observe event->ctx, both the event and ctx
	 * will be 'complete'. See perf_iterate_sb_cpu().
	 */
	smp_store_release(&event->ctx, ctx);

	/*
	 * perf_event_attr::disabled events will not run and can be initialized
	 * without IPI. Except when this is the first event for the context, in
	 * that case we need the magic of the IPI to set ctx->is_active.
	 * Similarly, cgroup events for the context also needs the IPI to
	 * manipulate the cgrp_cpuctx_list.
	 *
	 * The IOC_ENABLE that is sure to follow the creation of a disabled
	 * event will issue the IPI and reprogram the hardware.
	 */
	if (__perf_effective_state(event) == PERF_EVENT_STATE_OFF &&
	    ctx->nr_events && !is_cgroup_event(event)) {
		raw_spin_lock_irq(&ctx->lock);
		if (ctx->task == TASK_TOMBSTONE) {
			raw_spin_unlock_irq(&ctx->lock);
			return;
		}
		add_event_to_ctx(event, ctx);
		raw_spin_unlock_irq(&ctx->lock);
		return;
	}

	if (!task) {
		cpu_function_call(cpu, __perf_install_in_context, event);
		return;
	}

	/*
	 * Should not happen, we validate the ctx is still alive before calling.
	 */
	if (WARN_ON_ONCE(task == TASK_TOMBSTONE))
		return;

	/*
	 * Installing events is tricky because we cannot rely on ctx->is_active
	 * to be set in case this is the nr_events 0 -> 1 transition.
	 *
	 * Instead we use task_curr(), which tells us if the task is running.
	 * However, since we use task_curr() outside of rq::lock, we can race
	 * against the actual state. This means the result can be wrong.
	 *
	 * If we get a false positive, we retry, this is harmless.
	 *
	 * If we get a false negative, things are complicated. If we are after
	 * perf_event_context_sched_in() ctx::lock will serialize us, and the
	 * value must be correct. If we're before, it doesn't matter since
	 * perf_event_context_sched_in() will program the counter.
	 *
	 * However, this hinges on the remote context switch having observed
	 * our task->perf_event_ctxp[] store, such that it will in fact take
	 * ctx::lock in perf_event_context_sched_in().
	 *
	 * We do this by task_function_call(), if the IPI fails to hit the task
	 * we know any future context switch of task must see the
	 * perf_event_ctpx[] store.
	 */

	/*
	 * This smp_mb() orders the task->perf_event_ctxp[] store with the
	 * task_cpu() load, such that if the IPI then does not find the task
	 * running, a future context switch of that task must observe the
	 * store.
	 */
	smp_mb();
again:
	if (!task_function_call(task, __perf_install_in_context, event))
		return;

	raw_spin_lock_irq(&ctx->lock);
	task = ctx->task;
	if (WARN_ON_ONCE(task == TASK_TOMBSTONE)) {
		/*
		 * Cannot happen because we already checked above (which also
		 * cannot happen), and we hold ctx->mutex, which serializes us
		 * against perf_event_exit_task_context().
		 */
		raw_spin_unlock_irq(&ctx->lock);
		return;
	}
	/*
	 * If the task is not running, ctx->lock will avoid it becoming so,
	 * thus we can safely install the event.
	 */
	if (task_curr(task)) {
		raw_spin_unlock_irq(&ctx->lock);
		goto again;
	}
	add_event_to_ctx(event, ctx);
	raw_spin_unlock_irq(&ctx->lock);
}

/*
 * Cross CPU call to enable a performance event
 */
static void __perf_event_enable(struct perf_event *event,
				struct perf_cpu_context *cpuctx,
				struct perf_event_context *ctx,
				void *info)
{
	struct perf_event *leader = event->group_leader;
	struct perf_event_context *task_ctx;

	if (event->state >= PERF_EVENT_STATE_INACTIVE ||
	    event->state <= PERF_EVENT_STATE_ERROR)
		return;

	if (ctx->is_active)
		ctx_sched_out(ctx, cpuctx, EVENT_TIME);

	perf_event_set_state(event, PERF_EVENT_STATE_INACTIVE);
	perf_cgroup_event_enable(event, ctx);

	if (!ctx->is_active)
		return;

	if (!event_filter_match(event)) {
		ctx_sched_in(ctx, cpuctx, EVENT_TIME);
		return;
	}

	/*
	 * If the event is in a group and isn't the group leader,
	 * then don't put it on unless the group is on.
	 */
	if (leader != event && leader->state != PERF_EVENT_STATE_ACTIVE) {
		ctx_sched_in(ctx, cpuctx, EVENT_TIME);
		return;
	}

	task_ctx = cpuctx->task_ctx;
	if (ctx->task)
		WARN_ON_ONCE(task_ctx != ctx);

	ctx_resched(cpuctx, task_ctx, get_event_type(event));
}

/*
 * Enable an event.
 *
 * If event->ctx is a cloned context, callers must make sure that
 * every task struct that event->ctx->task could possibly point to
 * remains valid.  This condition is satisfied when called through
 * perf_event_for_each_child or perf_event_for_each as described
 * for perf_event_disable.
 */
static void _perf_event_enable(struct perf_event *event)
{
	struct perf_event_context *ctx = event->ctx;

	raw_spin_lock_irq(&ctx->lock);
	if (event->state >= PERF_EVENT_STATE_INACTIVE ||
	    event->state <  PERF_EVENT_STATE_ERROR) {
out:
		raw_spin_unlock_irq(&ctx->lock);
		return;
	}

	/*
	 * If the event is in error state, clear that first.
	 *
	 * That way, if we see the event in error state below, we know that it
	 * has gone back into error state, as distinct from the task having
	 * been scheduled away before the cross-call arrived.
	 */
	if (event->state == PERF_EVENT_STATE_ERROR) {
		/*
		 * Detached SIBLING events cannot leave ERROR state.
		 */
		if (event->event_caps & PERF_EV_CAP_SIBLING &&
		    event->group_leader == event)
			goto out;

		event->state = PERF_EVENT_STATE_OFF;
	}
	raw_spin_unlock_irq(&ctx->lock);

	event_function_call(event, __perf_event_enable, NULL);
}

/*
 * See perf_event_disable();
 */
void perf_event_enable(struct perf_event *event)
{
	struct perf_event_context *ctx;

	ctx = perf_event_ctx_lock(event);
	_perf_event_enable(event);
	perf_event_ctx_unlock(event, ctx);
}
EXPORT_SYMBOL_GPL(perf_event_enable);

struct stop_event_data {
	struct perf_event	*event;
	unsigned int		restart;
};

static int __perf_event_stop(void *info)
{
	struct stop_event_data *sd = info;
	struct perf_event *event = sd->event;

	/* if it's already INACTIVE, do nothing */
	if (READ_ONCE(event->state) != PERF_EVENT_STATE_ACTIVE)
		return 0;

	/* matches smp_wmb() in event_sched_in() */
	smp_rmb();

	/*
	 * There is a window with interrupts enabled before we get here,
	 * so we need to check again lest we try to stop another CPU's event.
	 */
	if (READ_ONCE(event->oncpu) != smp_processor_id())
		return -EAGAIN;

	event->pmu->stop(event, PERF_EF_UPDATE);

	/*
	 * May race with the actual stop (through perf_pmu_output_stop()),
	 * but it is only used for events with AUX ring buffer, and such
	 * events will refuse to restart because of rb::aux_mmap_count==0,
	 * see comments in perf_aux_output_begin().
	 *
	 * Since this is happening on an event-local CPU, no trace is lost
	 * while restarting.
	 */
	if (sd->restart)
		event->pmu->start(event, 0);

	return 0;
}

static int perf_event_stop(struct perf_event *event, int restart)
{
	struct stop_event_data sd = {
		.event		= event,
		.restart	= restart,
	};
	int ret = 0;

	do {
		if (READ_ONCE(event->state) != PERF_EVENT_STATE_ACTIVE)
			return 0;

		/* matches smp_wmb() in event_sched_in() */
		smp_rmb();

		/*
		 * We only want to restart ACTIVE events, so if the event goes
		 * inactive here (event->oncpu==-1), there's nothing more to do;
		 * fall through with ret==-ENXIO.
		 */
		ret = cpu_function_call(READ_ONCE(event->oncpu),
					__perf_event_stop, &sd);
	} while (ret == -EAGAIN);

	return ret;
}

/*
 * In order to contain the amount of racy and tricky in the address filter
 * configuration management, it is a two part process:
 *
 * (p1) when userspace mappings change as a result of (1) or (2) or (3) below,
 *      we update the addresses of corresponding vmas in
 *	event::addr_filter_ranges array and bump the event::addr_filters_gen;
 * (p2) when an event is scheduled in (pmu::add), it calls
 *      perf_event_addr_filters_sync() which calls pmu::addr_filters_sync()
 *      if the generation has changed since the previous call.
 *
 * If (p1) happens while the event is active, we restart it to force (p2).
 *
 * (1) perf_addr_filters_apply(): adjusting filters' offsets based on
 *     pre-existing mappings, called once when new filters arrive via SET_FILTER
 *     ioctl;
 * (2) perf_addr_filters_adjust(): adjusting filters' offsets based on newly
 *     registered mapping, called for every new mmap(), with mm::mmap_lock down
 *     for reading;
 * (3) perf_event_addr_filters_exec(): clearing filters' offsets in the process
 *     of exec.
 */
void perf_event_addr_filters_sync(struct perf_event *event)
{
	struct perf_addr_filters_head *ifh = perf_event_addr_filters(event);

	if (!has_addr_filter(event))
		return;

	raw_spin_lock(&ifh->lock);
	if (event->addr_filters_gen != event->hw.addr_filters_gen) {
		event->pmu->addr_filters_sync(event);
		event->hw.addr_filters_gen = event->addr_filters_gen;
	}
	raw_spin_unlock(&ifh->lock);
}
EXPORT_SYMBOL_GPL(perf_event_addr_filters_sync);

static int _perf_event_refresh(struct perf_event *event, int refresh)
{
	/*
	 * not supported on inherited events
	 */
	if (event->attr.inherit || !is_sampling_event(event))
		return -EINVAL;

	atomic_add(refresh, &event->event_limit);
	_perf_event_enable(event);

	return 0;
}

/*
 * See perf_event_disable()
 */
int perf_event_refresh(struct perf_event *event, int refresh)
{
	struct perf_event_context *ctx;
	int ret;

	ctx = perf_event_ctx_lock(event);
	ret = _perf_event_refresh(event, refresh);
	perf_event_ctx_unlock(event, ctx);

	return ret;
}
EXPORT_SYMBOL_GPL(perf_event_refresh);

static int perf_event_modify_breakpoint(struct perf_event *bp,
					 struct perf_event_attr *attr)
{
	int err;

	_perf_event_disable(bp);

	err = modify_user_hw_breakpoint_check(bp, attr, true);

	if (!bp->attr.disabled)
		_perf_event_enable(bp);

	return err;
}

/*
 * Copy event-type-independent attributes that may be modified.
 */
static void perf_event_modify_copy_attr(struct perf_event_attr *to,
					const struct perf_event_attr *from)
{
	to->sig_data = from->sig_data;
}

static int perf_event_modify_attr(struct perf_event *event,
				  struct perf_event_attr *attr)
{
	int (*func)(struct perf_event *, struct perf_event_attr *);
	struct perf_event *child;
	int err;

	if (event->attr.type != attr->type)
		return -EINVAL;

	switch (event->attr.type) {
	case PERF_TYPE_BREAKPOINT:
		func = perf_event_modify_breakpoint;
		break;
	default:
		/* Place holder for future additions. */
		return -EOPNOTSUPP;
	}

	WARN_ON_ONCE(event->ctx->parent_ctx);

	mutex_lock(&event->child_mutex);
	/*
	 * Event-type-independent attributes must be copied before event-type
	 * modification, which will validate that final attributes match the
	 * source attributes after all relevant attributes have been copied.
	 */
	perf_event_modify_copy_attr(&event->attr, attr);
	err = func(event, attr);
	if (err)
		goto out;
	list_for_each_entry(child, &event->child_list, child_list) {
		perf_event_modify_copy_attr(&child->attr, attr);
		err = func(child, attr);
		if (err)
			goto out;
	}
out:
	mutex_unlock(&event->child_mutex);
	return err;
}

static void ctx_sched_out(struct perf_event_context *ctx,
			  struct perf_cpu_context *cpuctx,
			  enum event_type_t event_type)
{
	struct perf_event *event, *tmp;
	int is_active = ctx->is_active;

	lockdep_assert_held(&ctx->lock);

	if (likely(!ctx->nr_events)) {
		/*
		 * See __perf_remove_from_context().
		 */
		WARN_ON_ONCE(ctx->is_active);
		if (ctx->task)
			WARN_ON_ONCE(cpuctx->task_ctx);
		return;
	}

	/*
	 * Always update time if it was set; not only when it changes.
	 * Otherwise we can 'forget' to update time for any but the last
	 * context we sched out. For example:
	 *
	 *   ctx_sched_out(.event_type = EVENT_FLEXIBLE)
	 *   ctx_sched_out(.event_type = EVENT_PINNED)
	 *
	 * would only update time for the pinned events.
	 */
	if (is_active & EVENT_TIME) {
		/* update (and stop) ctx time */
		update_context_time(ctx);
		update_cgrp_time_from_cpuctx(cpuctx, ctx == &cpuctx->ctx);
		/*
		 * CPU-release for the below ->is_active store,
		 * see __load_acquire() in perf_event_time_now()
		 */
		barrier();
	}

	ctx->is_active &= ~event_type;
	if (!(ctx->is_active & EVENT_ALL))
		ctx->is_active = 0;

	if (ctx->task) {
		WARN_ON_ONCE(cpuctx->task_ctx != ctx);
		if (!ctx->is_active)
			cpuctx->task_ctx = NULL;
	}

	is_active ^= ctx->is_active; /* changed bits */

	if (!ctx->nr_active || !(is_active & EVENT_ALL))
		return;

	perf_pmu_disable(ctx->pmu);
	if (is_active & EVENT_PINNED) {
		list_for_each_entry_safe(event, tmp, &ctx->pinned_active, active_list)
			group_sched_out(event, cpuctx, ctx);
	}

	if (is_active & EVENT_FLEXIBLE) {
		list_for_each_entry_safe(event, tmp, &ctx->flexible_active, active_list)
			group_sched_out(event, cpuctx, ctx);

		/*
		 * Since we cleared EVENT_FLEXIBLE, also clear
		 * rotate_necessary, is will be reset by
		 * ctx_flexible_sched_in() when needed.
		 */
		ctx->rotate_necessary = 0;
	}
	perf_pmu_enable(ctx->pmu);
}

/*
 * Test whether two contexts are equivalent, i.e. whether they have both been
 * cloned from the same version of the same context.
 *
 * Equivalence is measured using a generation number in the context that is
 * incremented on each modification to it; see unclone_ctx(), list_add_event()
 * and list_del_event().
 */
static int context_equiv(struct perf_event_context *ctx1,
			 struct perf_event_context *ctx2)
{
	lockdep_assert_held(&ctx1->lock);
	lockdep_assert_held(&ctx2->lock);

	/* Pinning disables the swap optimization */
	if (ctx1->pin_count || ctx2->pin_count)
		return 0;

	/* If ctx1 is the parent of ctx2 */
	if (ctx1 == ctx2->parent_ctx && ctx1->generation == ctx2->parent_gen)
		return 1;

	/* If ctx2 is the parent of ctx1 */
	if (ctx1->parent_ctx == ctx2 && ctx1->parent_gen == ctx2->generation)
		return 1;

	/*
	 * If ctx1 and ctx2 have the same parent; we flatten the parent
	 * hierarchy, see perf_event_init_context().
	 */
	if (ctx1->parent_ctx && ctx1->parent_ctx == ctx2->parent_ctx &&
			ctx1->parent_gen == ctx2->parent_gen)
		return 1;

	/* Unmatched */
	return 0;
}

static void __perf_event_sync_stat(struct perf_event *event,
				     struct perf_event *next_event)
{
	u64 value;

	if (!event->attr.inherit_stat)
		return;

	/*
	 * Update the event value, we cannot use perf_event_read()
	 * because we're in the middle of a context switch and have IRQs
	 * disabled, which upsets smp_call_function_single(), however
	 * we know the event must be on the current CPU, therefore we
	 * don't need to use it.
	 */
	if (event->state == PERF_EVENT_STATE_ACTIVE)
		event->pmu->read(event);

	perf_event_update_time(event);

	/*
	 * In order to keep per-task stats reliable we need to flip the event
	 * values when we flip the contexts.
	 */
	value = local64_read(&next_event->count);
	value = local64_xchg(&event->count, value);
	local64_set(&next_event->count, value);

	swap(event->total_time_enabled, next_event->total_time_enabled);
	swap(event->total_time_running, next_event->total_time_running);

	/*
	 * Since we swizzled the values, update the user visible data too.
	 */
	perf_event_update_userpage(event);
	perf_event_update_userpage(next_event);
}

static void perf_event_sync_stat(struct perf_event_context *ctx,
				   struct perf_event_context *next_ctx)
{
	struct perf_event *event, *next_event;

	if (!ctx->nr_stat)
		return;

	update_context_time(ctx);

	event = list_first_entry(&ctx->event_list,
				   struct perf_event, event_entry);

	next_event = list_first_entry(&next_ctx->event_list,
					struct perf_event, event_entry);

	while (&event->event_entry != &ctx->event_list &&
	       &next_event->event_entry != &next_ctx->event_list) {

		__perf_event_sync_stat(event, next_event);

		event = list_next_entry(event, event_entry);
		next_event = list_next_entry(next_event, event_entry);
	}
}

static void perf_event_context_sched_out(struct task_struct *task, int ctxn,
					 struct task_struct *next)
{
	struct perf_event_context *ctx = task->perf_event_ctxp[ctxn];
	struct perf_event_context *next_ctx;
	struct perf_event_context *parent, *next_parent;
	struct perf_cpu_context *cpuctx;
	int do_switch = 1;
	struct pmu *pmu;

	if (likely(!ctx))
		return;

	pmu = ctx->pmu;
	cpuctx = __get_cpu_context(ctx);
	if (!cpuctx->task_ctx)
		return;

	rcu_read_lock();
	next_ctx = next->perf_event_ctxp[ctxn];
	if (!next_ctx)
		goto unlock;

	parent = rcu_dereference(ctx->parent_ctx);
	next_parent = rcu_dereference(next_ctx->parent_ctx);

	/* If neither context have a parent context; they cannot be clones. */
	if (!parent && !next_parent)
		goto unlock;

	if (next_parent == ctx || next_ctx == parent || next_parent == parent) {
		/*
		 * Looks like the two contexts are clones, so we might be
		 * able to optimize the context switch.  We lock both
		 * contexts and check that they are clones under the
		 * lock (including re-checking that neither has been
		 * uncloned in the meantime).  It doesn't matter which
		 * order we take the locks because no other cpu could
		 * be trying to lock both of these tasks.
		 */
		raw_spin_lock(&ctx->lock);
		raw_spin_lock_nested(&next_ctx->lock, SINGLE_DEPTH_NESTING);
		if (context_equiv(ctx, next_ctx)) {

			WRITE_ONCE(ctx->task, next);
			WRITE_ONCE(next_ctx->task, task);

			perf_pmu_disable(pmu);

			if (cpuctx->sched_cb_usage && pmu->sched_task)
				pmu->sched_task(ctx, false);

			/*
			 * PMU specific parts of task perf context can require
			 * additional synchronization. As an example of such
			 * synchronization see implementation details of Intel
			 * LBR call stack data profiling;
			 */
			if (pmu->swap_task_ctx)
				pmu->swap_task_ctx(ctx, next_ctx);
			else
				swap(ctx->task_ctx_data, next_ctx->task_ctx_data);

			perf_pmu_enable(pmu);

			/*
			 * RCU_INIT_POINTER here is safe because we've not
			 * modified the ctx and the above modification of
			 * ctx->task and ctx->task_ctx_data are immaterial
			 * since those values are always verified under
			 * ctx->lock which we're now holding.
			 */
			RCU_INIT_POINTER(task->perf_event_ctxp[ctxn], next_ctx);
			RCU_INIT_POINTER(next->perf_event_ctxp[ctxn], ctx);

			do_switch = 0;

			perf_event_sync_stat(ctx, next_ctx);
		}
		raw_spin_unlock(&next_ctx->lock);
		raw_spin_unlock(&ctx->lock);
	}
unlock:
	rcu_read_unlock();

	if (do_switch) {
		raw_spin_lock(&ctx->lock);
		perf_pmu_disable(pmu);

		if (cpuctx->sched_cb_usage && pmu->sched_task)
			pmu->sched_task(ctx, false);
		task_ctx_sched_out(cpuctx, ctx, EVENT_ALL);

		perf_pmu_enable(pmu);
		raw_spin_unlock(&ctx->lock);
	}
}

static DEFINE_PER_CPU(struct list_head, sched_cb_list);

void perf_sched_cb_dec(struct pmu *pmu)
{
	struct perf_cpu_context *cpuctx = this_cpu_ptr(pmu->pmu_cpu_context);

	this_cpu_dec(perf_sched_cb_usages);

	if (!--cpuctx->sched_cb_usage)
		list_del(&cpuctx->sched_cb_entry);
}


void perf_sched_cb_inc(struct pmu *pmu)
{
	struct perf_cpu_context *cpuctx = this_cpu_ptr(pmu->pmu_cpu_context);

	if (!cpuctx->sched_cb_usage++)
		list_add(&cpuctx->sched_cb_entry, this_cpu_ptr(&sched_cb_list));

	this_cpu_inc(perf_sched_cb_usages);
}

/*
 * This function provides the context switch callback to the lower code
 * layer. It is invoked ONLY when the context switch callback is enabled.
 *
 * This callback is relevant even to per-cpu events; for example multi event
 * PEBS requires this to provide PID/TID information. This requires we flush
 * all queued PEBS records before we context switch to a new task.
 */
static void __perf_pmu_sched_task(struct perf_cpu_context *cpuctx, bool sched_in)
{
	struct pmu *pmu;

	pmu = cpuctx->ctx.pmu; /* software PMUs will not have sched_task */

	if (WARN_ON_ONCE(!pmu->sched_task))
		return;

	perf_ctx_lock(cpuctx, cpuctx->task_ctx);
	perf_pmu_disable(pmu);

	pmu->sched_task(cpuctx->task_ctx, sched_in);

	perf_pmu_enable(pmu);
	perf_ctx_unlock(cpuctx, cpuctx->task_ctx);
}

static void perf_pmu_sched_task(struct task_struct *prev,
				struct task_struct *next,
				bool sched_in)
{
	struct perf_cpu_context *cpuctx;

	if (prev == next)
		return;

	list_for_each_entry(cpuctx, this_cpu_ptr(&sched_cb_list), sched_cb_entry) {
		/* will be handled in perf_event_context_sched_in/out */
		if (cpuctx->task_ctx)
			continue;

		__perf_pmu_sched_task(cpuctx, sched_in);
	}
}

static void perf_event_switch(struct task_struct *task,
			      struct task_struct *next_prev, bool sched_in);

#define for_each_task_context_nr(ctxn)					\
	for ((ctxn) = 0; (ctxn) < perf_nr_task_contexts; (ctxn)++)

/*
 * Called from scheduler to remove the events of the current task,
 * with interrupts disabled.
 *
 * We stop each event and update the event value in event->count.
 *
 * This does not protect us against NMI, but disable()
 * sets the disabled bit in the control field of event _before_
 * accessing the event control register. If a NMI hits, then it will
 * not restart the event.
 */
void __perf_event_task_sched_out(struct task_struct *task,
				 struct task_struct *next)
{
	int ctxn;

	if (__this_cpu_read(perf_sched_cb_usages))
		perf_pmu_sched_task(task, next, false);

	if (atomic_read(&nr_switch_events))
		perf_event_switch(task, next, false);

	for_each_task_context_nr(ctxn)
		perf_event_context_sched_out(task, ctxn, next);

	/*
	 * if cgroup events exist on this CPU, then we need
	 * to check if we have to switch out PMU state.
	 * cgroup event are system-wide mode only
	 */
	if (atomic_read(this_cpu_ptr(&perf_cgroup_events)))
		perf_cgroup_switch(next);
}

/*
 * Called with IRQs disabled
 */
static void cpu_ctx_sched_out(struct perf_cpu_context *cpuctx,
			      enum event_type_t event_type)
{
	ctx_sched_out(&cpuctx->ctx, cpuctx, event_type);
}

static bool perf_less_group_idx(const void *l, const void *r)
{
	const struct perf_event *le = *(const struct perf_event **)l;
	const struct perf_event *re = *(const struct perf_event **)r;

	return le->group_index < re->group_index;
}

static void swap_ptr(void *l, void *r)
{
	void **lp = l, **rp = r;

	swap(*lp, *rp);
}

static const struct min_heap_callbacks perf_min_heap = {
	.elem_size = sizeof(struct perf_event *),
	.less = perf_less_group_idx,
	.swp = swap_ptr,
};

static void __heap_add(struct min_heap *heap, struct perf_event *event)
{
	struct perf_event **itrs = heap->data;

	if (event) {
		itrs[heap->nr] = event;
		heap->nr++;
	}
}

static noinline int visit_groups_merge(struct perf_cpu_context *cpuctx,
				struct perf_event_groups *groups, int cpu,
				int (*func)(struct perf_event *, void *),
				void *data)
{
#ifdef CONFIG_CGROUP_PERF
	struct cgroup_subsys_state *css = NULL;
#endif
	/* Space for per CPU and/or any CPU event iterators. */
	struct perf_event *itrs[2];
	struct min_heap event_heap;
	struct perf_event **evt;
	int ret;

	if (cpuctx) {
		event_heap = (struct min_heap){
			.data = cpuctx->heap,
			.nr = 0,
			.size = cpuctx->heap_size,
		};

		lockdep_assert_held(&cpuctx->ctx.lock);

#ifdef CONFIG_CGROUP_PERF
		if (cpuctx->cgrp)
			css = &cpuctx->cgrp->css;
#endif
	} else {
		event_heap = (struct min_heap){
			.data = itrs,
			.nr = 0,
			.size = ARRAY_SIZE(itrs),
		};
		/* Events not within a CPU context may be on any CPU. */
		__heap_add(&event_heap, perf_event_groups_first(groups, -1, NULL));
	}
	evt = event_heap.data;

	__heap_add(&event_heap, perf_event_groups_first(groups, cpu, NULL));

#ifdef CONFIG_CGROUP_PERF
	for (; css; css = css->parent)
		__heap_add(&event_heap, perf_event_groups_first(groups, cpu, css->cgroup));
#endif

	min_heapify_all(&event_heap, &perf_min_heap);

	while (event_heap.nr) {
		ret = func(*evt, data);
		if (ret)
			return ret;

		*evt = perf_event_groups_next(*evt);
		if (*evt)
			min_heapify(&event_heap, 0, &perf_min_heap);
		else
			min_heap_pop(&event_heap, &perf_min_heap);
	}

	return 0;
}

/*
 * Because the userpage is strictly per-event (there is no concept of context,
 * so there cannot be a context indirection), every userpage must be updated
 * when context time starts :-(
 *
 * IOW, we must not miss EVENT_TIME edges.
 */
static inline bool event_update_userpage(struct perf_event *event)
{
	if (likely(!atomic_read(&event->mmap_count)))
		return false;

	perf_event_update_time(event);
	perf_event_update_userpage(event);

	return true;
}

static inline void group_update_userpage(struct perf_event *group_event)
{
	struct perf_event *event;

	if (!event_update_userpage(group_event))
		return;

	for_each_sibling_event(event, group_event)
		event_update_userpage(event);
}

static int merge_sched_in(struct perf_event *event, void *data)
{
	struct perf_event_context *ctx = event->ctx;
	struct perf_cpu_context *cpuctx = __get_cpu_context(ctx);
	int *can_add_hw = data;

	if (event->state <= PERF_EVENT_STATE_OFF)
		return 0;

	if (!event_filter_match(event))
		return 0;

	if (group_can_go_on(event, cpuctx, *can_add_hw)) {
		if (!group_sched_in(event, cpuctx, ctx))
			list_add_tail(&event->active_list, get_event_list(event));
	}

	if (event->state == PERF_EVENT_STATE_INACTIVE) {
		*can_add_hw = 0;
		if (event->attr.pinned) {
			perf_cgroup_event_disable(event, ctx);
			perf_event_set_state(event, PERF_EVENT_STATE_ERROR);
		} else {
			ctx->rotate_necessary = 1;
			perf_mux_hrtimer_restart(cpuctx);
			group_update_userpage(event);
		}
	}

	return 0;
}

static void
ctx_pinned_sched_in(struct perf_event_context *ctx,
		    struct perf_cpu_context *cpuctx)
{
	int can_add_hw = 1;

	if (ctx != &cpuctx->ctx)
		cpuctx = NULL;

	visit_groups_merge(cpuctx, &ctx->pinned_groups,
			   smp_processor_id(),
			   merge_sched_in, &can_add_hw);
}

static void
ctx_flexible_sched_in(struct perf_event_context *ctx,
		      struct perf_cpu_context *cpuctx)
{
	int can_add_hw = 1;

	if (ctx != &cpuctx->ctx)
		cpuctx = NULL;

	visit_groups_merge(cpuctx, &ctx->flexible_groups,
			   smp_processor_id(),
			   merge_sched_in, &can_add_hw);
}

static void
ctx_sched_in(struct perf_event_context *ctx,
	     struct perf_cpu_context *cpuctx,
	     enum event_type_t event_type)
{
	int is_active = ctx->is_active;

	lockdep_assert_held(&ctx->lock);

	if (likely(!ctx->nr_events))
		return;

	if (is_active ^ EVENT_TIME) {
		/* start ctx time */
		__update_context_time(ctx, false);
		perf_cgroup_set_timestamp(cpuctx);
		/*
		 * CPU-release for the below ->is_active store,
		 * see __load_acquire() in perf_event_time_now()
		 */
		barrier();
	}

	ctx->is_active |= (event_type | EVENT_TIME);
	if (ctx->task) {
		if (!is_active)
			cpuctx->task_ctx = ctx;
		else
			WARN_ON_ONCE(cpuctx->task_ctx != ctx);
	}

	is_active ^= ctx->is_active; /* changed bits */

	/*
	 * First go through the list and put on any pinned groups
	 * in order to give them the best chance of going on.
	 */
	if (is_active & EVENT_PINNED)
		ctx_pinned_sched_in(ctx, cpuctx);

	/* Then walk through the lower prio flexible groups */
	if (is_active & EVENT_FLEXIBLE)
		ctx_flexible_sched_in(ctx, cpuctx);
}

static void cpu_ctx_sched_in(struct perf_cpu_context *cpuctx,
			     enum event_type_t event_type)
{
	struct perf_event_context *ctx = &cpuctx->ctx;

	ctx_sched_in(ctx, cpuctx, event_type);
}

static void perf_event_context_sched_in(struct perf_event_context *ctx,
					struct task_struct *task)
{
	struct perf_cpu_context *cpuctx;
	struct pmu *pmu;

	cpuctx = __get_cpu_context(ctx);

	/*
	 * HACK: for HETEROGENEOUS the task context might have switched to a
	 * different PMU, force (re)set the context,
	 */
	pmu = ctx->pmu = cpuctx->ctx.pmu;

	if (cpuctx->task_ctx == ctx) {
		if (cpuctx->sched_cb_usage)
			__perf_pmu_sched_task(cpuctx, true);
		return;
	}

	perf_ctx_lock(cpuctx, ctx);
	/*
	 * We must check ctx->nr_events while holding ctx->lock, such
	 * that we serialize against perf_install_in_context().
	 */
	if (!ctx->nr_events)
		goto unlock;

	perf_pmu_disable(pmu);
	/*
	 * We want to keep the following priority order:
	 * cpu pinned (that don't need to move), task pinned,
	 * cpu flexible, task flexible.
	 *
	 * However, if task's ctx is not carrying any pinned
	 * events, no need to flip the cpuctx's events around.
	 */
	if (!RB_EMPTY_ROOT(&ctx->pinned_groups.tree))
		cpu_ctx_sched_out(cpuctx, EVENT_FLEXIBLE);
	perf_event_sched_in(cpuctx, ctx);

	if (cpuctx->sched_cb_usage && pmu->sched_task)
		pmu->sched_task(cpuctx->task_ctx, true);

	perf_pmu_enable(pmu);

unlock:
	perf_ctx_unlock(cpuctx, ctx);
}

/*
 * Called from scheduler to add the events of the current task
 * with interrupts disabled.
 *
 * We restore the event value and then enable it.
 *
 * This does not protect us against NMI, but enable()
 * sets the enabled bit in the control field of event _before_
 * accessing the event control register. If a NMI hits, then it will
 * keep the event running.
 */
void __perf_event_task_sched_in(struct task_struct *prev,
				struct task_struct *task)
{
	struct perf_event_context *ctx;
	int ctxn;

	for_each_task_context_nr(ctxn) {
		ctx = task->perf_event_ctxp[ctxn];
		if (likely(!ctx))
			continue;

		perf_event_context_sched_in(ctx, task);
	}

	if (atomic_read(&nr_switch_events))
		perf_event_switch(task, prev, true);

	if (__this_cpu_read(perf_sched_cb_usages))
		perf_pmu_sched_task(prev, task, true);
}

static u64 perf_calculate_period(struct perf_event *event, u64 nsec, u64 count)
{
	u64 frequency = event->attr.sample_freq;
	u64 sec = NSEC_PER_SEC;
	u64 divisor, dividend;

	int count_fls, nsec_fls, frequency_fls, sec_fls;

	count_fls = fls64(count);
	nsec_fls = fls64(nsec);
	frequency_fls = fls64(frequency);
	sec_fls = 30;

	/*
	 * We got @count in @nsec, with a target of sample_freq HZ
	 * the target period becomes:
	 *
	 *             @count * 10^9
	 * period = -------------------
	 *          @nsec * sample_freq
	 *
	 */

	/*
	 * Reduce accuracy by one bit such that @a and @b converge
	 * to a similar magnitude.
	 */
#define REDUCE_FLS(a, b)		\
do {					\
	if (a##_fls > b##_fls) {	\
		a >>= 1;		\
		a##_fls--;		\
	} else {			\
		b >>= 1;		\
		b##_fls--;		\
	}				\
} while (0)

	/*
	 * Reduce accuracy until either term fits in a u64, then proceed with
	 * the other, so that finally we can do a u64/u64 division.
	 */
	while (count_fls + sec_fls > 64 && nsec_fls + frequency_fls > 64) {
		REDUCE_FLS(nsec, frequency);
		REDUCE_FLS(sec, count);
	}

	if (count_fls + sec_fls > 64) {
		divisor = nsec * frequency;

		while (count_fls + sec_fls > 64) {
			REDUCE_FLS(count, sec);
			divisor >>= 1;
		}

		dividend = count * sec;
	} else {
		dividend = count * sec;

		while (nsec_fls + frequency_fls > 64) {
			REDUCE_FLS(nsec, frequency);
			dividend >>= 1;
		}

		divisor = nsec * frequency;
	}

	if (!divisor)
		return dividend;

	return div64_u64(dividend, divisor);
}

static DEFINE_PER_CPU(int, perf_throttled_count);
static DEFINE_PER_CPU(u64, perf_throttled_seq);

static void perf_adjust_period(struct perf_event *event, u64 nsec, u64 count, bool disable)
{
	struct hw_perf_event *hwc = &event->hw;
	s64 period, sample_period;
	s64 delta;

	period = perf_calculate_period(event, nsec, count);

	delta = (s64)(period - hwc->sample_period);
	delta = (delta + 7) / 8; /* low pass filter */

	sample_period = hwc->sample_period + delta;

	if (!sample_period)
		sample_period = 1;

	hwc->sample_period = sample_period;

	if (local64_read(&hwc->period_left) > 8*sample_period) {
		if (disable)
			event->pmu->stop(event, PERF_EF_UPDATE);

		local64_set(&hwc->period_left, 0);

		if (disable)
			event->pmu->start(event, PERF_EF_RELOAD);
	}
}

/*
 * combine freq adjustment with unthrottling to avoid two passes over the
 * events. At the same time, make sure, having freq events does not change
 * the rate of unthrottling as that would introduce bias.
 */
static void perf_adjust_freq_unthr_context(struct perf_event_context *ctx,
					   int needs_unthr)
{
	struct perf_event *event;
	struct hw_perf_event *hwc;
	u64 now, period = TICK_NSEC;
	s64 delta;

	/*
	 * only need to iterate over all events iff:
	 * - context have events in frequency mode (needs freq adjust)
	 * - there are events to unthrottle on this cpu
	 */
	if (!(ctx->nr_freq || needs_unthr))
		return;

	raw_spin_lock(&ctx->lock);
	perf_pmu_disable(ctx->pmu);

	list_for_each_entry_rcu(event, &ctx->event_list, event_entry) {
		if (event->state != PERF_EVENT_STATE_ACTIVE)
			continue;

		if (!event_filter_match(event))
			continue;

		perf_pmu_disable(event->pmu);

		hwc = &event->hw;

		if (hwc->interrupts == MAX_INTERRUPTS) {
			hwc->interrupts = 0;
			perf_log_throttle(event, 1);
			event->pmu->start(event, 0);
		}

		if (!event->attr.freq || !event->attr.sample_freq)
			goto next;

		/*
		 * stop the event and update event->count
		 */
		event->pmu->stop(event, PERF_EF_UPDATE);

		now = local64_read(&event->count);
		delta = now - hwc->freq_count_stamp;
		hwc->freq_count_stamp = now;

		/*
		 * restart the event
		 * reload only if value has changed
		 * we have stopped the event so tell that
		 * to perf_adjust_period() to avoid stopping it
		 * twice.
		 */
		if (delta > 0)
			perf_adjust_period(event, period, delta, false);

		event->pmu->start(event, delta > 0 ? PERF_EF_RELOAD : 0);
	next:
		perf_pmu_enable(event->pmu);
	}

	perf_pmu_enable(ctx->pmu);
	raw_spin_unlock(&ctx->lock);
}

/*
 * Move @event to the tail of the @ctx's elegible events.
 */
static void rotate_ctx(struct perf_event_context *ctx, struct perf_event *event)
{
	/*
	 * Rotate the first entry last of non-pinned groups. Rotation might be
	 * disabled by the inheritance code.
	 */
	if (ctx->rotate_disable)
		return;

	perf_event_groups_delete(&ctx->flexible_groups, event);
	perf_event_groups_insert(&ctx->flexible_groups, event);
}

/* pick an event from the flexible_groups to rotate */
static inline struct perf_event *
ctx_event_to_rotate(struct perf_event_context *ctx)
{
	struct perf_event *event;

	/* pick the first active flexible event */
	event = list_first_entry_or_null(&ctx->flexible_active,
					 struct perf_event, active_list);

	/* if no active flexible event, pick the first event */
	if (!event) {
		event = rb_entry_safe(rb_first(&ctx->flexible_groups.tree),
				      typeof(*event), group_node);
	}

	/*
	 * Unconditionally clear rotate_necessary; if ctx_flexible_sched_in()
	 * finds there are unschedulable events, it will set it again.
	 */
	ctx->rotate_necessary = 0;

	return event;
}

static bool perf_rotate_context(struct perf_cpu_context *cpuctx)
{
	struct perf_event *cpu_event = NULL, *task_event = NULL;
	struct perf_event_context *task_ctx = NULL;
	int cpu_rotate, task_rotate;

	/*
	 * Since we run this from IRQ context, nobody can install new
	 * events, thus the event count values are stable.
	 */

	cpu_rotate = cpuctx->ctx.rotate_necessary;
	task_ctx = cpuctx->task_ctx;
	task_rotate = task_ctx ? task_ctx->rotate_necessary : 0;

	if (!(cpu_rotate || task_rotate))
		return false;

	perf_ctx_lock(cpuctx, cpuctx->task_ctx);
	perf_pmu_disable(cpuctx->ctx.pmu);

	if (task_rotate)
		task_event = ctx_event_to_rotate(task_ctx);
	if (cpu_rotate)
		cpu_event = ctx_event_to_rotate(&cpuctx->ctx);

	/*
	 * As per the order given at ctx_resched() first 'pop' task flexible
	 * and then, if needed CPU flexible.
	 */
	if (task_event || (task_ctx && cpu_event))
		ctx_sched_out(task_ctx, cpuctx, EVENT_FLEXIBLE);
	if (cpu_event)
		cpu_ctx_sched_out(cpuctx, EVENT_FLEXIBLE);

	if (task_event)
		rotate_ctx(task_ctx, task_event);
	if (cpu_event)
		rotate_ctx(&cpuctx->ctx, cpu_event);

	perf_event_sched_in(cpuctx, task_ctx);

	perf_pmu_enable(cpuctx->ctx.pmu);
	perf_ctx_unlock(cpuctx, cpuctx->task_ctx);

	return true;
}

void perf_event_task_tick(void)
{
	struct list_head *head = this_cpu_ptr(&active_ctx_list);
	struct perf_event_context *ctx, *tmp;
	int throttled;

	lockdep_assert_irqs_disabled();

	__this_cpu_inc(perf_throttled_seq);
	throttled = __this_cpu_xchg(perf_throttled_count, 0);
	tick_dep_clear_cpu(smp_processor_id(), TICK_DEP_BIT_PERF_EVENTS);

	list_for_each_entry_safe(ctx, tmp, head, active_ctx_list)
		perf_adjust_freq_unthr_context(ctx, throttled);
}

static int event_enable_on_exec(struct perf_event *event,
				struct perf_event_context *ctx)
{
	if (!event->attr.enable_on_exec)
		return 0;

	event->attr.enable_on_exec = 0;
	if (event->state >= PERF_EVENT_STATE_INACTIVE)
		return 0;

	perf_event_set_state(event, PERF_EVENT_STATE_INACTIVE);

	return 1;
}

/*
 * Enable all of a task's events that have been marked enable-on-exec.
 * This expects task == current.
 */
static void perf_event_enable_on_exec(int ctxn)
{
	struct perf_event_context *ctx, *clone_ctx = NULL;
	enum event_type_t event_type = 0;
	struct perf_cpu_context *cpuctx;
	struct perf_event *event;
	unsigned long flags;
	int enabled = 0;

	local_irq_save(flags);
	ctx = current->perf_event_ctxp[ctxn];
	if (!ctx || !ctx->nr_events)
		goto out;

	cpuctx = __get_cpu_context(ctx);
	perf_ctx_lock(cpuctx, ctx);
	ctx_sched_out(ctx, cpuctx, EVENT_TIME);
	list_for_each_entry(event, &ctx->event_list, event_entry) {
		enabled |= event_enable_on_exec(event, ctx);
		event_type |= get_event_type(event);
	}

	/*
	 * Unclone and reschedule this context if we enabled any event.
	 */
	if (enabled) {
		clone_ctx = unclone_ctx(ctx);
		ctx_resched(cpuctx, ctx, event_type);
	} else {
		ctx_sched_in(ctx, cpuctx, EVENT_TIME);
	}
	perf_ctx_unlock(cpuctx, ctx);

out:
	local_irq_restore(flags);

	if (clone_ctx)
		put_ctx(clone_ctx);
}

static void perf_remove_from_owner(struct perf_event *event);
static void perf_event_exit_event(struct perf_event *event,
				  struct perf_event_context *ctx);

/*
 * Removes all events from the current task that have been marked
 * remove-on-exec, and feeds their values back to parent events.
 */
static void perf_event_remove_on_exec(int ctxn)
{
	struct perf_event_context *ctx, *clone_ctx = NULL;
	struct perf_event *event, *next;
	unsigned long flags;
	bool modified = false;

	ctx = perf_pin_task_context(current, ctxn);
	if (!ctx)
		return;

	mutex_lock(&ctx->mutex);

	if (WARN_ON_ONCE(ctx->task != current))
		goto unlock;

	list_for_each_entry_safe(event, next, &ctx->event_list, event_entry) {
		if (!event->attr.remove_on_exec)
			continue;

		if (!is_kernel_event(event))
			perf_remove_from_owner(event);

		modified = true;

		perf_event_exit_event(event, ctx);
	}

	raw_spin_lock_irqsave(&ctx->lock, flags);
	if (modified)
		clone_ctx = unclone_ctx(ctx);
	--ctx->pin_count;
	raw_spin_unlock_irqrestore(&ctx->lock, flags);

unlock:
	mutex_unlock(&ctx->mutex);

	put_ctx(ctx);
	if (clone_ctx)
		put_ctx(clone_ctx);
}

struct perf_read_data {
	struct perf_event *event;
	bool group;
	int ret;
};

static int __perf_event_read_cpu(struct perf_event *event, int event_cpu)
{
	u16 local_pkg, event_pkg;

	if (event->group_caps & PERF_EV_CAP_READ_ACTIVE_PKG) {
		int local_cpu = smp_processor_id();

		event_pkg = topology_physical_package_id(event_cpu);
		local_pkg = topology_physical_package_id(local_cpu);

		if (event_pkg == local_pkg)
			return local_cpu;
	}

	return event_cpu;
}

/*
 * Cross CPU call to read the hardware event
 */
static void __perf_event_read(void *info)
{
	struct perf_read_data *data = info;
	struct perf_event *sub, *event = data->event;
	struct perf_event_context *ctx = event->ctx;
	struct perf_cpu_context *cpuctx = __get_cpu_context(ctx);
	struct pmu *pmu = event->pmu;

	/*
	 * If this is a task context, we need to check whether it is
	 * the current task context of this cpu.  If not it has been
	 * scheduled out before the smp call arrived.  In that case
	 * event->count would have been updated to a recent sample
	 * when the event was scheduled out.
	 */
	if (ctx->task && cpuctx->task_ctx != ctx)
		return;

	raw_spin_lock(&ctx->lock);
	if (ctx->is_active & EVENT_TIME) {
		update_context_time(ctx);
		update_cgrp_time_from_event(event);
	}

	perf_event_update_time(event);
	if (data->group)
		perf_event_update_sibling_time(event);

	if (event->state != PERF_EVENT_STATE_ACTIVE)
		goto unlock;

	if (!data->group) {
		pmu->read(event);
		data->ret = 0;
		goto unlock;
	}

	pmu->start_txn(pmu, PERF_PMU_TXN_READ);

	pmu->read(event);

	for_each_sibling_event(sub, event) {
		if (sub->state == PERF_EVENT_STATE_ACTIVE) {
			/*
			 * Use sibling's PMU rather than @event's since
			 * sibling could be on different (eg: software) PMU.
			 */
			sub->pmu->read(sub);
		}
	}

	data->ret = pmu->commit_txn(pmu);

unlock:
	raw_spin_unlock(&ctx->lock);
}

static inline u64 perf_event_count(struct perf_event *event)
{
	return local64_read(&event->count) + atomic64_read(&event->child_count);
}

static void calc_timer_values(struct perf_event *event,
				u64 *now,
				u64 *enabled,
				u64 *running)
{
	u64 ctx_time;

	*now = perf_clock();
	ctx_time = perf_event_time_now(event, *now);
	__perf_update_times(event, ctx_time, enabled, running);
}

/*
 * NMI-safe method to read a local event, that is an event that
 * is:
 *   - either for the current task, or for this CPU
 *   - does not have inherit set, for inherited task events
 *     will not be local and we cannot read them atomically
 *   - must not have a pmu::count method
 */
int perf_event_read_local(struct perf_event *event, u64 *value,
			  u64 *enabled, u64 *running)
{
	unsigned long flags;
	int ret = 0;

	/*
	 * Disabling interrupts avoids all counter scheduling (context
	 * switches, timer based rotation and IPIs).
	 */
	local_irq_save(flags);

	/*
	 * It must not be an event with inherit set, we cannot read
	 * all child counters from atomic context.
	 */
	if (event->attr.inherit) {
		ret = -EOPNOTSUPP;
		goto out;
	}

	/* If this is a per-task event, it must be for current */
	if ((event->attach_state & PERF_ATTACH_TASK) &&
	    event->hw.target != current) {
		ret = -EINVAL;
		goto out;
	}

	/* If this is a per-CPU event, it must be for this CPU */
	if (!(event->attach_state & PERF_ATTACH_TASK) &&
	    event->cpu != smp_processor_id()) {
		ret = -EINVAL;
		goto out;
	}

	/* If this is a pinned event it must be running on this CPU */
	if (event->attr.pinned && event->oncpu != smp_processor_id()) {
		ret = -EBUSY;
		goto out;
	}

	/*
	 * If the event is currently on this CPU, its either a per-task event,
	 * or local to this CPU. Furthermore it means its ACTIVE (otherwise
	 * oncpu == -1).
	 */
	if (event->oncpu == smp_processor_id())
		event->pmu->read(event);

	*value = local64_read(&event->count);
	if (enabled || running) {
		u64 __enabled, __running, __now;

		calc_timer_values(event, &__now, &__enabled, &__running);
		if (enabled)
			*enabled = __enabled;
		if (running)
			*running = __running;
	}
out:
	local_irq_restore(flags);

	return ret;
}

static int perf_event_read(struct perf_event *event, bool group)
{
	enum perf_event_state state = READ_ONCE(event->state);
	int event_cpu, ret = 0;

	/*
	 * If event is enabled and currently active on a CPU, update the
	 * value in the event structure:
	 */
again:
	if (state == PERF_EVENT_STATE_ACTIVE) {
		struct perf_read_data data;

		/*
		 * Orders the ->state and ->oncpu loads such that if we see
		 * ACTIVE we must also see the right ->oncpu.
		 *
		 * Matches the smp_wmb() from event_sched_in().
		 */
		smp_rmb();

		event_cpu = READ_ONCE(event->oncpu);
		if ((unsigned)event_cpu >= nr_cpu_ids)
			return 0;

		data = (struct perf_read_data){
			.event = event,
			.group = group,
			.ret = 0,
		};

		preempt_disable();
		event_cpu = __perf_event_read_cpu(event, event_cpu);

		/*
		 * Purposely ignore the smp_call_function_single() return
		 * value.
		 *
		 * If event_cpu isn't a valid CPU it means the event got
		 * scheduled out and that will have updated the event count.
		 *
		 * Therefore, either way, we'll have an up-to-date event count
		 * after this.
		 */
		(void)smp_call_function_single(event_cpu, __perf_event_read, &data, 1);
		preempt_enable();
		ret = data.ret;

	} else if (state == PERF_EVENT_STATE_INACTIVE) {
		struct perf_event_context *ctx = event->ctx;
		unsigned long flags;

		raw_spin_lock_irqsave(&ctx->lock, flags);
		state = event->state;
		if (state != PERF_EVENT_STATE_INACTIVE) {
			raw_spin_unlock_irqrestore(&ctx->lock, flags);
			goto again;
		}

		/*
		 * May read while context is not active (e.g., thread is
		 * blocked), in that case we cannot update context time
		 */
		if (ctx->is_active & EVENT_TIME) {
			update_context_time(ctx);
			update_cgrp_time_from_event(event);
		}

		perf_event_update_time(event);
		if (group)
			perf_event_update_sibling_time(event);
		raw_spin_unlock_irqrestore(&ctx->lock, flags);
	}

	return ret;
}

/*
 * Initialize the perf_event context in a task_struct:
 */
static void __perf_event_init_context(struct perf_event_context *ctx)
{
	raw_spin_lock_init(&ctx->lock);
	mutex_init(&ctx->mutex);
	INIT_LIST_HEAD(&ctx->active_ctx_list);
	perf_event_groups_init(&ctx->pinned_groups);
	perf_event_groups_init(&ctx->flexible_groups);
	INIT_LIST_HEAD(&ctx->event_list);
	INIT_LIST_HEAD(&ctx->pinned_active);
	INIT_LIST_HEAD(&ctx->flexible_active);
	refcount_set(&ctx->refcount, 1);
}

static struct perf_event_context *
alloc_perf_context(struct pmu *pmu, struct task_struct *task)
{
	struct perf_event_context *ctx;

	ctx = kzalloc(sizeof(struct perf_event_context), GFP_KERNEL);
	if (!ctx)
		return NULL;

	__perf_event_init_context(ctx);
	if (task)
		ctx->task = get_task_struct(task);
	ctx->pmu = pmu;

	return ctx;
}

static struct task_struct *
find_lively_task_by_vpid(pid_t vpid)
{
	struct task_struct *task;

	rcu_read_lock();
	if (!vpid)
		task = current;
	else
		task = find_task_by_vpid(vpid);
	if (task)
		get_task_struct(task);
	rcu_read_unlock();

	if (!task)
		return ERR_PTR(-ESRCH);

	return task;
}

/*
 * Returns a matching context with refcount and pincount.
 */
static struct perf_event_context *
find_get_context(struct pmu *pmu, struct task_struct *task,
		struct perf_event *event)
{
	struct perf_event_context *ctx, *clone_ctx = NULL;
	struct perf_cpu_context *cpuctx;
	void *task_ctx_data = NULL;
	unsigned long flags;
	int ctxn, err;
	int cpu = event->cpu;

	if (!task) {
		/* Must be root to operate on a CPU event: */
		err = perf_allow_cpu(&event->attr);
		if (err)
			return ERR_PTR(err);

		cpuctx = per_cpu_ptr(pmu->pmu_cpu_context, cpu);
		ctx = &cpuctx->ctx;
		get_ctx(ctx);
		raw_spin_lock_irqsave(&ctx->lock, flags);
		++ctx->pin_count;
		raw_spin_unlock_irqrestore(&ctx->lock, flags);

		return ctx;
	}

	err = -EINVAL;
	ctxn = pmu->task_ctx_nr;
	if (ctxn < 0)
		goto errout;

	if (event->attach_state & PERF_ATTACH_TASK_DATA) {
		task_ctx_data = alloc_task_ctx_data(pmu);
		if (!task_ctx_data) {
			err = -ENOMEM;
			goto errout;
		}
	}

retry:
	ctx = perf_lock_task_context(task, ctxn, &flags);
	if (ctx) {
		clone_ctx = unclone_ctx(ctx);
		++ctx->pin_count;

		if (task_ctx_data && !ctx->task_ctx_data) {
			ctx->task_ctx_data = task_ctx_data;
			task_ctx_data = NULL;
		}
		raw_spin_unlock_irqrestore(&ctx->lock, flags);

		if (clone_ctx)
			put_ctx(clone_ctx);
	} else {
		ctx = alloc_perf_context(pmu, task);
		err = -ENOMEM;
		if (!ctx)
			goto errout;

		if (task_ctx_data) {
			ctx->task_ctx_data = task_ctx_data;
			task_ctx_data = NULL;
		}

		err = 0;
		mutex_lock(&task->perf_event_mutex);
		/*
		 * If it has already passed perf_event_exit_task().
		 * we must see PF_EXITING, it takes this mutex too.
		 */
		if (task->flags & PF_EXITING)
			err = -ESRCH;
		else if (task->perf_event_ctxp[ctxn])
			err = -EAGAIN;
		else {
			get_ctx(ctx);
			++ctx->pin_count;
			rcu_assign_pointer(task->perf_event_ctxp[ctxn], ctx);
		}
		mutex_unlock(&task->perf_event_mutex);

		if (unlikely(err)) {
			put_ctx(ctx);

			if (err == -EAGAIN)
				goto retry;
			goto errout;
		}
	}

	free_task_ctx_data(pmu, task_ctx_data);
	return ctx;

errout:
	free_task_ctx_data(pmu, task_ctx_data);
	return ERR_PTR(err);
}

static void perf_event_free_filter(struct perf_event *event);

static void free_event_rcu(struct rcu_head *head)
{
	struct perf_event *event;

	event = container_of(head, struct perf_event, rcu_head);
	if (event->ns)
		put_pid_ns(event->ns);
	perf_event_free_filter(event);
	kmem_cache_free(perf_event_cache, event);
}

static void ring_buffer_attach(struct perf_event *event,
			       struct perf_buffer *rb);

static void detach_sb_event(struct perf_event *event)
{
	struct pmu_event_list *pel = per_cpu_ptr(&pmu_sb_events, event->cpu);

	raw_spin_lock(&pel->lock);
	list_del_rcu(&event->sb_list);
	raw_spin_unlock(&pel->lock);
}

static bool is_sb_event(struct perf_event *event)
{
	struct perf_event_attr *attr = &event->attr;

	if (event->parent)
		return false;

	if (event->attach_state & PERF_ATTACH_TASK)
		return false;

	if (attr->mmap || attr->mmap_data || attr->mmap2 ||
	    attr->comm || attr->comm_exec ||
	    attr->task || attr->ksymbol ||
	    attr->context_switch || attr->text_poke ||
	    attr->bpf_event)
		return true;
	return false;
}

static void unaccount_pmu_sb_event(struct perf_event *event)
{
	if (is_sb_event(event))
		detach_sb_event(event);
}

static void unaccount_event_cpu(struct perf_event *event, int cpu)
{
	if (event->parent)
		return;

	if (is_cgroup_event(event))
		atomic_dec(&per_cpu(perf_cgroup_events, cpu));
}

#ifdef CONFIG_NO_HZ_FULL
static DEFINE_SPINLOCK(nr_freq_lock);
#endif

static void unaccount_freq_event_nohz(void)
{
#ifdef CONFIG_NO_HZ_FULL
	spin_lock(&nr_freq_lock);
	if (atomic_dec_and_test(&nr_freq_events))
		tick_nohz_dep_clear(TICK_DEP_BIT_PERF_EVENTS);
	spin_unlock(&nr_freq_lock);
#endif
}

static void unaccount_freq_event(void)
{
	if (tick_nohz_full_enabled())
		unaccount_freq_event_nohz();
	else
		atomic_dec(&nr_freq_events);
}

static void unaccount_event(struct perf_event *event)
{
	bool dec = false;

	if (event->parent)
		return;

	if (event->attach_state & (PERF_ATTACH_TASK | PERF_ATTACH_SCHED_CB))
		dec = true;
	if (event->attr.mmap || event->attr.mmap_data)
		atomic_dec(&nr_mmap_events);
	if (event->attr.build_id)
		atomic_dec(&nr_build_id_events);
	if (event->attr.comm)
		atomic_dec(&nr_comm_events);
	if (event->attr.namespaces)
		atomic_dec(&nr_namespaces_events);
	if (event->attr.cgroup)
		atomic_dec(&nr_cgroup_events);
	if (event->attr.task)
		atomic_dec(&nr_task_events);
	if (event->attr.freq)
		unaccount_freq_event();
	if (event->attr.context_switch) {
		dec = true;
		atomic_dec(&nr_switch_events);
	}
	if (is_cgroup_event(event))
		dec = true;
	if (has_branch_stack(event))
		dec = true;
	if (event->attr.ksymbol)
		atomic_dec(&nr_ksymbol_events);
	if (event->attr.bpf_event)
		atomic_dec(&nr_bpf_events);
	if (event->attr.text_poke)
		atomic_dec(&nr_text_poke_events);

	if (dec) {
		if (!atomic_add_unless(&perf_sched_count, -1, 1))
			schedule_delayed_work(&perf_sched_work, HZ);
	}

	unaccount_event_cpu(event, event->cpu);

	unaccount_pmu_sb_event(event);
}

static void perf_sched_delayed(struct work_struct *work)
{
	mutex_lock(&perf_sched_mutex);
	if (atomic_dec_and_test(&perf_sched_count))
		static_branch_disable(&perf_sched_events);
	mutex_unlock(&perf_sched_mutex);
}

/*
 * The following implement mutual exclusion of events on "exclusive" pmus
 * (PERF_PMU_CAP_EXCLUSIVE). Such pmus can only have one event scheduled
 * at a time, so we disallow creating events that might conflict, namely:
 *
 *  1) cpu-wide events in the presence of per-task events,
 *  2) per-task events in the presence of cpu-wide events,
 *  3) two matching events on the same context.
 *
 * The former two cases are handled in the allocation path (perf_event_alloc(),
 * _free_event()), the latter -- before the first perf_install_in_context().
 */
static int exclusive_event_init(struct perf_event *event)
{
	struct pmu *pmu = event->pmu;

	if (!is_exclusive_pmu(pmu))
		return 0;

	/*
	 * Prevent co-existence of per-task and cpu-wide events on the
	 * same exclusive pmu.
	 *
	 * Negative pmu::exclusive_cnt means there are cpu-wide
	 * events on this "exclusive" pmu, positive means there are
	 * per-task events.
	 *
	 * Since this is called in perf_event_alloc() path, event::ctx
	 * doesn't exist yet; it is, however, safe to use PERF_ATTACH_TASK
	 * to mean "per-task event", because unlike other attach states it
	 * never gets cleared.
	 */
	if (event->attach_state & PERF_ATTACH_TASK) {
		if (!atomic_inc_unless_negative(&pmu->exclusive_cnt))
			return -EBUSY;
	} else {
		if (!atomic_dec_unless_positive(&pmu->exclusive_cnt))
			return -EBUSY;
	}

	return 0;
}

static void exclusive_event_destroy(struct perf_event *event)
{
	struct pmu *pmu = event->pmu;

	if (!is_exclusive_pmu(pmu))
		return;

	/* see comment in exclusive_event_init() */
	if (event->attach_state & PERF_ATTACH_TASK)
		atomic_dec(&pmu->exclusive_cnt);
	else
		atomic_inc(&pmu->exclusive_cnt);
}

static bool exclusive_event_match(struct perf_event *e1, struct perf_event *e2)
{
	if ((e1->pmu == e2->pmu) &&
	    (e1->cpu == e2->cpu ||
	     e1->cpu == -1 ||
	     e2->cpu == -1))
		return true;
	return false;
}

static bool exclusive_event_installable(struct perf_event *event,
					struct perf_event_context *ctx)
{
	struct perf_event *iter_event;
	struct pmu *pmu = event->pmu;

	lockdep_assert_held(&ctx->mutex);

	if (!is_exclusive_pmu(pmu))
		return true;

	list_for_each_entry(iter_event, &ctx->event_list, event_entry) {
		if (exclusive_event_match(iter_event, event))
			return false;
	}

	return true;
}

static void perf_addr_filters_splice(struct perf_event *event,
				       struct list_head *head);

static void _free_event(struct perf_event *event)
{
	irq_work_sync(&event->pending);

	unaccount_event(event);

	security_perf_event_free(event);

	if (event->rb) {
		/*
		 * Can happen when we close an event with re-directed output.
		 *
		 * Since we have a 0 refcount, perf_mmap_close() will skip
		 * over us; possibly making our ring_buffer_put() the last.
		 */
		mutex_lock(&event->mmap_mutex);
		ring_buffer_attach(event, NULL);
		mutex_unlock(&event->mmap_mutex);
	}

	if (is_cgroup_event(event))
		perf_detach_cgroup(event);

	if (!event->parent) {
		if (event->attr.sample_type & PERF_SAMPLE_CALLCHAIN)
			put_callchain_buffers();
	}

	perf_event_free_bpf_prog(event);
	perf_addr_filters_splice(event, NULL);
	kfree(event->addr_filter_ranges);

	if (event->destroy)
		event->destroy(event);

	/*
	 * Must be after ->destroy(), due to uprobe_perf_close() using
	 * hw.target.
	 */
	if (event->hw.target)
		put_task_struct(event->hw.target);

	/*
	 * perf_event_free_task() relies on put_ctx() being 'last', in particular
	 * all task references must be cleaned up.
	 */
	if (event->ctx)
		put_ctx(event->ctx);

	exclusive_event_destroy(event);
	module_put(event->pmu->module);

	call_rcu(&event->rcu_head, free_event_rcu);
}

/*
 * Used to free events which have a known refcount of 1, such as in error paths
 * where the event isn't exposed yet and inherited events.
 */
static void free_event(struct perf_event *event)
{
	if (WARN(atomic_long_cmpxchg(&event->refcount, 1, 0) != 1,
				"unexpected event refcount: %ld; ptr=%p\n",
				atomic_long_read(&event->refcount), event)) {
		/* leak to avoid use-after-free */
		return;
	}

	_free_event(event);
}

/*
 * Remove user event from the owner task.
 */
static void perf_remove_from_owner(struct perf_event *event)
{
	struct task_struct *owner;

	rcu_read_lock();
	/*
	 * Matches the smp_store_release() in perf_event_exit_task(). If we
	 * observe !owner it means the list deletion is complete and we can
	 * indeed free this event, otherwise we need to serialize on
	 * owner->perf_event_mutex.
	 */
	owner = READ_ONCE(event->owner);
	if (owner) {
		/*
		 * Since delayed_put_task_struct() also drops the last
		 * task reference we can safely take a new reference
		 * while holding the rcu_read_lock().
		 */
		get_task_struct(owner);
	}
	rcu_read_unlock();

	if (owner) {
		/*
		 * If we're here through perf_event_exit_task() we're already
		 * holding ctx->mutex which would be an inversion wrt. the
		 * normal lock order.
		 *
		 * However we can safely take this lock because its the child
		 * ctx->mutex.
		 */
		mutex_lock_nested(&owner->perf_event_mutex, SINGLE_DEPTH_NESTING);

		/*
		 * We have to re-check the event->owner field, if it is cleared
		 * we raced with perf_event_exit_task(), acquiring the mutex
		 * ensured they're done, and we can proceed with freeing the
		 * event.
		 */
		if (event->owner) {
			list_del_init(&event->owner_entry);
			smp_store_release(&event->owner, NULL);
		}
		mutex_unlock(&owner->perf_event_mutex);
		put_task_struct(owner);
	}
}

static void put_event(struct perf_event *event)
{
	if (!atomic_long_dec_and_test(&event->refcount))
		return;

	_free_event(event);
}

/*
 * Kill an event dead; while event:refcount will preserve the event
 * object, it will not preserve its functionality. Once the last 'user'
 * gives up the object, we'll destroy the thing.
 */
int perf_event_release_kernel(struct perf_event *event)
{
	struct perf_event_context *ctx = event->ctx;
	struct perf_event *child, *tmp;
	LIST_HEAD(free_list);

	/*
	 * If we got here through err_file: fput(event_file); we will not have
	 * attached to a context yet.
	 */
	if (!ctx) {
		WARN_ON_ONCE(event->attach_state &
				(PERF_ATTACH_CONTEXT|PERF_ATTACH_GROUP));
		goto no_ctx;
	}

	if (!is_kernel_event(event))
		perf_remove_from_owner(event);

	ctx = perf_event_ctx_lock(event);
	WARN_ON_ONCE(ctx->parent_ctx);
	perf_remove_from_context(event, DETACH_GROUP);

	raw_spin_lock_irq(&ctx->lock);
	/*
	 * Mark this event as STATE_DEAD, there is no external reference to it
	 * anymore.
	 *
	 * Anybody acquiring event->child_mutex after the below loop _must_
	 * also see this, most importantly inherit_event() which will avoid
	 * placing more children on the list.
	 *
	 * Thus this guarantees that we will in fact observe and kill _ALL_
	 * child events.
	 */
	event->state = PERF_EVENT_STATE_DEAD;
	raw_spin_unlock_irq(&ctx->lock);

	perf_event_ctx_unlock(event, ctx);

again:
	mutex_lock(&event->child_mutex);
	list_for_each_entry(child, &event->child_list, child_list) {

		/*
		 * Cannot change, child events are not migrated, see the
		 * comment with perf_event_ctx_lock_nested().
		 */
		ctx = READ_ONCE(child->ctx);
		/*
		 * Since child_mutex nests inside ctx::mutex, we must jump
		 * through hoops. We start by grabbing a reference on the ctx.
		 *
		 * Since the event cannot get freed while we hold the
		 * child_mutex, the context must also exist and have a !0
		 * reference count.
		 */
		get_ctx(ctx);

		/*
		 * Now that we have a ctx ref, we can drop child_mutex, and
		 * acquire ctx::mutex without fear of it going away. Then we
		 * can re-acquire child_mutex.
		 */
		mutex_unlock(&event->child_mutex);
		mutex_lock(&ctx->mutex);
		mutex_lock(&event->child_mutex);

		/*
		 * Now that we hold ctx::mutex and child_mutex, revalidate our
		 * state, if child is still the first entry, it didn't get freed
		 * and we can continue doing so.
		 */
		tmp = list_first_entry_or_null(&event->child_list,
					       struct perf_event, child_list);
		if (tmp == child) {
			perf_remove_from_context(child, DETACH_GROUP);
			list_move(&child->child_list, &free_list);
			/*
			 * This matches the refcount bump in inherit_event();
			 * this can't be the last reference.
			 */
			put_event(event);
		}

		mutex_unlock(&event->child_mutex);
		mutex_unlock(&ctx->mutex);
		put_ctx(ctx);
		goto again;
	}
	mutex_unlock(&event->child_mutex);

	list_for_each_entry_safe(child, tmp, &free_list, child_list) {
		void *var = &child->ctx->refcount;

		list_del(&child->child_list);
		free_event(child);

		/*
		 * Wake any perf_event_free_task() waiting for this event to be
		 * freed.
		 */
		smp_mb(); /* pairs with wait_var_event() */
		wake_up_var(var);
	}

no_ctx:
	put_event(event); /* Must be the 'last' reference */
	return 0;
}
EXPORT_SYMBOL_GPL(perf_event_release_kernel);

/*
 * Called when the last reference to the file is gone.
 */
static int perf_release(struct inode *inode, struct file *file)
{
	perf_event_release_kernel(file->private_data);
	return 0;
}

static u64 __perf_event_read_value(struct perf_event *event, u64 *enabled, u64 *running)
{
	struct perf_event *child;
	u64 total = 0;

	*enabled = 0;
	*running = 0;

	mutex_lock(&event->child_mutex);

	(void)perf_event_read(event, false);
	total += perf_event_count(event);

	*enabled += event->total_time_enabled +
			atomic64_read(&event->child_total_time_enabled);
	*running += event->total_time_running +
			atomic64_read(&event->child_total_time_running);

	list_for_each_entry(child, &event->child_list, child_list) {
		(void)perf_event_read(child, false);
		total += perf_event_count(child);
		*enabled += child->total_time_enabled;
		*running += child->total_time_running;
	}
	mutex_unlock(&event->child_mutex);

	return total;
}

u64 perf_event_read_value(struct perf_event *event, u64 *enabled, u64 *running)
{
	struct perf_event_context *ctx;
	u64 count;

	ctx = perf_event_ctx_lock(event);
	count = __perf_event_read_value(event, enabled, running);
	perf_event_ctx_unlock(event, ctx);

	return count;
}
EXPORT_SYMBOL_GPL(perf_event_read_value);

static int __perf_read_group_add(struct perf_event *leader,
					u64 read_format, u64 *values)
{
	struct perf_event_context *ctx = leader->ctx;
	struct perf_event *sub;
	unsigned long flags;
	int n = 1; /* skip @nr */
	int ret;

	ret = perf_event_read(leader, true);
	if (ret)
		return ret;

	raw_spin_lock_irqsave(&ctx->lock, flags);

	/*
	 * Since we co-schedule groups, {enabled,running} times of siblings
	 * will be identical to those of the leader, so we only publish one
	 * set.
	 */
	if (read_format & PERF_FORMAT_TOTAL_TIME_ENABLED) {
		values[n++] += leader->total_time_enabled +
			atomic64_read(&leader->child_total_time_enabled);
	}

	if (read_format & PERF_FORMAT_TOTAL_TIME_RUNNING) {
		values[n++] += leader->total_time_running +
			atomic64_read(&leader->child_total_time_running);
	}

	/*
	 * Write {count,id} tuples for every sibling.
	 */
	values[n++] += perf_event_count(leader);
	if (read_format & PERF_FORMAT_ID)
		values[n++] = primary_event_id(leader);
	if (read_format & PERF_FORMAT_LOST)
		values[n++] = atomic64_read(&leader->lost_samples);

	for_each_sibling_event(sub, leader) {
		values[n++] += perf_event_count(sub);
		if (read_format & PERF_FORMAT_ID)
			values[n++] = primary_event_id(sub);
		if (read_format & PERF_FORMAT_LOST)
			values[n++] = atomic64_read(&sub->lost_samples);
	}

	raw_spin_unlock_irqrestore(&ctx->lock, flags);
	return 0;
}

static int perf_read_group(struct perf_event *event,
				   u64 read_format, char __user *buf)
{
	struct perf_event *leader = event->group_leader, *child;
	struct perf_event_context *ctx = leader->ctx;
	int ret;
	u64 *values;

	lockdep_assert_held(&ctx->mutex);

	values = kzalloc(event->read_size, GFP_KERNEL);
	if (!values)
		return -ENOMEM;

	values[0] = 1 + leader->nr_siblings;

	/*
	 * By locking the child_mutex of the leader we effectively
	 * lock the child list of all siblings.. XXX explain how.
	 */
	mutex_lock(&leader->child_mutex);

	ret = __perf_read_group_add(leader, read_format, values);
	if (ret)
		goto unlock;

	list_for_each_entry(child, &leader->child_list, child_list) {
		ret = __perf_read_group_add(child, read_format, values);
		if (ret)
			goto unlock;
	}

	mutex_unlock(&leader->child_mutex);

	ret = event->read_size;
	if (copy_to_user(buf, values, event->read_size))
		ret = -EFAULT;
	goto out;

unlock:
	mutex_unlock(&leader->child_mutex);
out:
	kfree(values);
	return ret;
}

static int perf_read_one(struct perf_event *event,
				 u64 read_format, char __user *buf)
{
	u64 enabled, running;
	u64 values[5];
	int n = 0;

	values[n++] = __perf_event_read_value(event, &enabled, &running);
	if (read_format & PERF_FORMAT_TOTAL_TIME_ENABLED)
		values[n++] = enabled;
	if (read_format & PERF_FORMAT_TOTAL_TIME_RUNNING)
		values[n++] = running;
	if (read_format & PERF_FORMAT_ID)
		values[n++] = primary_event_id(event);
	if (read_format & PERF_FORMAT_LOST)
		values[n++] = atomic64_read(&event->lost_samples);

	if (copy_to_user(buf, values, n * sizeof(u64)))
		return -EFAULT;

	return n * sizeof(u64);
}

static bool is_event_hup(struct perf_event *event)
{
	bool no_children;

	if (event->state > PERF_EVENT_STATE_EXIT)
		return false;

	mutex_lock(&event->child_mutex);
	no_children = list_empty(&event->child_list);
	mutex_unlock(&event->child_mutex);
	return no_children;
}

/*
 * Read the performance event - simple non blocking version for now
 */
static ssize_t
__perf_read(struct perf_event *event, char __user *buf, size_t count)
{
	u64 read_format = event->attr.read_format;
	int ret;

	/*
	 * Return end-of-file for a read on an event that is in
	 * error state (i.e. because it was pinned but it couldn't be
	 * scheduled on to the CPU at some point).
	 */
	if (event->state == PERF_EVENT_STATE_ERROR)
		return 0;

	if (count < event->read_size)
		return -ENOSPC;

	WARN_ON_ONCE(event->ctx->parent_ctx);
	if (read_format & PERF_FORMAT_GROUP)
		ret = perf_read_group(event, read_format, buf);
	else
		ret = perf_read_one(event, read_format, buf);

	return ret;
}

static ssize_t
perf_read(struct file *file, char __user *buf, size_t count, loff_t *ppos)
{
	struct perf_event *event = file->private_data;
	struct perf_event_context *ctx;
	int ret;

	ret = security_perf_event_read(event);
	if (ret)
		return ret;

	ctx = perf_event_ctx_lock(event);
	ret = __perf_read(event, buf, count);
	perf_event_ctx_unlock(event, ctx);

	return ret;
}

static __poll_t perf_poll(struct file *file, poll_table *wait)
{
	struct perf_event *event = file->private_data;
	struct perf_buffer *rb;
	__poll_t events = EPOLLHUP;

	poll_wait(file, &event->waitq, wait);

	if (is_event_hup(event))
		return events;

	/*
	 * Pin the event->rb by taking event->mmap_mutex; otherwise
	 * perf_event_set_output() can swizzle our rb and make us miss wakeups.
	 */
	mutex_lock(&event->mmap_mutex);
	rb = event->rb;
	if (rb)
		events = atomic_xchg(&rb->poll, 0);
	mutex_unlock(&event->mmap_mutex);
	return events;
}

static void _perf_event_reset(struct perf_event *event)
{
	(void)perf_event_read(event, false);
	local64_set(&event->count, 0);
	perf_event_update_userpage(event);
}

/* Assume it's not an event with inherit set. */
u64 perf_event_pause(struct perf_event *event, bool reset)
{
	struct perf_event_context *ctx;
	u64 count;

	ctx = perf_event_ctx_lock(event);
	WARN_ON_ONCE(event->attr.inherit);
	_perf_event_disable(event);
	count = local64_read(&event->count);
	if (reset)
		local64_set(&event->count, 0);
	perf_event_ctx_unlock(event, ctx);

	return count;
}
EXPORT_SYMBOL_GPL(perf_event_pause);

/*
 * Holding the top-level event's child_mutex means that any
 * descendant process that has inherited this event will block
 * in perf_event_exit_event() if it goes to exit, thus satisfying the
 * task existence requirements of perf_event_enable/disable.
 */
static void perf_event_for_each_child(struct perf_event *event,
					void (*func)(struct perf_event *))
{
	struct perf_event *child;

	WARN_ON_ONCE(event->ctx->parent_ctx);

	mutex_lock(&event->child_mutex);
	func(event);
	list_for_each_entry(child, &event->child_list, child_list)
		func(child);
	mutex_unlock(&event->child_mutex);
}

static void perf_event_for_each(struct perf_event *event,
				  void (*func)(struct perf_event *))
{
	struct perf_event_context *ctx = event->ctx;
	struct perf_event *sibling;

	lockdep_assert_held(&ctx->mutex);

	event = event->group_leader;

	perf_event_for_each_child(event, func);
	for_each_sibling_event(sibling, event)
		perf_event_for_each_child(sibling, func);
}

static void __perf_event_period(struct perf_event *event,
				struct perf_cpu_context *cpuctx,
				struct perf_event_context *ctx,
				void *info)
{
	u64 value = *((u64 *)info);
	bool active;

	if (event->attr.freq) {
		event->attr.sample_freq = value;
	} else {
		event->attr.sample_period = value;
		event->hw.sample_period = value;
	}

	active = (event->state == PERF_EVENT_STATE_ACTIVE);
	if (active) {
		perf_pmu_disable(ctx->pmu);
		/*
		 * We could be throttled; unthrottle now to avoid the tick
		 * trying to unthrottle while we already re-started the event.
		 */
		if (event->hw.interrupts == MAX_INTERRUPTS) {
			event->hw.interrupts = 0;
			perf_log_throttle(event, 1);
		}
		event->pmu->stop(event, PERF_EF_UPDATE);
	}

	local64_set(&event->hw.period_left, 0);

	if (active) {
		event->pmu->start(event, PERF_EF_RELOAD);
		perf_pmu_enable(ctx->pmu);
	}
}

static int perf_event_check_period(struct perf_event *event, u64 value)
{
	return event->pmu->check_period(event, value);
}

static int _perf_event_period(struct perf_event *event, u64 value)
{
	if (!is_sampling_event(event))
		return -EINVAL;

	if (!value)
		return -EINVAL;

	if (event->attr.freq && value > sysctl_perf_event_sample_rate)
		return -EINVAL;

	if (perf_event_check_period(event, value))
		return -EINVAL;

	if (!event->attr.freq && (value & (1ULL << 63)))
		return -EINVAL;

	event_function_call(event, __perf_event_period, &value);

	return 0;
}

int perf_event_period(struct perf_event *event, u64 value)
{
	struct perf_event_context *ctx;
	int ret;

	ctx = perf_event_ctx_lock(event);
	ret = _perf_event_period(event, value);
	perf_event_ctx_unlock(event, ctx);

	return ret;
}
EXPORT_SYMBOL_GPL(perf_event_period);

static const struct file_operations perf_fops;

static inline int perf_fget_light(int fd, struct fd *p)
{
	struct fd f = fdget(fd);
	if (!f.file)
		return -EBADF;

	if (f.file->f_op != &perf_fops) {
		fdput(f);
		return -EBADF;
	}
	*p = f;
	return 0;
}

static int perf_event_set_output(struct perf_event *event,
				 struct perf_event *output_event);
static int perf_event_set_filter(struct perf_event *event, void __user *arg);
static int perf_copy_attr(struct perf_event_attr __user *uattr,
			  struct perf_event_attr *attr);

static long _perf_ioctl(struct perf_event *event, unsigned int cmd, unsigned long arg)
{
	void (*func)(struct perf_event *);
	u32 flags = arg;

	switch (cmd) {
	case PERF_EVENT_IOC_ENABLE:
		func = _perf_event_enable;
		break;
	case PERF_EVENT_IOC_DISABLE:
		func = _perf_event_disable;
		break;
	case PERF_EVENT_IOC_RESET:
		func = _perf_event_reset;
		break;

	case PERF_EVENT_IOC_REFRESH:
		return _perf_event_refresh(event, arg);

	case PERF_EVENT_IOC_PERIOD:
	{
		u64 value;

		if (copy_from_user(&value, (u64 __user *)arg, sizeof(value)))
			return -EFAULT;

		return _perf_event_period(event, value);
	}
	case PERF_EVENT_IOC_ID:
	{
		u64 id = primary_event_id(event);

		if (copy_to_user((void __user *)arg, &id, sizeof(id)))
			return -EFAULT;
		return 0;
	}

	case PERF_EVENT_IOC_SET_OUTPUT:
	{
		int ret;
		if (arg != -1) {
			struct perf_event *output_event;
			struct fd output;
			ret = perf_fget_light(arg, &output);
			if (ret)
				return ret;
			output_event = output.file->private_data;
			ret = perf_event_set_output(event, output_event);
			fdput(output);
		} else {
			ret = perf_event_set_output(event, NULL);
		}
		return ret;
	}

	case PERF_EVENT_IOC_SET_FILTER:
		return perf_event_set_filter(event, (void __user *)arg);

	case PERF_EVENT_IOC_SET_BPF:
	{
		struct bpf_prog *prog;
		int err;

		prog = bpf_prog_get(arg);
		if (IS_ERR(prog))
			return PTR_ERR(prog);

		err = perf_event_set_bpf_prog(event, prog, 0);
		if (err) {
			bpf_prog_put(prog);
			return err;
		}

		return 0;
	}

	case PERF_EVENT_IOC_PAUSE_OUTPUT: {
		struct perf_buffer *rb;

		rcu_read_lock();
		rb = rcu_dereference(event->rb);
		if (!rb || !rb->nr_pages) {
			rcu_read_unlock();
			return -EINVAL;
		}
		rb_toggle_paused(rb, !!arg);
		rcu_read_unlock();
		return 0;
	}

	case PERF_EVENT_IOC_QUERY_BPF:
		return perf_event_query_prog_array(event, (void __user *)arg);

	case PERF_EVENT_IOC_MODIFY_ATTRIBUTES: {
		struct perf_event_attr new_attr;
		int err = perf_copy_attr((struct perf_event_attr __user *)arg,
					 &new_attr);

		if (err)
			return err;

		return perf_event_modify_attr(event,  &new_attr);
	}
	default:
		return -ENOTTY;
	}

	if (flags & PERF_IOC_FLAG_GROUP)
		perf_event_for_each(event, func);
	else
		perf_event_for_each_child(event, func);

	return 0;
}

static long perf_ioctl(struct file *file, unsigned int cmd, unsigned long arg)
{
	struct perf_event *event = file->private_data;
	struct perf_event_context *ctx;
	long ret;

	/* Treat ioctl like writes as it is likely a mutating operation. */
	ret = security_perf_event_write(event);
	if (ret)
		return ret;

	ctx = perf_event_ctx_lock(event);
	ret = _perf_ioctl(event, cmd, arg);
	perf_event_ctx_unlock(event, ctx);

	return ret;
}

#ifdef CONFIG_COMPAT
static long perf_compat_ioctl(struct file *file, unsigned int cmd,
				unsigned long arg)
{
	switch (_IOC_NR(cmd)) {
	case _IOC_NR(PERF_EVENT_IOC_SET_FILTER):
	case _IOC_NR(PERF_EVENT_IOC_ID):
	case _IOC_NR(PERF_EVENT_IOC_QUERY_BPF):
	case _IOC_NR(PERF_EVENT_IOC_MODIFY_ATTRIBUTES):
		/* Fix up pointer size (usually 4 -> 8 in 32-on-64-bit case */
		if (_IOC_SIZE(cmd) == sizeof(compat_uptr_t)) {
			cmd &= ~IOCSIZE_MASK;
			cmd |= sizeof(void *) << IOCSIZE_SHIFT;
		}
		break;
	}
	return perf_ioctl(file, cmd, arg);
}
#else
# define perf_compat_ioctl NULL
#endif

int perf_event_task_enable(void)
{
	struct perf_event_context *ctx;
	struct perf_event *event;

	mutex_lock(&current->perf_event_mutex);
	list_for_each_entry(event, &current->perf_event_list, owner_entry) {
		ctx = perf_event_ctx_lock(event);
		perf_event_for_each_child(event, _perf_event_enable);
		perf_event_ctx_unlock(event, ctx);
	}
	mutex_unlock(&current->perf_event_mutex);

	return 0;
}

int perf_event_task_disable(void)
{
	struct perf_event_context *ctx;
	struct perf_event *event;

	mutex_lock(&current->perf_event_mutex);
	list_for_each_entry(event, &current->perf_event_list, owner_entry) {
		ctx = perf_event_ctx_lock(event);
		perf_event_for_each_child(event, _perf_event_disable);
		perf_event_ctx_unlock(event, ctx);
	}
	mutex_unlock(&current->perf_event_mutex);

	return 0;
}

static int perf_event_index(struct perf_event *event)
{
	if (event->hw.state & PERF_HES_STOPPED)
		return 0;

	if (event->state != PERF_EVENT_STATE_ACTIVE)
		return 0;

	return event->pmu->event_idx(event);
}

static void perf_event_init_userpage(struct perf_event *event)
{
	struct perf_event_mmap_page *userpg;
	struct perf_buffer *rb;

	rcu_read_lock();
	rb = rcu_dereference(event->rb);
	if (!rb)
		goto unlock;

	userpg = rb->user_page;

	/* Allow new userspace to detect that bit 0 is deprecated */
	userpg->cap_bit0_is_deprecated = 1;
	userpg->size = offsetof(struct perf_event_mmap_page, __reserved);
	userpg->data_offset = PAGE_SIZE;
	userpg->data_size = perf_data_size(rb);

unlock:
	rcu_read_unlock();
}

void __weak arch_perf_update_userpage(
	struct perf_event *event, struct perf_event_mmap_page *userpg, u64 now)
{
}

/*
 * Callers need to ensure there can be no nesting of this function, otherwise
 * the seqlock logic goes bad. We can not serialize this because the arch
 * code calls this from NMI context.
 */
void perf_event_update_userpage(struct perf_event *event)
{
	struct perf_event_mmap_page *userpg;
	struct perf_buffer *rb;
	u64 enabled, running, now;

	rcu_read_lock();
	rb = rcu_dereference(event->rb);
	if (!rb)
		goto unlock;

	/*
	 * compute total_time_enabled, total_time_running
	 * based on snapshot values taken when the event
	 * was last scheduled in.
	 *
	 * we cannot simply called update_context_time()
	 * because of locking issue as we can be called in
	 * NMI context
	 */
	calc_timer_values(event, &now, &enabled, &running);

	userpg = rb->user_page;
	/*
	 * Disable preemption to guarantee consistent time stamps are stored to
	 * the user page.
	 */
	preempt_disable();
	++userpg->lock;
	barrier();
	userpg->index = perf_event_index(event);
	userpg->offset = perf_event_count(event);
	if (userpg->index)
		userpg->offset -= local64_read(&event->hw.prev_count);

	userpg->time_enabled = enabled +
			atomic64_read(&event->child_total_time_enabled);

	userpg->time_running = running +
			atomic64_read(&event->child_total_time_running);

	arch_perf_update_userpage(event, userpg, now);

	barrier();
	++userpg->lock;
	preempt_enable();
unlock:
	rcu_read_unlock();
}
EXPORT_SYMBOL_GPL(perf_event_update_userpage);

static vm_fault_t perf_mmap_fault(struct vm_fault *vmf)
{
	struct perf_event *event = vmf->vma->vm_file->private_data;
	struct perf_buffer *rb;
	vm_fault_t ret = VM_FAULT_SIGBUS;

	if (vmf->flags & FAULT_FLAG_MKWRITE) {
		if (vmf->pgoff == 0)
			ret = 0;
		return ret;
	}

	rcu_read_lock();
	rb = rcu_dereference(event->rb);
	if (!rb)
		goto unlock;

	if (vmf->pgoff && (vmf->flags & FAULT_FLAG_WRITE))
		goto unlock;

	vmf->page = perf_mmap_to_page(rb, vmf->pgoff);
	if (!vmf->page)
		goto unlock;

	get_page(vmf->page);
	vmf->page->mapping = vmf->vma->vm_file->f_mapping;
	vmf->page->index   = vmf->pgoff;

	ret = 0;
unlock:
	rcu_read_unlock();

	return ret;
}

static void ring_buffer_attach(struct perf_event *event,
			       struct perf_buffer *rb)
{
	struct perf_buffer *old_rb = NULL;
	unsigned long flags;

	WARN_ON_ONCE(event->parent);

	if (event->rb) {
		/*
		 * Should be impossible, we set this when removing
		 * event->rb_entry and wait/clear when adding event->rb_entry.
		 */
		WARN_ON_ONCE(event->rcu_pending);

		old_rb = event->rb;
		spin_lock_irqsave(&old_rb->event_lock, flags);
		list_del_rcu(&event->rb_entry);
		spin_unlock_irqrestore(&old_rb->event_lock, flags);

		event->rcu_batches = get_state_synchronize_rcu();
		event->rcu_pending = 1;
	}

	if (rb) {
		if (event->rcu_pending) {
			cond_synchronize_rcu(event->rcu_batches);
			event->rcu_pending = 0;
		}

		spin_lock_irqsave(&rb->event_lock, flags);
		list_add_rcu(&event->rb_entry, &rb->event_list);
		spin_unlock_irqrestore(&rb->event_lock, flags);
	}

	/*
	 * Avoid racing with perf_mmap_close(AUX): stop the event
	 * before swizzling the event::rb pointer; if it's getting
	 * unmapped, its aux_mmap_count will be 0 and it won't
	 * restart. See the comment in __perf_pmu_output_stop().
	 *
	 * Data will inevitably be lost when set_output is done in
	 * mid-air, but then again, whoever does it like this is
	 * not in for the data anyway.
	 */
	if (has_aux(event))
		perf_event_stop(event, 0);

	rcu_assign_pointer(event->rb, rb);

	if (old_rb) {
		ring_buffer_put(old_rb);
		/*
		 * Since we detached before setting the new rb, so that we
		 * could attach the new rb, we could have missed a wakeup.
		 * Provide it now.
		 */
		wake_up_all(&event->waitq);
	}
}

static void ring_buffer_wakeup(struct perf_event *event)
{
	struct perf_buffer *rb;

	if (event->parent)
		event = event->parent;

	rcu_read_lock();
	rb = rcu_dereference(event->rb);
	if (rb) {
		list_for_each_entry_rcu(event, &rb->event_list, rb_entry)
			wake_up_all(&event->waitq);
	}
	rcu_read_unlock();
}

struct perf_buffer *ring_buffer_get(struct perf_event *event)
{
	struct perf_buffer *rb;

	if (event->parent)
		event = event->parent;

	rcu_read_lock();
	rb = rcu_dereference(event->rb);
	if (rb) {
		if (!refcount_inc_not_zero(&rb->refcount))
			rb = NULL;
	}
	rcu_read_unlock();

	return rb;
}

void ring_buffer_put(struct perf_buffer *rb)
{
	if (!refcount_dec_and_test(&rb->refcount))
		return;

	WARN_ON_ONCE(!list_empty(&rb->event_list));

	call_rcu(&rb->rcu_head, rb_free_rcu);
}

static void perf_mmap_open(struct vm_area_struct *vma)
{
	struct perf_event *event = vma->vm_file->private_data;

	atomic_inc(&event->mmap_count);
	atomic_inc(&event->rb->mmap_count);

	if (vma->vm_pgoff)
		atomic_inc(&event->rb->aux_mmap_count);

	if (event->pmu->event_mapped)
		event->pmu->event_mapped(event, vma->vm_mm);
}

static void perf_pmu_output_stop(struct perf_event *event);

/*
 * A buffer can be mmap()ed multiple times; either directly through the same
 * event, or through other events by use of perf_event_set_output().
 *
 * In order to undo the VM accounting done by perf_mmap() we need to destroy
 * the buffer here, where we still have a VM context. This means we need
 * to detach all events redirecting to us.
 */
static void perf_mmap_close(struct vm_area_struct *vma)
{
	struct perf_event *event = vma->vm_file->private_data;
	struct perf_buffer *rb = ring_buffer_get(event);
	struct user_struct *mmap_user = rb->mmap_user;
	int mmap_locked = rb->mmap_locked;
	unsigned long size = perf_data_size(rb);
	bool detach_rest = false;

	if (event->pmu->event_unmapped)
		event->pmu->event_unmapped(event, vma->vm_mm);

	/*
	 * rb->aux_mmap_count will always drop before rb->mmap_count and
	 * event->mmap_count, so it is ok to use event->mmap_mutex to
	 * serialize with perf_mmap here.
	 */
	if (rb_has_aux(rb) && vma->vm_pgoff == rb->aux_pgoff &&
	    atomic_dec_and_mutex_lock(&rb->aux_mmap_count, &event->mmap_mutex)) {
		/*
		 * Stop all AUX events that are writing to this buffer,
		 * so that we can free its AUX pages and corresponding PMU
		 * data. Note that after rb::aux_mmap_count dropped to zero,
		 * they won't start any more (see perf_aux_output_begin()).
		 */
		perf_pmu_output_stop(event);

		/* now it's safe to free the pages */
		atomic_long_sub(rb->aux_nr_pages - rb->aux_mmap_locked, &mmap_user->locked_vm);
		atomic64_sub(rb->aux_mmap_locked, &vma->vm_mm->pinned_vm);

		/* this has to be the last one */
		rb_free_aux(rb);
		WARN_ON_ONCE(refcount_read(&rb->aux_refcount));

		mutex_unlock(&event->mmap_mutex);
	}

	if (atomic_dec_and_test(&rb->mmap_count))
		detach_rest = true;

	if (!atomic_dec_and_mutex_lock(&event->mmap_count, &event->mmap_mutex))
		goto out_put;

	ring_buffer_attach(event, NULL);
	mutex_unlock(&event->mmap_mutex);

	/* If there's still other mmap()s of this buffer, we're done. */
	if (!detach_rest)
		goto out_put;

	/*
	 * No other mmap()s, detach from all other events that might redirect
	 * into the now unreachable buffer. Somewhat complicated by the
	 * fact that rb::event_lock otherwise nests inside mmap_mutex.
	 */
again:
	rcu_read_lock();
	list_for_each_entry_rcu(event, &rb->event_list, rb_entry) {
		if (!atomic_long_inc_not_zero(&event->refcount)) {
			/*
			 * This event is en-route to free_event() which will
			 * detach it and remove it from the list.
			 */
			continue;
		}
		rcu_read_unlock();

		mutex_lock(&event->mmap_mutex);
		/*
		 * Check we didn't race with perf_event_set_output() which can
		 * swizzle the rb from under us while we were waiting to
		 * acquire mmap_mutex.
		 *
		 * If we find a different rb; ignore this event, a next
		 * iteration will no longer find it on the list. We have to
		 * still restart the iteration to make sure we're not now
		 * iterating the wrong list.
		 */
		if (event->rb == rb)
			ring_buffer_attach(event, NULL);

		mutex_unlock(&event->mmap_mutex);
		put_event(event);

		/*
		 * Restart the iteration; either we're on the wrong list or
		 * destroyed its integrity by doing a deletion.
		 */
		goto again;
	}
	rcu_read_unlock();

	/*
	 * It could be there's still a few 0-ref events on the list; they'll
	 * get cleaned up by free_event() -- they'll also still have their
	 * ref on the rb and will free it whenever they are done with it.
	 *
	 * Aside from that, this buffer is 'fully' detached and unmapped,
	 * undo the VM accounting.
	 */

	atomic_long_sub((size >> PAGE_SHIFT) + 1 - mmap_locked,
			&mmap_user->locked_vm);
	atomic64_sub(mmap_locked, &vma->vm_mm->pinned_vm);
	free_uid(mmap_user);

out_put:
	ring_buffer_put(rb); /* could be last */
}

static const struct vm_operations_struct perf_mmap_vmops = {
	.open		= perf_mmap_open,
	.close		= perf_mmap_close, /* non mergeable */
	.fault		= perf_mmap_fault,
	.page_mkwrite	= perf_mmap_fault,
};

static int perf_mmap(struct file *file, struct vm_area_struct *vma)
{
	struct perf_event *event = file->private_data;
	unsigned long user_locked, user_lock_limit;
	struct user_struct *user = current_user();
	struct perf_buffer *rb = NULL;
	unsigned long locked, lock_limit;
	unsigned long vma_size;
	unsigned long nr_pages;
	long user_extra = 0, extra = 0;
	int ret = 0, flags = 0;

	/*
	 * Don't allow mmap() of inherited per-task counters. This would
	 * create a performance issue due to all children writing to the
	 * same rb.
	 */
	if (event->cpu == -1 && event->attr.inherit)
		return -EINVAL;

	if (!(vma->vm_flags & VM_SHARED))
		return -EINVAL;

	ret = security_perf_event_read(event);
	if (ret)
		return ret;

	vma_size = vma->vm_end - vma->vm_start;

	if (vma->vm_pgoff == 0) {
		nr_pages = (vma_size / PAGE_SIZE) - 1;
	} else {
		/*
		 * AUX area mapping: if rb->aux_nr_pages != 0, it's already
		 * mapped, all subsequent mappings should have the same size
		 * and offset. Must be above the normal perf buffer.
		 */
		u64 aux_offset, aux_size;

		if (!event->rb)
			return -EINVAL;

		nr_pages = vma_size / PAGE_SIZE;

		mutex_lock(&event->mmap_mutex);
		ret = -EINVAL;

		rb = event->rb;
		if (!rb)
			goto aux_unlock;

		aux_offset = READ_ONCE(rb->user_page->aux_offset);
		aux_size = READ_ONCE(rb->user_page->aux_size);

		if (aux_offset < perf_data_size(rb) + PAGE_SIZE)
			goto aux_unlock;

		if (aux_offset != vma->vm_pgoff << PAGE_SHIFT)
			goto aux_unlock;

		/* already mapped with a different offset */
		if (rb_has_aux(rb) && rb->aux_pgoff != vma->vm_pgoff)
			goto aux_unlock;

		if (aux_size != vma_size || aux_size != nr_pages * PAGE_SIZE)
			goto aux_unlock;

		/* already mapped with a different size */
		if (rb_has_aux(rb) && rb->aux_nr_pages != nr_pages)
			goto aux_unlock;

		if (!is_power_of_2(nr_pages))
			goto aux_unlock;

		if (!atomic_inc_not_zero(&rb->mmap_count))
			goto aux_unlock;

		if (rb_has_aux(rb)) {
			atomic_inc(&rb->aux_mmap_count);
			ret = 0;
			goto unlock;
		}

		atomic_set(&rb->aux_mmap_count, 1);
		user_extra = nr_pages;

		goto accounting;
	}

	/*
	 * If we have rb pages ensure they're a power-of-two number, so we
	 * can do bitmasks instead of modulo.
	 */
	if (nr_pages != 0 && !is_power_of_2(nr_pages))
		return -EINVAL;

	if (vma_size != PAGE_SIZE * (1 + nr_pages))
		return -EINVAL;

	WARN_ON_ONCE(event->ctx->parent_ctx);
again:
	mutex_lock(&event->mmap_mutex);
	if (event->rb) {
		if (data_page_nr(event->rb) != nr_pages) {
			ret = -EINVAL;
			goto unlock;
		}

		if (!atomic_inc_not_zero(&event->rb->mmap_count)) {
			/*
			 * Raced against perf_mmap_close(); remove the
			 * event and try again.
			 */
			ring_buffer_attach(event, NULL);
			mutex_unlock(&event->mmap_mutex);
			goto again;
		}

		goto unlock;
	}

	user_extra = nr_pages + 1;

accounting:
	user_lock_limit = sysctl_perf_event_mlock >> (PAGE_SHIFT - 10);

	/*
	 * Increase the limit linearly with more CPUs:
	 */
	user_lock_limit *= num_online_cpus();

	user_locked = atomic_long_read(&user->locked_vm);

	/*
	 * sysctl_perf_event_mlock may have changed, so that
	 *     user->locked_vm > user_lock_limit
	 */
	if (user_locked > user_lock_limit)
		user_locked = user_lock_limit;
	user_locked += user_extra;

	if (user_locked > user_lock_limit) {
		/*
		 * charge locked_vm until it hits user_lock_limit;
		 * charge the rest from pinned_vm
		 */
		extra = user_locked - user_lock_limit;
		user_extra -= extra;
	}

	lock_limit = rlimit(RLIMIT_MEMLOCK);
	lock_limit >>= PAGE_SHIFT;
	locked = atomic64_read(&vma->vm_mm->pinned_vm) + extra;

	if ((locked > lock_limit) && perf_is_paranoid() &&
		!capable(CAP_IPC_LOCK)) {
		ret = -EPERM;
		goto unlock;
	}

	WARN_ON(!rb && event->rb);

	if (vma->vm_flags & VM_WRITE)
		flags |= RING_BUFFER_WRITABLE;

	if (!rb) {
		rb = rb_alloc(nr_pages,
			      event->attr.watermark ? event->attr.wakeup_watermark : 0,
			      event->cpu, flags);

		if (!rb) {
			ret = -ENOMEM;
			goto unlock;
		}

		atomic_set(&rb->mmap_count, 1);
		rb->mmap_user = get_current_user();
		rb->mmap_locked = extra;

		ring_buffer_attach(event, rb);

		perf_event_update_time(event);
		perf_event_init_userpage(event);
		perf_event_update_userpage(event);
	} else {
		ret = rb_alloc_aux(rb, event, vma->vm_pgoff, nr_pages,
				   event->attr.aux_watermark, flags);
		if (!ret)
			rb->aux_mmap_locked = extra;
	}

unlock:
	if (!ret) {
		atomic_long_add(user_extra, &user->locked_vm);
		atomic64_add(extra, &vma->vm_mm->pinned_vm);

		atomic_inc(&event->mmap_count);
	} else if (rb) {
		atomic_dec(&rb->mmap_count);
	}
aux_unlock:
	mutex_unlock(&event->mmap_mutex);

	/*
	 * Since pinned accounting is per vm we cannot allow fork() to copy our
	 * vma.
	 */
	vma->vm_flags |= VM_DONTCOPY | VM_DONTEXPAND | VM_DONTDUMP;
	vma->vm_ops = &perf_mmap_vmops;

	if (event->pmu->event_mapped)
		event->pmu->event_mapped(event, vma->vm_mm);

	return ret;
}

static int perf_fasync(int fd, struct file *filp, int on)
{
	struct inode *inode = file_inode(filp);
	struct perf_event *event = filp->private_data;
	int retval;

	inode_lock(inode);
	retval = fasync_helper(fd, filp, on, &event->fasync);
	inode_unlock(inode);

	if (retval < 0)
		return retval;

	return 0;
}

static const struct file_operations perf_fops = {
	.llseek			= no_llseek,
	.release		= perf_release,
	.read			= perf_read,
	.poll			= perf_poll,
	.unlocked_ioctl		= perf_ioctl,
	.compat_ioctl		= perf_compat_ioctl,
	.mmap			= perf_mmap,
	.fasync			= perf_fasync,
};

/*
 * Perf event wakeup
 *
 * If there's data, ensure we set the poll() state and publish everything
 * to user-space before waking everybody up.
 */

static inline struct fasync_struct **perf_event_fasync(struct perf_event *event)
{
	/* only the parent has fasync state */
	if (event->parent)
		event = event->parent;
	return &event->fasync;
}

void perf_event_wakeup(struct perf_event *event)
{
	ring_buffer_wakeup(event);

	if (event->pending_kill) {
		kill_fasync(perf_event_fasync(event), SIGIO, event->pending_kill);
		event->pending_kill = 0;
	}
}

static void perf_sigtrap(struct perf_event *event)
{
	/*
	 * We'd expect this to only occur if the irq_work is delayed and either
	 * ctx->task or current has changed in the meantime. This can be the
	 * case on architectures that do not implement arch_irq_work_raise().
	 */
	if (WARN_ON_ONCE(event->ctx->task != current))
		return;

	/*
	 * perf_pending_event() can race with the task exiting.
	 */
	if (current->flags & PF_EXITING)
		return;

	send_sig_perf((void __user *)event->pending_addr,
		      event->attr.type, event->attr.sig_data);
}

static void perf_pending_event_disable(struct perf_event *event)
{
	int cpu = READ_ONCE(event->pending_disable);

	if (cpu < 0)
		return;

	if (cpu == smp_processor_id()) {
		WRITE_ONCE(event->pending_disable, -1);

		if (event->attr.sigtrap) {
			perf_sigtrap(event);
			atomic_set_release(&event->event_limit, 1); /* rearm event */
			return;
		}

		perf_event_disable_local(event);
		return;
	}

	/*
	 *  CPU-A			CPU-B
	 *
	 *  perf_event_disable_inatomic()
	 *    @pending_disable = CPU-A;
	 *    irq_work_queue();
	 *
	 *  sched-out
	 *    @pending_disable = -1;
	 *
	 *				sched-in
	 *				perf_event_disable_inatomic()
	 *				  @pending_disable = CPU-B;
	 *				  irq_work_queue(); // FAILS
	 *
	 *  irq_work_run()
	 *    perf_pending_event()
	 *
	 * But the event runs on CPU-B and wants disabling there.
	 */
	irq_work_queue_on(&event->pending, cpu);
}

static void perf_pending_event(struct irq_work *entry)
{
	struct perf_event *event = container_of(entry, struct perf_event, pending);
	int rctx;

	rctx = perf_swevent_get_recursion_context();
	/*
	 * If we 'fail' here, that's OK, it means recursion is already disabled
	 * and we won't recurse 'further'.
	 */

	perf_pending_event_disable(event);

	if (event->pending_wakeup) {
		event->pending_wakeup = 0;
		perf_event_wakeup(event);
	}

	if (rctx >= 0)
		perf_swevent_put_recursion_context(rctx);
}

#ifdef CONFIG_GUEST_PERF_EVENTS
struct perf_guest_info_callbacks __rcu *perf_guest_cbs;

DEFINE_STATIC_CALL_RET0(__perf_guest_state, *perf_guest_cbs->state);
DEFINE_STATIC_CALL_RET0(__perf_guest_get_ip, *perf_guest_cbs->get_ip);
DEFINE_STATIC_CALL_RET0(__perf_guest_handle_intel_pt_intr, *perf_guest_cbs->handle_intel_pt_intr);

void perf_register_guest_info_callbacks(struct perf_guest_info_callbacks *cbs)
{
	if (WARN_ON_ONCE(rcu_access_pointer(perf_guest_cbs)))
		return;

	rcu_assign_pointer(perf_guest_cbs, cbs);
	static_call_update(__perf_guest_state, cbs->state);
	static_call_update(__perf_guest_get_ip, cbs->get_ip);

	/* Implementing ->handle_intel_pt_intr is optional. */
	if (cbs->handle_intel_pt_intr)
		static_call_update(__perf_guest_handle_intel_pt_intr,
				   cbs->handle_intel_pt_intr);
}
EXPORT_SYMBOL_GPL(perf_register_guest_info_callbacks);

void perf_unregister_guest_info_callbacks(struct perf_guest_info_callbacks *cbs)
{
	if (WARN_ON_ONCE(rcu_access_pointer(perf_guest_cbs) != cbs))
		return;

	rcu_assign_pointer(perf_guest_cbs, NULL);
	static_call_update(__perf_guest_state, (void *)&__static_call_return0);
	static_call_update(__perf_guest_get_ip, (void *)&__static_call_return0);
	static_call_update(__perf_guest_handle_intel_pt_intr,
			   (void *)&__static_call_return0);
	synchronize_rcu();
}
EXPORT_SYMBOL_GPL(perf_unregister_guest_info_callbacks);
#endif

static void
perf_output_sample_regs(struct perf_output_handle *handle,
			struct pt_regs *regs, u64 mask)
{
	int bit;
	DECLARE_BITMAP(_mask, 64);

	bitmap_from_u64(_mask, mask);
	for_each_set_bit(bit, _mask, sizeof(mask) * BITS_PER_BYTE) {
		u64 val;

		val = perf_reg_value(regs, bit);
		perf_output_put(handle, val);
	}
}

static void perf_sample_regs_user(struct perf_regs *regs_user,
				  struct pt_regs *regs)
{
	if (user_mode(regs)) {
		regs_user->abi = perf_reg_abi(current);
		regs_user->regs = regs;
	} else if (!(current->flags & PF_KTHREAD)) {
		perf_get_regs_user(regs_user, regs);
	} else {
		regs_user->abi = PERF_SAMPLE_REGS_ABI_NONE;
		regs_user->regs = NULL;
	}
}

static void perf_sample_regs_intr(struct perf_regs *regs_intr,
				  struct pt_regs *regs)
{
	regs_intr->regs = regs;
	regs_intr->abi  = perf_reg_abi(current);
}


/*
 * Get remaining task size from user stack pointer.
 *
 * It'd be better to take stack vma map and limit this more
 * precisely, but there's no way to get it safely under interrupt,
 * so using TASK_SIZE as limit.
 */
static u64 perf_ustack_task_size(struct pt_regs *regs)
{
	unsigned long addr = perf_user_stack_pointer(regs);

	if (!addr || addr >= TASK_SIZE)
		return 0;

	return TASK_SIZE - addr;
}

static u16
perf_sample_ustack_size(u16 stack_size, u16 header_size,
			struct pt_regs *regs)
{
	u64 task_size;

	/* No regs, no stack pointer, no dump. */
	if (!regs)
		return 0;

	/*
	 * Check if we fit in with the requested stack size into the:
	 * - TASK_SIZE
	 *   If we don't, we limit the size to the TASK_SIZE.
	 *
	 * - remaining sample size
	 *   If we don't, we customize the stack size to
	 *   fit in to the remaining sample size.
	 */

	task_size  = min((u64) USHRT_MAX, perf_ustack_task_size(regs));
	stack_size = min(stack_size, (u16) task_size);

	/* Current header size plus static size and dynamic size. */
	header_size += 2 * sizeof(u64);

	/* Do we fit in with the current stack dump size? */
	if ((u16) (header_size + stack_size) < header_size) {
		/*
		 * If we overflow the maximum size for the sample,
		 * we customize the stack dump size to fit in.
		 */
		stack_size = USHRT_MAX - header_size - sizeof(u64);
		stack_size = round_up(stack_size, sizeof(u64));
	}

	return stack_size;
}

static void
perf_output_sample_ustack(struct perf_output_handle *handle, u64 dump_size,
			  struct pt_regs *regs)
{
	/* Case of a kernel thread, nothing to dump */
	if (!regs) {
		u64 size = 0;
		perf_output_put(handle, size);
	} else {
		unsigned long sp;
		unsigned int rem;
		u64 dyn_size;

		/*
		 * We dump:
		 * static size
		 *   - the size requested by user or the best one we can fit
		 *     in to the sample max size
		 * data
		 *   - user stack dump data
		 * dynamic size
		 *   - the actual dumped size
		 */

		/* Static size. */
		perf_output_put(handle, dump_size);

		/* Data. */
		sp = perf_user_stack_pointer(regs);
		rem = __output_copy_user(handle, (void *) sp, dump_size);
		dyn_size = dump_size - rem;

		perf_output_skip(handle, rem);

		/* Dynamic size. */
		perf_output_put(handle, dyn_size);
	}
}

static unsigned long perf_prepare_sample_aux(struct perf_event *event,
					  struct perf_sample_data *data,
					  size_t size)
{
	struct perf_event *sampler = event->aux_event;
	struct perf_buffer *rb;

	data->aux_size = 0;

	if (!sampler)
		goto out;

	if (WARN_ON_ONCE(READ_ONCE(sampler->state) != PERF_EVENT_STATE_ACTIVE))
		goto out;

	if (WARN_ON_ONCE(READ_ONCE(sampler->oncpu) != smp_processor_id()))
		goto out;

	rb = ring_buffer_get(sampler);
	if (!rb)
		goto out;

	/*
	 * If this is an NMI hit inside sampling code, don't take
	 * the sample. See also perf_aux_sample_output().
	 */
	if (READ_ONCE(rb->aux_in_sampling)) {
		data->aux_size = 0;
	} else {
		size = min_t(size_t, size, perf_aux_size(rb));
		data->aux_size = ALIGN(size, sizeof(u64));
	}
	ring_buffer_put(rb);

out:
	return data->aux_size;
}

static long perf_pmu_snapshot_aux(struct perf_buffer *rb,
                                 struct perf_event *event,
                                 struct perf_output_handle *handle,
                                 unsigned long size)
{
	unsigned long flags;
	long ret;

	/*
	 * Normal ->start()/->stop() callbacks run in IRQ mode in scheduler
	 * paths. If we start calling them in NMI context, they may race with
	 * the IRQ ones, that is, for example, re-starting an event that's just
	 * been stopped, which is why we're using a separate callback that
	 * doesn't change the event state.
	 *
	 * IRQs need to be disabled to prevent IPIs from racing with us.
	 */
	local_irq_save(flags);
	/*
	 * Guard against NMI hits inside the critical section;
	 * see also perf_prepare_sample_aux().
	 */
	WRITE_ONCE(rb->aux_in_sampling, 1);
	barrier();

	ret = event->pmu->snapshot_aux(event, handle, size);

	barrier();
	WRITE_ONCE(rb->aux_in_sampling, 0);
	local_irq_restore(flags);

	return ret;
}

static void perf_aux_sample_output(struct perf_event *event,
				   struct perf_output_handle *handle,
				   struct perf_sample_data *data)
{
	struct perf_event *sampler = event->aux_event;
	struct perf_buffer *rb;
	unsigned long pad;
	long size;

	if (WARN_ON_ONCE(!sampler || !data->aux_size))
		return;

	rb = ring_buffer_get(sampler);
	if (!rb)
		return;

	size = perf_pmu_snapshot_aux(rb, sampler, handle, data->aux_size);

	/*
	 * An error here means that perf_output_copy() failed (returned a
	 * non-zero surplus that it didn't copy), which in its current
	 * enlightened implementation is not possible. If that changes, we'd
	 * like to know.
	 */
	if (WARN_ON_ONCE(size < 0))
		goto out_put;

	/*
	 * The pad comes from ALIGN()ing data->aux_size up to u64 in
	 * perf_prepare_sample_aux(), so should not be more than that.
	 */
	pad = data->aux_size - size;
	if (WARN_ON_ONCE(pad >= sizeof(u64)))
		pad = 8;

	if (pad) {
		u64 zero = 0;
		perf_output_copy(handle, &zero, pad);
	}

out_put:
	ring_buffer_put(rb);
}

static void __perf_event_header__init_id(struct perf_event_header *header,
					 struct perf_sample_data *data,
					 struct perf_event *event,
					 u64 sample_type)
{
	data->type = event->attr.sample_type;
	header->size += event->id_header_size;

	if (sample_type & PERF_SAMPLE_TID) {
		/* namespace issues */
		data->tid_entry.pid = perf_event_pid(event, current);
		data->tid_entry.tid = perf_event_tid(event, current);
	}

	if (sample_type & PERF_SAMPLE_TIME)
		data->time = perf_event_clock(event);

	if (sample_type & (PERF_SAMPLE_ID | PERF_SAMPLE_IDENTIFIER))
		data->id = primary_event_id(event);

	if (sample_type & PERF_SAMPLE_STREAM_ID)
		data->stream_id = event->id;

	if (sample_type & PERF_SAMPLE_CPU) {
		data->cpu_entry.cpu	 = raw_smp_processor_id();
		data->cpu_entry.reserved = 0;
	}
}

void perf_event_header__init_id(struct perf_event_header *header,
				struct perf_sample_data *data,
				struct perf_event *event)
{
	if (event->attr.sample_id_all)
		__perf_event_header__init_id(header, data, event, event->attr.sample_type);
}

static void __perf_event__output_id_sample(struct perf_output_handle *handle,
					   struct perf_sample_data *data)
{
	u64 sample_type = data->type;

	if (sample_type & PERF_SAMPLE_TID)
		perf_output_put(handle, data->tid_entry);

	if (sample_type & PERF_SAMPLE_TIME)
		perf_output_put(handle, data->time);

	if (sample_type & PERF_SAMPLE_ID)
		perf_output_put(handle, data->id);

	if (sample_type & PERF_SAMPLE_STREAM_ID)
		perf_output_put(handle, data->stream_id);

	if (sample_type & PERF_SAMPLE_CPU)
		perf_output_put(handle, data->cpu_entry);

	if (sample_type & PERF_SAMPLE_IDENTIFIER)
		perf_output_put(handle, data->id);
}

void perf_event__output_id_sample(struct perf_event *event,
				  struct perf_output_handle *handle,
				  struct perf_sample_data *sample)
{
	if (event->attr.sample_id_all)
		__perf_event__output_id_sample(handle, sample);
}

static void perf_output_read_one(struct perf_output_handle *handle,
				 struct perf_event *event,
				 u64 enabled, u64 running)
{
	u64 read_format = event->attr.read_format;
	u64 values[5];
	int n = 0;

	values[n++] = perf_event_count(event);
	if (read_format & PERF_FORMAT_TOTAL_TIME_ENABLED) {
		values[n++] = enabled +
			atomic64_read(&event->child_total_time_enabled);
	}
	if (read_format & PERF_FORMAT_TOTAL_TIME_RUNNING) {
		values[n++] = running +
			atomic64_read(&event->child_total_time_running);
	}
	if (read_format & PERF_FORMAT_ID)
		values[n++] = primary_event_id(event);
	if (read_format & PERF_FORMAT_LOST)
		values[n++] = atomic64_read(&event->lost_samples);

	__output_copy(handle, values, n * sizeof(u64));
}

static void perf_output_read_group(struct perf_output_handle *handle,
			    struct perf_event *event,
			    u64 enabled, u64 running)
{
	struct perf_event *leader = event->group_leader, *sub;
	u64 read_format = event->attr.read_format;
<<<<<<< HEAD
=======
	unsigned long flags;
>>>>>>> 7365df19
	u64 values[6];
	int n = 0;

	/*
	 * Disabling interrupts avoids all counter scheduling
	 * (context switches, timer based rotation and IPIs).
	 */
	local_irq_save(flags);

	values[n++] = 1 + leader->nr_siblings;

	if (read_format & PERF_FORMAT_TOTAL_TIME_ENABLED)
		values[n++] = enabled;

	if (read_format & PERF_FORMAT_TOTAL_TIME_RUNNING)
		values[n++] = running;

	if ((leader != event) &&
	    (leader->state == PERF_EVENT_STATE_ACTIVE))
		leader->pmu->read(leader);

	values[n++] = perf_event_count(leader);
	if (read_format & PERF_FORMAT_ID)
		values[n++] = primary_event_id(leader);
	if (read_format & PERF_FORMAT_LOST)
		values[n++] = atomic64_read(&leader->lost_samples);

	__output_copy(handle, values, n * sizeof(u64));

	for_each_sibling_event(sub, leader) {
		n = 0;

		if ((sub != event) &&
		    (sub->state == PERF_EVENT_STATE_ACTIVE))
			sub->pmu->read(sub);

		values[n++] = perf_event_count(sub);
		if (read_format & PERF_FORMAT_ID)
			values[n++] = primary_event_id(sub);
		if (read_format & PERF_FORMAT_LOST)
			values[n++] = atomic64_read(&sub->lost_samples);

		__output_copy(handle, values, n * sizeof(u64));
	}

	local_irq_restore(flags);
}

#define PERF_FORMAT_TOTAL_TIMES (PERF_FORMAT_TOTAL_TIME_ENABLED|\
				 PERF_FORMAT_TOTAL_TIME_RUNNING)

/*
 * XXX PERF_SAMPLE_READ vs inherited events seems difficult.
 *
 * The problem is that its both hard and excessively expensive to iterate the
 * child list, not to mention that its impossible to IPI the children running
 * on another CPU, from interrupt/NMI context.
 */
static void perf_output_read(struct perf_output_handle *handle,
			     struct perf_event *event)
{
	u64 enabled = 0, running = 0, now;
	u64 read_format = event->attr.read_format;

	/*
	 * compute total_time_enabled, total_time_running
	 * based on snapshot values taken when the event
	 * was last scheduled in.
	 *
	 * we cannot simply called update_context_time()
	 * because of locking issue as we are called in
	 * NMI context
	 */
	if (read_format & PERF_FORMAT_TOTAL_TIMES)
		calc_timer_values(event, &now, &enabled, &running);

	if (event->attr.read_format & PERF_FORMAT_GROUP)
		perf_output_read_group(handle, event, enabled, running);
	else
		perf_output_read_one(handle, event, enabled, running);
}

void perf_output_sample(struct perf_output_handle *handle,
			struct perf_event_header *header,
			struct perf_sample_data *data,
			struct perf_event *event)
{
	u64 sample_type = data->type;

	perf_output_put(handle, *header);

	if (sample_type & PERF_SAMPLE_IDENTIFIER)
		perf_output_put(handle, data->id);

	if (sample_type & PERF_SAMPLE_IP)
		perf_output_put(handle, data->ip);

	if (sample_type & PERF_SAMPLE_TID)
		perf_output_put(handle, data->tid_entry);

	if (sample_type & PERF_SAMPLE_TIME)
		perf_output_put(handle, data->time);

	if (sample_type & PERF_SAMPLE_ADDR)
		perf_output_put(handle, data->addr);

	if (sample_type & PERF_SAMPLE_ID)
		perf_output_put(handle, data->id);

	if (sample_type & PERF_SAMPLE_STREAM_ID)
		perf_output_put(handle, data->stream_id);

	if (sample_type & PERF_SAMPLE_CPU)
		perf_output_put(handle, data->cpu_entry);

	if (sample_type & PERF_SAMPLE_PERIOD)
		perf_output_put(handle, data->period);

	if (sample_type & PERF_SAMPLE_READ)
		perf_output_read(handle, event);

	if (sample_type & PERF_SAMPLE_CALLCHAIN) {
		int size = 1;

		size += data->callchain->nr;
		size *= sizeof(u64);
		__output_copy(handle, data->callchain, size);
	}

	if (sample_type & PERF_SAMPLE_RAW) {
		struct perf_raw_record *raw = data->raw;

		if (raw) {
			struct perf_raw_frag *frag = &raw->frag;

			perf_output_put(handle, raw->size);
			do {
				if (frag->copy) {
					__output_custom(handle, frag->copy,
							frag->data, frag->size);
				} else {
					__output_copy(handle, frag->data,
						      frag->size);
				}
				if (perf_raw_frag_last(frag))
					break;
				frag = frag->next;
			} while (1);
			if (frag->pad)
				__output_skip(handle, NULL, frag->pad);
		} else {
			struct {
				u32	size;
				u32	data;
			} raw = {
				.size = sizeof(u32),
				.data = 0,
			};
			perf_output_put(handle, raw);
		}
	}

	if (sample_type & PERF_SAMPLE_BRANCH_STACK) {
		if (data->sample_flags & PERF_SAMPLE_BRANCH_STACK) {
			size_t size;

			size = data->br_stack->nr
			     * sizeof(struct perf_branch_entry);

			perf_output_put(handle, data->br_stack->nr);
			if (branch_sample_hw_index(event))
				perf_output_put(handle, data->br_stack->hw_idx);
			perf_output_copy(handle, data->br_stack->entries, size);
		} else {
			/*
			 * we always store at least the value of nr
			 */
			u64 nr = 0;
			perf_output_put(handle, nr);
		}
	}

	if (sample_type & PERF_SAMPLE_REGS_USER) {
		u64 abi = data->regs_user.abi;

		/*
		 * If there are no regs to dump, notice it through
		 * first u64 being zero (PERF_SAMPLE_REGS_ABI_NONE).
		 */
		perf_output_put(handle, abi);

		if (abi) {
			u64 mask = event->attr.sample_regs_user;
			perf_output_sample_regs(handle,
						data->regs_user.regs,
						mask);
		}
	}

	if (sample_type & PERF_SAMPLE_STACK_USER) {
		perf_output_sample_ustack(handle,
					  data->stack_user_size,
					  data->regs_user.regs);
	}

	if (sample_type & PERF_SAMPLE_WEIGHT_TYPE)
		perf_output_put(handle, data->weight.full);

	if (sample_type & PERF_SAMPLE_DATA_SRC)
		perf_output_put(handle, data->data_src.val);

	if (sample_type & PERF_SAMPLE_TRANSACTION)
		perf_output_put(handle, data->txn);

	if (sample_type & PERF_SAMPLE_REGS_INTR) {
		u64 abi = data->regs_intr.abi;
		/*
		 * If there are no regs to dump, notice it through
		 * first u64 being zero (PERF_SAMPLE_REGS_ABI_NONE).
		 */
		perf_output_put(handle, abi);

		if (abi) {
			u64 mask = event->attr.sample_regs_intr;

			perf_output_sample_regs(handle,
						data->regs_intr.regs,
						mask);
		}
	}

	if (sample_type & PERF_SAMPLE_PHYS_ADDR)
		perf_output_put(handle, data->phys_addr);

	if (sample_type & PERF_SAMPLE_CGROUP)
		perf_output_put(handle, data->cgroup);

	if (sample_type & PERF_SAMPLE_DATA_PAGE_SIZE)
		perf_output_put(handle, data->data_page_size);

	if (sample_type & PERF_SAMPLE_CODE_PAGE_SIZE)
		perf_output_put(handle, data->code_page_size);

	if (sample_type & PERF_SAMPLE_AUX) {
		perf_output_put(handle, data->aux_size);

		if (data->aux_size)
			perf_aux_sample_output(event, handle, data);
	}

	if (!event->attr.watermark) {
		int wakeup_events = event->attr.wakeup_events;

		if (wakeup_events) {
			struct perf_buffer *rb = handle->rb;
			int events = local_inc_return(&rb->events);

			if (events >= wakeup_events) {
				local_sub(wakeup_events, &rb->events);
				local_inc(&rb->wakeup);
			}
		}
	}
}

static u64 perf_virt_to_phys(u64 virt)
{
	u64 phys_addr = 0;

	if (!virt)
		return 0;

	if (virt >= TASK_SIZE) {
		/* If it's vmalloc()d memory, leave phys_addr as 0 */
		if (virt_addr_valid((void *)(uintptr_t)virt) &&
		    !(virt >= VMALLOC_START && virt < VMALLOC_END))
			phys_addr = (u64)virt_to_phys((void *)(uintptr_t)virt);
	} else {
		/*
		 * Walking the pages tables for user address.
		 * Interrupts are disabled, so it prevents any tear down
		 * of the page tables.
		 * Try IRQ-safe get_user_page_fast_only first.
		 * If failed, leave phys_addr as 0.
		 */
		if (current->mm != NULL) {
			struct page *p;

			pagefault_disable();
			if (get_user_page_fast_only(virt, 0, &p)) {
				phys_addr = page_to_phys(p) + virt % PAGE_SIZE;
				put_page(p);
			}
			pagefault_enable();
		}
	}

	return phys_addr;
}

/*
 * Return the pagetable size of a given virtual address.
 */
static u64 perf_get_pgtable_size(struct mm_struct *mm, unsigned long addr)
{
	u64 size = 0;

#ifdef CONFIG_HAVE_FAST_GUP
	pgd_t *pgdp, pgd;
	p4d_t *p4dp, p4d;
	pud_t *pudp, pud;
	pmd_t *pmdp, pmd;
	pte_t *ptep, pte;

	pgdp = pgd_offset(mm, addr);
	pgd = READ_ONCE(*pgdp);
	if (pgd_none(pgd))
		return 0;

	if (pgd_leaf(pgd))
		return pgd_leaf_size(pgd);

	p4dp = p4d_offset_lockless(pgdp, pgd, addr);
	p4d = READ_ONCE(*p4dp);
	if (!p4d_present(p4d))
		return 0;

	if (p4d_leaf(p4d))
		return p4d_leaf_size(p4d);

	pudp = pud_offset_lockless(p4dp, p4d, addr);
	pud = READ_ONCE(*pudp);
	if (!pud_present(pud))
		return 0;

	if (pud_leaf(pud))
		return pud_leaf_size(pud);

	pmdp = pmd_offset_lockless(pudp, pud, addr);
	pmd = READ_ONCE(*pmdp);
	if (!pmd_present(pmd))
		return 0;

	if (pmd_leaf(pmd))
		return pmd_leaf_size(pmd);

	ptep = pte_offset_map(&pmd, addr);
	pte = ptep_get_lockless(ptep);
	if (pte_present(pte))
		size = pte_leaf_size(pte);
	pte_unmap(ptep);
#endif /* CONFIG_HAVE_FAST_GUP */

	return size;
}

static u64 perf_get_page_size(unsigned long addr)
{
	struct mm_struct *mm;
	unsigned long flags;
	u64 size;

	if (!addr)
		return 0;

	/*
	 * Software page-table walkers must disable IRQs,
	 * which prevents any tear down of the page tables.
	 */
	local_irq_save(flags);

	mm = current->mm;
	if (!mm) {
		/*
		 * For kernel threads and the like, use init_mm so that
		 * we can find kernel memory.
		 */
		mm = &init_mm;
	}

	size = perf_get_pgtable_size(mm, addr);

	local_irq_restore(flags);

	return size;
}

static struct perf_callchain_entry __empty_callchain = { .nr = 0, };

struct perf_callchain_entry *
perf_callchain(struct perf_event *event, struct pt_regs *regs)
{
	bool kernel = !event->attr.exclude_callchain_kernel;
	bool user   = !event->attr.exclude_callchain_user;
	/* Disallow cross-task user callchains. */
	bool crosstask = event->ctx->task && event->ctx->task != current;
	const u32 max_stack = event->attr.sample_max_stack;
	struct perf_callchain_entry *callchain;

	if (!kernel && !user)
		return &__empty_callchain;

	callchain = get_perf_callchain(regs, 0, kernel, user,
				       max_stack, crosstask, true);
	return callchain ?: &__empty_callchain;
}

void perf_prepare_sample(struct perf_event_header *header,
			 struct perf_sample_data *data,
			 struct perf_event *event,
			 struct pt_regs *regs)
{
	u64 sample_type = event->attr.sample_type;
	u64 filtered_sample_type;

	header->type = PERF_RECORD_SAMPLE;
	header->size = sizeof(*header) + event->header_size;

	header->misc = 0;
	header->misc |= perf_misc_flags(regs);

	/*
	 * Clear the sample flags that have already been done by the
	 * PMU driver.
	 */
	filtered_sample_type = sample_type & ~data->sample_flags;
	__perf_event_header__init_id(header, data, event, filtered_sample_type);

	if (sample_type & (PERF_SAMPLE_IP | PERF_SAMPLE_CODE_PAGE_SIZE))
		data->ip = perf_instruction_pointer(regs);

	if (sample_type & PERF_SAMPLE_CALLCHAIN) {
		int size = 1;

		if (filtered_sample_type & PERF_SAMPLE_CALLCHAIN)
			data->callchain = perf_callchain(event, regs);

		size += data->callchain->nr;

		header->size += size * sizeof(u64);
	}

	if (sample_type & PERF_SAMPLE_RAW) {
		struct perf_raw_record *raw = data->raw;
		int size;

		if (raw && (data->sample_flags & PERF_SAMPLE_RAW)) {
			struct perf_raw_frag *frag = &raw->frag;
			u32 sum = 0;

			do {
				sum += frag->size;
				if (perf_raw_frag_last(frag))
					break;
				frag = frag->next;
			} while (1);

			size = round_up(sum + sizeof(u32), sizeof(u64));
			raw->size = size - sizeof(u32);
			frag->pad = raw->size - sum;
		} else {
			size = sizeof(u64);
			data->raw = NULL;
		}

		header->size += size;
	}

	if (sample_type & PERF_SAMPLE_BRANCH_STACK) {
		int size = sizeof(u64); /* nr */
		if (data->sample_flags & PERF_SAMPLE_BRANCH_STACK) {
			if (branch_sample_hw_index(event))
				size += sizeof(u64);

			size += data->br_stack->nr
			      * sizeof(struct perf_branch_entry);
		}
		header->size += size;
	}

	if (sample_type & (PERF_SAMPLE_REGS_USER | PERF_SAMPLE_STACK_USER))
		perf_sample_regs_user(&data->regs_user, regs);

	if (sample_type & PERF_SAMPLE_REGS_USER) {
		/* regs dump ABI info */
		int size = sizeof(u64);

		if (data->regs_user.regs) {
			u64 mask = event->attr.sample_regs_user;
			size += hweight64(mask) * sizeof(u64);
		}

		header->size += size;
	}

	if (sample_type & PERF_SAMPLE_STACK_USER) {
		/*
		 * Either we need PERF_SAMPLE_STACK_USER bit to be always
		 * processed as the last one or have additional check added
		 * in case new sample type is added, because we could eat
		 * up the rest of the sample size.
		 */
		u16 stack_size = event->attr.sample_stack_user;
		u16 size = sizeof(u64);

		stack_size = perf_sample_ustack_size(stack_size, header->size,
						     data->regs_user.regs);

		/*
		 * If there is something to dump, add space for the dump
		 * itself and for the field that tells the dynamic size,
		 * which is how many have been actually dumped.
		 */
		if (stack_size)
			size += sizeof(u64) + stack_size;

		data->stack_user_size = stack_size;
		header->size += size;
	}

	if (filtered_sample_type & PERF_SAMPLE_WEIGHT_TYPE)
		data->weight.full = 0;

	if (filtered_sample_type & PERF_SAMPLE_DATA_SRC)
		data->data_src.val = PERF_MEM_NA;

	if (filtered_sample_type & PERF_SAMPLE_TRANSACTION)
		data->txn = 0;

	if (sample_type & (PERF_SAMPLE_ADDR | PERF_SAMPLE_PHYS_ADDR | PERF_SAMPLE_DATA_PAGE_SIZE)) {
		if (filtered_sample_type & PERF_SAMPLE_ADDR)
			data->addr = 0;
	}

	if (sample_type & PERF_SAMPLE_REGS_INTR) {
		/* regs dump ABI info */
		int size = sizeof(u64);

		perf_sample_regs_intr(&data->regs_intr, regs);

		if (data->regs_intr.regs) {
			u64 mask = event->attr.sample_regs_intr;

			size += hweight64(mask) * sizeof(u64);
		}

		header->size += size;
	}

	if (sample_type & PERF_SAMPLE_PHYS_ADDR &&
	    filtered_sample_type & PERF_SAMPLE_PHYS_ADDR)
		data->phys_addr = perf_virt_to_phys(data->addr);

#ifdef CONFIG_CGROUP_PERF
	if (sample_type & PERF_SAMPLE_CGROUP) {
		struct cgroup *cgrp;

		/* protected by RCU */
		cgrp = task_css_check(current, perf_event_cgrp_id, 1)->cgroup;
		data->cgroup = cgroup_id(cgrp);
	}
#endif

	/*
	 * PERF_DATA_PAGE_SIZE requires PERF_SAMPLE_ADDR. If the user doesn't
	 * require PERF_SAMPLE_ADDR, kernel implicitly retrieve the data->addr,
	 * but the value will not dump to the userspace.
	 */
	if (sample_type & PERF_SAMPLE_DATA_PAGE_SIZE)
		data->data_page_size = perf_get_page_size(data->addr);

	if (sample_type & PERF_SAMPLE_CODE_PAGE_SIZE)
		data->code_page_size = perf_get_page_size(data->ip);

	if (sample_type & PERF_SAMPLE_AUX) {
		u64 size;

		header->size += sizeof(u64); /* size */

		/*
		 * Given the 16bit nature of header::size, an AUX sample can
		 * easily overflow it, what with all the preceding sample bits.
		 * Make sure this doesn't happen by using up to U16_MAX bytes
		 * per sample in total (rounded down to 8 byte boundary).
		 */
		size = min_t(size_t, U16_MAX - header->size,
			     event->attr.aux_sample_size);
		size = rounddown(size, 8);
		size = perf_prepare_sample_aux(event, data, size);

		WARN_ON_ONCE(size + header->size > U16_MAX);
		header->size += size;
	}
	/*
	 * If you're adding more sample types here, you likely need to do
	 * something about the overflowing header::size, like repurpose the
	 * lowest 3 bits of size, which should be always zero at the moment.
	 * This raises a more important question, do we really need 512k sized
	 * samples and why, so good argumentation is in order for whatever you
	 * do here next.
	 */
	WARN_ON_ONCE(header->size & 7);
}

static __always_inline int
__perf_event_output(struct perf_event *event,
		    struct perf_sample_data *data,
		    struct pt_regs *regs,
		    int (*output_begin)(struct perf_output_handle *,
					struct perf_sample_data *,
					struct perf_event *,
					unsigned int))
{
	struct perf_output_handle handle;
	struct perf_event_header header;
	int err;

	/* protect the callchain buffers */
	rcu_read_lock();

	perf_prepare_sample(&header, data, event, regs);

	err = output_begin(&handle, data, event, header.size);
	if (err)
		goto exit;

	perf_output_sample(&handle, &header, data, event);

	perf_output_end(&handle);

exit:
	rcu_read_unlock();
	return err;
}

void
perf_event_output_forward(struct perf_event *event,
			 struct perf_sample_data *data,
			 struct pt_regs *regs)
{
	__perf_event_output(event, data, regs, perf_output_begin_forward);
}

void
perf_event_output_backward(struct perf_event *event,
			   struct perf_sample_data *data,
			   struct pt_regs *regs)
{
	__perf_event_output(event, data, regs, perf_output_begin_backward);
}

int
perf_event_output(struct perf_event *event,
		  struct perf_sample_data *data,
		  struct pt_regs *regs)
{
	return __perf_event_output(event, data, regs, perf_output_begin);
}

/*
 * read event_id
 */

struct perf_read_event {
	struct perf_event_header	header;

	u32				pid;
	u32				tid;
};

static void
perf_event_read_event(struct perf_event *event,
			struct task_struct *task)
{
	struct perf_output_handle handle;
	struct perf_sample_data sample;
	struct perf_read_event read_event = {
		.header = {
			.type = PERF_RECORD_READ,
			.misc = 0,
			.size = sizeof(read_event) + event->read_size,
		},
		.pid = perf_event_pid(event, task),
		.tid = perf_event_tid(event, task),
	};
	int ret;

	perf_event_header__init_id(&read_event.header, &sample, event);
	ret = perf_output_begin(&handle, &sample, event, read_event.header.size);
	if (ret)
		return;

	perf_output_put(&handle, read_event);
	perf_output_read(&handle, event);
	perf_event__output_id_sample(event, &handle, &sample);

	perf_output_end(&handle);
}

typedef void (perf_iterate_f)(struct perf_event *event, void *data);

static void
perf_iterate_ctx(struct perf_event_context *ctx,
		   perf_iterate_f output,
		   void *data, bool all)
{
	struct perf_event *event;

	list_for_each_entry_rcu(event, &ctx->event_list, event_entry) {
		if (!all) {
			if (event->state < PERF_EVENT_STATE_INACTIVE)
				continue;
			if (!event_filter_match(event))
				continue;
		}

		output(event, data);
	}
}

static void perf_iterate_sb_cpu(perf_iterate_f output, void *data)
{
	struct pmu_event_list *pel = this_cpu_ptr(&pmu_sb_events);
	struct perf_event *event;

	list_for_each_entry_rcu(event, &pel->list, sb_list) {
		/*
		 * Skip events that are not fully formed yet; ensure that
		 * if we observe event->ctx, both event and ctx will be
		 * complete enough. See perf_install_in_context().
		 */
		if (!smp_load_acquire(&event->ctx))
			continue;

		if (event->state < PERF_EVENT_STATE_INACTIVE)
			continue;
		if (!event_filter_match(event))
			continue;
		output(event, data);
	}
}

/*
 * Iterate all events that need to receive side-band events.
 *
 * For new callers; ensure that account_pmu_sb_event() includes
 * your event, otherwise it might not get delivered.
 */
static void
perf_iterate_sb(perf_iterate_f output, void *data,
	       struct perf_event_context *task_ctx)
{
	struct perf_event_context *ctx;
	int ctxn;

	rcu_read_lock();
	preempt_disable();

	/*
	 * If we have task_ctx != NULL we only notify the task context itself.
	 * The task_ctx is set only for EXIT events before releasing task
	 * context.
	 */
	if (task_ctx) {
		perf_iterate_ctx(task_ctx, output, data, false);
		goto done;
	}

	perf_iterate_sb_cpu(output, data);

	for_each_task_context_nr(ctxn) {
		ctx = rcu_dereference(current->perf_event_ctxp[ctxn]);
		if (ctx)
			perf_iterate_ctx(ctx, output, data, false);
	}
done:
	preempt_enable();
	rcu_read_unlock();
}

/*
 * Clear all file-based filters at exec, they'll have to be
 * re-instated when/if these objects are mmapped again.
 */
static void perf_event_addr_filters_exec(struct perf_event *event, void *data)
{
	struct perf_addr_filters_head *ifh = perf_event_addr_filters(event);
	struct perf_addr_filter *filter;
	unsigned int restart = 0, count = 0;
	unsigned long flags;

	if (!has_addr_filter(event))
		return;

	raw_spin_lock_irqsave(&ifh->lock, flags);
	list_for_each_entry(filter, &ifh->list, entry) {
		if (filter->path.dentry) {
			event->addr_filter_ranges[count].start = 0;
			event->addr_filter_ranges[count].size = 0;
			restart++;
		}

		count++;
	}

	if (restart)
		event->addr_filters_gen++;
	raw_spin_unlock_irqrestore(&ifh->lock, flags);

	if (restart)
		perf_event_stop(event, 1);
}

void perf_event_exec(void)
{
	struct perf_event_context *ctx;
	int ctxn;

	for_each_task_context_nr(ctxn) {
		perf_event_enable_on_exec(ctxn);
		perf_event_remove_on_exec(ctxn);

		rcu_read_lock();
		ctx = rcu_dereference(current->perf_event_ctxp[ctxn]);
		if (ctx) {
			perf_iterate_ctx(ctx, perf_event_addr_filters_exec,
					 NULL, true);
		}
		rcu_read_unlock();
	}
}

struct remote_output {
	struct perf_buffer	*rb;
	int			err;
};

static void __perf_event_output_stop(struct perf_event *event, void *data)
{
	struct perf_event *parent = event->parent;
	struct remote_output *ro = data;
	struct perf_buffer *rb = ro->rb;
	struct stop_event_data sd = {
		.event	= event,
	};

	if (!has_aux(event))
		return;

	if (!parent)
		parent = event;

	/*
	 * In case of inheritance, it will be the parent that links to the
	 * ring-buffer, but it will be the child that's actually using it.
	 *
	 * We are using event::rb to determine if the event should be stopped,
	 * however this may race with ring_buffer_attach() (through set_output),
	 * which will make us skip the event that actually needs to be stopped.
	 * So ring_buffer_attach() has to stop an aux event before re-assigning
	 * its rb pointer.
	 */
	if (rcu_dereference(parent->rb) == rb)
		ro->err = __perf_event_stop(&sd);
}

static int __perf_pmu_output_stop(void *info)
{
	struct perf_event *event = info;
	struct pmu *pmu = event->ctx->pmu;
	struct perf_cpu_context *cpuctx = this_cpu_ptr(pmu->pmu_cpu_context);
	struct remote_output ro = {
		.rb	= event->rb,
	};

	rcu_read_lock();
	perf_iterate_ctx(&cpuctx->ctx, __perf_event_output_stop, &ro, false);
	if (cpuctx->task_ctx)
		perf_iterate_ctx(cpuctx->task_ctx, __perf_event_output_stop,
				   &ro, false);
	rcu_read_unlock();

	return ro.err;
}

static void perf_pmu_output_stop(struct perf_event *event)
{
	struct perf_event *iter;
	int err, cpu;

restart:
	rcu_read_lock();
	list_for_each_entry_rcu(iter, &event->rb->event_list, rb_entry) {
		/*
		 * For per-CPU events, we need to make sure that neither they
		 * nor their children are running; for cpu==-1 events it's
		 * sufficient to stop the event itself if it's active, since
		 * it can't have children.
		 */
		cpu = iter->cpu;
		if (cpu == -1)
			cpu = READ_ONCE(iter->oncpu);

		if (cpu == -1)
			continue;

		err = cpu_function_call(cpu, __perf_pmu_output_stop, event);
		if (err == -EAGAIN) {
			rcu_read_unlock();
			goto restart;
		}
	}
	rcu_read_unlock();
}

/*
 * task tracking -- fork/exit
 *
 * enabled by: attr.comm | attr.mmap | attr.mmap2 | attr.mmap_data | attr.task
 */

struct perf_task_event {
	struct task_struct		*task;
	struct perf_event_context	*task_ctx;

	struct {
		struct perf_event_header	header;

		u32				pid;
		u32				ppid;
		u32				tid;
		u32				ptid;
		u64				time;
	} event_id;
};

static int perf_event_task_match(struct perf_event *event)
{
	return event->attr.comm  || event->attr.mmap ||
	       event->attr.mmap2 || event->attr.mmap_data ||
	       event->attr.task;
}

static void perf_event_task_output(struct perf_event *event,
				   void *data)
{
	struct perf_task_event *task_event = data;
	struct perf_output_handle handle;
	struct perf_sample_data	sample;
	struct task_struct *task = task_event->task;
	int ret, size = task_event->event_id.header.size;

	if (!perf_event_task_match(event))
		return;

	perf_event_header__init_id(&task_event->event_id.header, &sample, event);

	ret = perf_output_begin(&handle, &sample, event,
				task_event->event_id.header.size);
	if (ret)
		goto out;

	task_event->event_id.pid = perf_event_pid(event, task);
	task_event->event_id.tid = perf_event_tid(event, task);

	if (task_event->event_id.header.type == PERF_RECORD_EXIT) {
		task_event->event_id.ppid = perf_event_pid(event,
							task->real_parent);
		task_event->event_id.ptid = perf_event_pid(event,
							task->real_parent);
	} else {  /* PERF_RECORD_FORK */
		task_event->event_id.ppid = perf_event_pid(event, current);
		task_event->event_id.ptid = perf_event_tid(event, current);
	}

	task_event->event_id.time = perf_event_clock(event);

	perf_output_put(&handle, task_event->event_id);

	perf_event__output_id_sample(event, &handle, &sample);

	perf_output_end(&handle);
out:
	task_event->event_id.header.size = size;
}

static void perf_event_task(struct task_struct *task,
			      struct perf_event_context *task_ctx,
			      int new)
{
	struct perf_task_event task_event;

	if (!atomic_read(&nr_comm_events) &&
	    !atomic_read(&nr_mmap_events) &&
	    !atomic_read(&nr_task_events))
		return;

	task_event = (struct perf_task_event){
		.task	  = task,
		.task_ctx = task_ctx,
		.event_id    = {
			.header = {
				.type = new ? PERF_RECORD_FORK : PERF_RECORD_EXIT,
				.misc = 0,
				.size = sizeof(task_event.event_id),
			},
			/* .pid  */
			/* .ppid */
			/* .tid  */
			/* .ptid */
			/* .time */
		},
	};

	perf_iterate_sb(perf_event_task_output,
		       &task_event,
		       task_ctx);
}

void perf_event_fork(struct task_struct *task)
{
	perf_event_task(task, NULL, 1);
	perf_event_namespaces(task);
}

/*
 * comm tracking
 */

struct perf_comm_event {
	struct task_struct	*task;
	char			*comm;
	int			comm_size;

	struct {
		struct perf_event_header	header;

		u32				pid;
		u32				tid;
	} event_id;
};

static int perf_event_comm_match(struct perf_event *event)
{
	return event->attr.comm;
}

static void perf_event_comm_output(struct perf_event *event,
				   void *data)
{
	struct perf_comm_event *comm_event = data;
	struct perf_output_handle handle;
	struct perf_sample_data sample;
	int size = comm_event->event_id.header.size;
	int ret;

	if (!perf_event_comm_match(event))
		return;

	perf_event_header__init_id(&comm_event->event_id.header, &sample, event);
	ret = perf_output_begin(&handle, &sample, event,
				comm_event->event_id.header.size);

	if (ret)
		goto out;

	comm_event->event_id.pid = perf_event_pid(event, comm_event->task);
	comm_event->event_id.tid = perf_event_tid(event, comm_event->task);

	perf_output_put(&handle, comm_event->event_id);
	__output_copy(&handle, comm_event->comm,
				   comm_event->comm_size);

	perf_event__output_id_sample(event, &handle, &sample);

	perf_output_end(&handle);
out:
	comm_event->event_id.header.size = size;
}

static void perf_event_comm_event(struct perf_comm_event *comm_event)
{
	char comm[TASK_COMM_LEN];
	unsigned int size;

	memset(comm, 0, sizeof(comm));
	strlcpy(comm, comm_event->task->comm, sizeof(comm));
	size = ALIGN(strlen(comm)+1, sizeof(u64));

	comm_event->comm = comm;
	comm_event->comm_size = size;

	comm_event->event_id.header.size = sizeof(comm_event->event_id) + size;

	perf_iterate_sb(perf_event_comm_output,
		       comm_event,
		       NULL);
}

void perf_event_comm(struct task_struct *task, bool exec)
{
	struct perf_comm_event comm_event;

	if (!atomic_read(&nr_comm_events))
		return;

	comm_event = (struct perf_comm_event){
		.task	= task,
		/* .comm      */
		/* .comm_size */
		.event_id  = {
			.header = {
				.type = PERF_RECORD_COMM,
				.misc = exec ? PERF_RECORD_MISC_COMM_EXEC : 0,
				/* .size */
			},
			/* .pid */
			/* .tid */
		},
	};

	perf_event_comm_event(&comm_event);
}

/*
 * namespaces tracking
 */

struct perf_namespaces_event {
	struct task_struct		*task;

	struct {
		struct perf_event_header	header;

		u32				pid;
		u32				tid;
		u64				nr_namespaces;
		struct perf_ns_link_info	link_info[NR_NAMESPACES];
	} event_id;
};

static int perf_event_namespaces_match(struct perf_event *event)
{
	return event->attr.namespaces;
}

static void perf_event_namespaces_output(struct perf_event *event,
					 void *data)
{
	struct perf_namespaces_event *namespaces_event = data;
	struct perf_output_handle handle;
	struct perf_sample_data sample;
	u16 header_size = namespaces_event->event_id.header.size;
	int ret;

	if (!perf_event_namespaces_match(event))
		return;

	perf_event_header__init_id(&namespaces_event->event_id.header,
				   &sample, event);
	ret = perf_output_begin(&handle, &sample, event,
				namespaces_event->event_id.header.size);
	if (ret)
		goto out;

	namespaces_event->event_id.pid = perf_event_pid(event,
							namespaces_event->task);
	namespaces_event->event_id.tid = perf_event_tid(event,
							namespaces_event->task);

	perf_output_put(&handle, namespaces_event->event_id);

	perf_event__output_id_sample(event, &handle, &sample);

	perf_output_end(&handle);
out:
	namespaces_event->event_id.header.size = header_size;
}

static void perf_fill_ns_link_info(struct perf_ns_link_info *ns_link_info,
				   struct task_struct *task,
				   const struct proc_ns_operations *ns_ops)
{
	struct path ns_path;
	struct inode *ns_inode;
	int error;

	error = ns_get_path(&ns_path, task, ns_ops);
	if (!error) {
		ns_inode = ns_path.dentry->d_inode;
		ns_link_info->dev = new_encode_dev(ns_inode->i_sb->s_dev);
		ns_link_info->ino = ns_inode->i_ino;
		path_put(&ns_path);
	}
}

void perf_event_namespaces(struct task_struct *task)
{
	struct perf_namespaces_event namespaces_event;
	struct perf_ns_link_info *ns_link_info;

	if (!atomic_read(&nr_namespaces_events))
		return;

	namespaces_event = (struct perf_namespaces_event){
		.task	= task,
		.event_id  = {
			.header = {
				.type = PERF_RECORD_NAMESPACES,
				.misc = 0,
				.size = sizeof(namespaces_event.event_id),
			},
			/* .pid */
			/* .tid */
			.nr_namespaces = NR_NAMESPACES,
			/* .link_info[NR_NAMESPACES] */
		},
	};

	ns_link_info = namespaces_event.event_id.link_info;

	perf_fill_ns_link_info(&ns_link_info[MNT_NS_INDEX],
			       task, &mntns_operations);

#ifdef CONFIG_USER_NS
	perf_fill_ns_link_info(&ns_link_info[USER_NS_INDEX],
			       task, &userns_operations);
#endif
#ifdef CONFIG_NET_NS
	perf_fill_ns_link_info(&ns_link_info[NET_NS_INDEX],
			       task, &netns_operations);
#endif
#ifdef CONFIG_UTS_NS
	perf_fill_ns_link_info(&ns_link_info[UTS_NS_INDEX],
			       task, &utsns_operations);
#endif
#ifdef CONFIG_IPC_NS
	perf_fill_ns_link_info(&ns_link_info[IPC_NS_INDEX],
			       task, &ipcns_operations);
#endif
#ifdef CONFIG_PID_NS
	perf_fill_ns_link_info(&ns_link_info[PID_NS_INDEX],
			       task, &pidns_operations);
#endif
#ifdef CONFIG_CGROUPS
	perf_fill_ns_link_info(&ns_link_info[CGROUP_NS_INDEX],
			       task, &cgroupns_operations);
#endif

	perf_iterate_sb(perf_event_namespaces_output,
			&namespaces_event,
			NULL);
}

/*
 * cgroup tracking
 */
#ifdef CONFIG_CGROUP_PERF

struct perf_cgroup_event {
	char				*path;
	int				path_size;
	struct {
		struct perf_event_header	header;
		u64				id;
		char				path[];
	} event_id;
};

static int perf_event_cgroup_match(struct perf_event *event)
{
	return event->attr.cgroup;
}

static void perf_event_cgroup_output(struct perf_event *event, void *data)
{
	struct perf_cgroup_event *cgroup_event = data;
	struct perf_output_handle handle;
	struct perf_sample_data sample;
	u16 header_size = cgroup_event->event_id.header.size;
	int ret;

	if (!perf_event_cgroup_match(event))
		return;

	perf_event_header__init_id(&cgroup_event->event_id.header,
				   &sample, event);
	ret = perf_output_begin(&handle, &sample, event,
				cgroup_event->event_id.header.size);
	if (ret)
		goto out;

	perf_output_put(&handle, cgroup_event->event_id);
	__output_copy(&handle, cgroup_event->path, cgroup_event->path_size);

	perf_event__output_id_sample(event, &handle, &sample);

	perf_output_end(&handle);
out:
	cgroup_event->event_id.header.size = header_size;
}

static void perf_event_cgroup(struct cgroup *cgrp)
{
	struct perf_cgroup_event cgroup_event;
	char path_enomem[16] = "//enomem";
	char *pathname;
	size_t size;

	if (!atomic_read(&nr_cgroup_events))
		return;

	cgroup_event = (struct perf_cgroup_event){
		.event_id  = {
			.header = {
				.type = PERF_RECORD_CGROUP,
				.misc = 0,
				.size = sizeof(cgroup_event.event_id),
			},
			.id = cgroup_id(cgrp),
		},
	};

	pathname = kmalloc(PATH_MAX, GFP_KERNEL);
	if (pathname == NULL) {
		cgroup_event.path = path_enomem;
	} else {
		/* just to be sure to have enough space for alignment */
		cgroup_path(cgrp, pathname, PATH_MAX - sizeof(u64));
		cgroup_event.path = pathname;
	}

	/*
	 * Since our buffer works in 8 byte units we need to align our string
	 * size to a multiple of 8. However, we must guarantee the tail end is
	 * zero'd out to avoid leaking random bits to userspace.
	 */
	size = strlen(cgroup_event.path) + 1;
	while (!IS_ALIGNED(size, sizeof(u64)))
		cgroup_event.path[size++] = '\0';

	cgroup_event.event_id.header.size += size;
	cgroup_event.path_size = size;

	perf_iterate_sb(perf_event_cgroup_output,
			&cgroup_event,
			NULL);

	kfree(pathname);
}

#endif

/*
 * mmap tracking
 */

struct perf_mmap_event {
	struct vm_area_struct	*vma;

	const char		*file_name;
	int			file_size;
	int			maj, min;
	u64			ino;
	u64			ino_generation;
	u32			prot, flags;
	u8			build_id[BUILD_ID_SIZE_MAX];
	u32			build_id_size;

	struct {
		struct perf_event_header	header;

		u32				pid;
		u32				tid;
		u64				start;
		u64				len;
		u64				pgoff;
	} event_id;
};

static int perf_event_mmap_match(struct perf_event *event,
				 void *data)
{
	struct perf_mmap_event *mmap_event = data;
	struct vm_area_struct *vma = mmap_event->vma;
	int executable = vma->vm_flags & VM_EXEC;

	return (!executable && event->attr.mmap_data) ||
	       (executable && (event->attr.mmap || event->attr.mmap2));
}

static void perf_event_mmap_output(struct perf_event *event,
				   void *data)
{
	struct perf_mmap_event *mmap_event = data;
	struct perf_output_handle handle;
	struct perf_sample_data sample;
	int size = mmap_event->event_id.header.size;
	u32 type = mmap_event->event_id.header.type;
	bool use_build_id;
	int ret;

	if (!perf_event_mmap_match(event, data))
		return;

	if (event->attr.mmap2) {
		mmap_event->event_id.header.type = PERF_RECORD_MMAP2;
		mmap_event->event_id.header.size += sizeof(mmap_event->maj);
		mmap_event->event_id.header.size += sizeof(mmap_event->min);
		mmap_event->event_id.header.size += sizeof(mmap_event->ino);
		mmap_event->event_id.header.size += sizeof(mmap_event->ino_generation);
		mmap_event->event_id.header.size += sizeof(mmap_event->prot);
		mmap_event->event_id.header.size += sizeof(mmap_event->flags);
	}

	perf_event_header__init_id(&mmap_event->event_id.header, &sample, event);
	ret = perf_output_begin(&handle, &sample, event,
				mmap_event->event_id.header.size);
	if (ret)
		goto out;

	mmap_event->event_id.pid = perf_event_pid(event, current);
	mmap_event->event_id.tid = perf_event_tid(event, current);

	use_build_id = event->attr.build_id && mmap_event->build_id_size;

	if (event->attr.mmap2 && use_build_id)
		mmap_event->event_id.header.misc |= PERF_RECORD_MISC_MMAP_BUILD_ID;

	perf_output_put(&handle, mmap_event->event_id);

	if (event->attr.mmap2) {
		if (use_build_id) {
			u8 size[4] = { (u8) mmap_event->build_id_size, 0, 0, 0 };

			__output_copy(&handle, size, 4);
			__output_copy(&handle, mmap_event->build_id, BUILD_ID_SIZE_MAX);
		} else {
			perf_output_put(&handle, mmap_event->maj);
			perf_output_put(&handle, mmap_event->min);
			perf_output_put(&handle, mmap_event->ino);
			perf_output_put(&handle, mmap_event->ino_generation);
		}
		perf_output_put(&handle, mmap_event->prot);
		perf_output_put(&handle, mmap_event->flags);
	}

	__output_copy(&handle, mmap_event->file_name,
				   mmap_event->file_size);

	perf_event__output_id_sample(event, &handle, &sample);

	perf_output_end(&handle);
out:
	mmap_event->event_id.header.size = size;
	mmap_event->event_id.header.type = type;
}

static void perf_event_mmap_event(struct perf_mmap_event *mmap_event)
{
	struct vm_area_struct *vma = mmap_event->vma;
	struct file *file = vma->vm_file;
	int maj = 0, min = 0;
	u64 ino = 0, gen = 0;
	u32 prot = 0, flags = 0;
	unsigned int size;
	char tmp[16];
	char *buf = NULL;
	char *name;

	if (vma->vm_flags & VM_READ)
		prot |= PROT_READ;
	if (vma->vm_flags & VM_WRITE)
		prot |= PROT_WRITE;
	if (vma->vm_flags & VM_EXEC)
		prot |= PROT_EXEC;

	if (vma->vm_flags & VM_MAYSHARE)
		flags = MAP_SHARED;
	else
		flags = MAP_PRIVATE;

	if (vma->vm_flags & VM_LOCKED)
		flags |= MAP_LOCKED;
	if (is_vm_hugetlb_page(vma))
		flags |= MAP_HUGETLB;

	if (file) {
		struct inode *inode;
		dev_t dev;

		buf = kmalloc(PATH_MAX, GFP_KERNEL);
		if (!buf) {
			name = "//enomem";
			goto cpy_name;
		}
		/*
		 * d_path() works from the end of the rb backwards, so we
		 * need to add enough zero bytes after the string to handle
		 * the 64bit alignment we do later.
		 */
		name = file_path(file, buf, PATH_MAX - sizeof(u64));
		if (IS_ERR(name)) {
			name = "//toolong";
			goto cpy_name;
		}
		inode = file_inode(vma->vm_file);
		dev = inode->i_sb->s_dev;
		ino = inode->i_ino;
		gen = inode->i_generation;
		maj = MAJOR(dev);
		min = MINOR(dev);

		goto got_name;
	} else {
		if (vma->vm_ops && vma->vm_ops->name) {
			name = (char *) vma->vm_ops->name(vma);
			if (name)
				goto cpy_name;
		}

		name = (char *)arch_vma_name(vma);
		if (name)
			goto cpy_name;

		if (vma->vm_start <= vma->vm_mm->start_brk &&
				vma->vm_end >= vma->vm_mm->brk) {
			name = "[heap]";
			goto cpy_name;
		}
		if (vma->vm_start <= vma->vm_mm->start_stack &&
				vma->vm_end >= vma->vm_mm->start_stack) {
			name = "[stack]";
			goto cpy_name;
		}

		name = "//anon";
		goto cpy_name;
	}

cpy_name:
	strlcpy(tmp, name, sizeof(tmp));
	name = tmp;
got_name:
	/*
	 * Since our buffer works in 8 byte units we need to align our string
	 * size to a multiple of 8. However, we must guarantee the tail end is
	 * zero'd out to avoid leaking random bits to userspace.
	 */
	size = strlen(name)+1;
	while (!IS_ALIGNED(size, sizeof(u64)))
		name[size++] = '\0';

	mmap_event->file_name = name;
	mmap_event->file_size = size;
	mmap_event->maj = maj;
	mmap_event->min = min;
	mmap_event->ino = ino;
	mmap_event->ino_generation = gen;
	mmap_event->prot = prot;
	mmap_event->flags = flags;

	if (!(vma->vm_flags & VM_EXEC))
		mmap_event->event_id.header.misc |= PERF_RECORD_MISC_MMAP_DATA;

	mmap_event->event_id.header.size = sizeof(mmap_event->event_id) + size;

	if (atomic_read(&nr_build_id_events))
		build_id_parse(vma, mmap_event->build_id, &mmap_event->build_id_size);

	perf_iterate_sb(perf_event_mmap_output,
		       mmap_event,
		       NULL);

	kfree(buf);
}

/*
 * Check whether inode and address range match filter criteria.
 */
static bool perf_addr_filter_match(struct perf_addr_filter *filter,
				     struct file *file, unsigned long offset,
				     unsigned long size)
{
	/* d_inode(NULL) won't be equal to any mapped user-space file */
	if (!filter->path.dentry)
		return false;

	if (d_inode(filter->path.dentry) != file_inode(file))
		return false;

	if (filter->offset > offset + size)
		return false;

	if (filter->offset + filter->size < offset)
		return false;

	return true;
}

static bool perf_addr_filter_vma_adjust(struct perf_addr_filter *filter,
					struct vm_area_struct *vma,
					struct perf_addr_filter_range *fr)
{
	unsigned long vma_size = vma->vm_end - vma->vm_start;
	unsigned long off = vma->vm_pgoff << PAGE_SHIFT;
	struct file *file = vma->vm_file;

	if (!perf_addr_filter_match(filter, file, off, vma_size))
		return false;

	if (filter->offset < off) {
		fr->start = vma->vm_start;
		fr->size = min(vma_size, filter->size - (off - filter->offset));
	} else {
		fr->start = vma->vm_start + filter->offset - off;
		fr->size = min(vma->vm_end - fr->start, filter->size);
	}

	return true;
}

static void __perf_addr_filters_adjust(struct perf_event *event, void *data)
{
	struct perf_addr_filters_head *ifh = perf_event_addr_filters(event);
	struct vm_area_struct *vma = data;
	struct perf_addr_filter *filter;
	unsigned int restart = 0, count = 0;
	unsigned long flags;

	if (!has_addr_filter(event))
		return;

	if (!vma->vm_file)
		return;

	raw_spin_lock_irqsave(&ifh->lock, flags);
	list_for_each_entry(filter, &ifh->list, entry) {
		if (perf_addr_filter_vma_adjust(filter, vma,
						&event->addr_filter_ranges[count]))
			restart++;

		count++;
	}

	if (restart)
		event->addr_filters_gen++;
	raw_spin_unlock_irqrestore(&ifh->lock, flags);

	if (restart)
		perf_event_stop(event, 1);
}

/*
 * Adjust all task's events' filters to the new vma
 */
static void perf_addr_filters_adjust(struct vm_area_struct *vma)
{
	struct perf_event_context *ctx;
	int ctxn;

	/*
	 * Data tracing isn't supported yet and as such there is no need
	 * to keep track of anything that isn't related to executable code:
	 */
	if (!(vma->vm_flags & VM_EXEC))
		return;

	rcu_read_lock();
	for_each_task_context_nr(ctxn) {
		ctx = rcu_dereference(current->perf_event_ctxp[ctxn]);
		if (!ctx)
			continue;

		perf_iterate_ctx(ctx, __perf_addr_filters_adjust, vma, true);
	}
	rcu_read_unlock();
}

void perf_event_mmap(struct vm_area_struct *vma)
{
	struct perf_mmap_event mmap_event;

	if (!atomic_read(&nr_mmap_events))
		return;

	mmap_event = (struct perf_mmap_event){
		.vma	= vma,
		/* .file_name */
		/* .file_size */
		.event_id  = {
			.header = {
				.type = PERF_RECORD_MMAP,
				.misc = PERF_RECORD_MISC_USER,
				/* .size */
			},
			/* .pid */
			/* .tid */
			.start  = vma->vm_start,
			.len    = vma->vm_end - vma->vm_start,
			.pgoff  = (u64)vma->vm_pgoff << PAGE_SHIFT,
		},
		/* .maj (attr_mmap2 only) */
		/* .min (attr_mmap2 only) */
		/* .ino (attr_mmap2 only) */
		/* .ino_generation (attr_mmap2 only) */
		/* .prot (attr_mmap2 only) */
		/* .flags (attr_mmap2 only) */
	};

	perf_addr_filters_adjust(vma);
	perf_event_mmap_event(&mmap_event);
}

void perf_event_aux_event(struct perf_event *event, unsigned long head,
			  unsigned long size, u64 flags)
{
	struct perf_output_handle handle;
	struct perf_sample_data sample;
	struct perf_aux_event {
		struct perf_event_header	header;
		u64				offset;
		u64				size;
		u64				flags;
	} rec = {
		.header = {
			.type = PERF_RECORD_AUX,
			.misc = 0,
			.size = sizeof(rec),
		},
		.offset		= head,
		.size		= size,
		.flags		= flags,
	};
	int ret;

	perf_event_header__init_id(&rec.header, &sample, event);
	ret = perf_output_begin(&handle, &sample, event, rec.header.size);

	if (ret)
		return;

	perf_output_put(&handle, rec);
	perf_event__output_id_sample(event, &handle, &sample);

	perf_output_end(&handle);
}

/*
 * Lost/dropped samples logging
 */
void perf_log_lost_samples(struct perf_event *event, u64 lost)
{
	struct perf_output_handle handle;
	struct perf_sample_data sample;
	int ret;

	struct {
		struct perf_event_header	header;
		u64				lost;
	} lost_samples_event = {
		.header = {
			.type = PERF_RECORD_LOST_SAMPLES,
			.misc = 0,
			.size = sizeof(lost_samples_event),
		},
		.lost		= lost,
	};

	perf_event_header__init_id(&lost_samples_event.header, &sample, event);

	ret = perf_output_begin(&handle, &sample, event,
				lost_samples_event.header.size);
	if (ret)
		return;

	perf_output_put(&handle, lost_samples_event);
	perf_event__output_id_sample(event, &handle, &sample);
	perf_output_end(&handle);
}

/*
 * context_switch tracking
 */

struct perf_switch_event {
	struct task_struct	*task;
	struct task_struct	*next_prev;

	struct {
		struct perf_event_header	header;
		u32				next_prev_pid;
		u32				next_prev_tid;
	} event_id;
};

static int perf_event_switch_match(struct perf_event *event)
{
	return event->attr.context_switch;
}

static void perf_event_switch_output(struct perf_event *event, void *data)
{
	struct perf_switch_event *se = data;
	struct perf_output_handle handle;
	struct perf_sample_data sample;
	int ret;

	if (!perf_event_switch_match(event))
		return;

	/* Only CPU-wide events are allowed to see next/prev pid/tid */
	if (event->ctx->task) {
		se->event_id.header.type = PERF_RECORD_SWITCH;
		se->event_id.header.size = sizeof(se->event_id.header);
	} else {
		se->event_id.header.type = PERF_RECORD_SWITCH_CPU_WIDE;
		se->event_id.header.size = sizeof(se->event_id);
		se->event_id.next_prev_pid =
					perf_event_pid(event, se->next_prev);
		se->event_id.next_prev_tid =
					perf_event_tid(event, se->next_prev);
	}

	perf_event_header__init_id(&se->event_id.header, &sample, event);

	ret = perf_output_begin(&handle, &sample, event, se->event_id.header.size);
	if (ret)
		return;

	if (event->ctx->task)
		perf_output_put(&handle, se->event_id.header);
	else
		perf_output_put(&handle, se->event_id);

	perf_event__output_id_sample(event, &handle, &sample);

	perf_output_end(&handle);
}

static void perf_event_switch(struct task_struct *task,
			      struct task_struct *next_prev, bool sched_in)
{
	struct perf_switch_event switch_event;

	/* N.B. caller checks nr_switch_events != 0 */

	switch_event = (struct perf_switch_event){
		.task		= task,
		.next_prev	= next_prev,
		.event_id	= {
			.header = {
				/* .type */
				.misc = sched_in ? 0 : PERF_RECORD_MISC_SWITCH_OUT,
				/* .size */
			},
			/* .next_prev_pid */
			/* .next_prev_tid */
		},
	};

	if (!sched_in && task->on_rq) {
		switch_event.event_id.header.misc |=
				PERF_RECORD_MISC_SWITCH_OUT_PREEMPT;
	}

	perf_iterate_sb(perf_event_switch_output, &switch_event, NULL);
}

/*
 * IRQ throttle logging
 */

static void perf_log_throttle(struct perf_event *event, int enable)
{
	struct perf_output_handle handle;
	struct perf_sample_data sample;
	int ret;

	struct {
		struct perf_event_header	header;
		u64				time;
		u64				id;
		u64				stream_id;
	} throttle_event = {
		.header = {
			.type = PERF_RECORD_THROTTLE,
			.misc = 0,
			.size = sizeof(throttle_event),
		},
		.time		= perf_event_clock(event),
		.id		= primary_event_id(event),
		.stream_id	= event->id,
	};

	if (enable)
		throttle_event.header.type = PERF_RECORD_UNTHROTTLE;

	perf_event_header__init_id(&throttle_event.header, &sample, event);

	ret = perf_output_begin(&handle, &sample, event,
				throttle_event.header.size);
	if (ret)
		return;

	perf_output_put(&handle, throttle_event);
	perf_event__output_id_sample(event, &handle, &sample);
	perf_output_end(&handle);
}

/*
 * ksymbol register/unregister tracking
 */

struct perf_ksymbol_event {
	const char	*name;
	int		name_len;
	struct {
		struct perf_event_header        header;
		u64				addr;
		u32				len;
		u16				ksym_type;
		u16				flags;
	} event_id;
};

static int perf_event_ksymbol_match(struct perf_event *event)
{
	return event->attr.ksymbol;
}

static void perf_event_ksymbol_output(struct perf_event *event, void *data)
{
	struct perf_ksymbol_event *ksymbol_event = data;
	struct perf_output_handle handle;
	struct perf_sample_data sample;
	int ret;

	if (!perf_event_ksymbol_match(event))
		return;

	perf_event_header__init_id(&ksymbol_event->event_id.header,
				   &sample, event);
	ret = perf_output_begin(&handle, &sample, event,
				ksymbol_event->event_id.header.size);
	if (ret)
		return;

	perf_output_put(&handle, ksymbol_event->event_id);
	__output_copy(&handle, ksymbol_event->name, ksymbol_event->name_len);
	perf_event__output_id_sample(event, &handle, &sample);

	perf_output_end(&handle);
}

void perf_event_ksymbol(u16 ksym_type, u64 addr, u32 len, bool unregister,
			const char *sym)
{
	struct perf_ksymbol_event ksymbol_event;
	char name[KSYM_NAME_LEN];
	u16 flags = 0;
	int name_len;

	if (!atomic_read(&nr_ksymbol_events))
		return;

	if (ksym_type >= PERF_RECORD_KSYMBOL_TYPE_MAX ||
	    ksym_type == PERF_RECORD_KSYMBOL_TYPE_UNKNOWN)
		goto err;

	strlcpy(name, sym, KSYM_NAME_LEN);
	name_len = strlen(name) + 1;
	while (!IS_ALIGNED(name_len, sizeof(u64)))
		name[name_len++] = '\0';
	BUILD_BUG_ON(KSYM_NAME_LEN % sizeof(u64));

	if (unregister)
		flags |= PERF_RECORD_KSYMBOL_FLAGS_UNREGISTER;

	ksymbol_event = (struct perf_ksymbol_event){
		.name = name,
		.name_len = name_len,
		.event_id = {
			.header = {
				.type = PERF_RECORD_KSYMBOL,
				.size = sizeof(ksymbol_event.event_id) +
					name_len,
			},
			.addr = addr,
			.len = len,
			.ksym_type = ksym_type,
			.flags = flags,
		},
	};

	perf_iterate_sb(perf_event_ksymbol_output, &ksymbol_event, NULL);
	return;
err:
	WARN_ONCE(1, "%s: Invalid KSYMBOL type 0x%x\n", __func__, ksym_type);
}

/*
 * bpf program load/unload tracking
 */

struct perf_bpf_event {
	struct bpf_prog	*prog;
	struct {
		struct perf_event_header        header;
		u16				type;
		u16				flags;
		u32				id;
		u8				tag[BPF_TAG_SIZE];
	} event_id;
};

static int perf_event_bpf_match(struct perf_event *event)
{
	return event->attr.bpf_event;
}

static void perf_event_bpf_output(struct perf_event *event, void *data)
{
	struct perf_bpf_event *bpf_event = data;
	struct perf_output_handle handle;
	struct perf_sample_data sample;
	int ret;

	if (!perf_event_bpf_match(event))
		return;

	perf_event_header__init_id(&bpf_event->event_id.header,
				   &sample, event);
	ret = perf_output_begin(&handle, data, event,
				bpf_event->event_id.header.size);
	if (ret)
		return;

	perf_output_put(&handle, bpf_event->event_id);
	perf_event__output_id_sample(event, &handle, &sample);

	perf_output_end(&handle);
}

static void perf_event_bpf_emit_ksymbols(struct bpf_prog *prog,
					 enum perf_bpf_event_type type)
{
	bool unregister = type == PERF_BPF_EVENT_PROG_UNLOAD;
	int i;

	if (prog->aux->func_cnt == 0) {
		perf_event_ksymbol(PERF_RECORD_KSYMBOL_TYPE_BPF,
				   (u64)(unsigned long)prog->bpf_func,
				   prog->jited_len, unregister,
				   prog->aux->ksym.name);
	} else {
		for (i = 0; i < prog->aux->func_cnt; i++) {
			struct bpf_prog *subprog = prog->aux->func[i];

			perf_event_ksymbol(
				PERF_RECORD_KSYMBOL_TYPE_BPF,
				(u64)(unsigned long)subprog->bpf_func,
				subprog->jited_len, unregister,
				prog->aux->ksym.name);
		}
	}
}

void perf_event_bpf_event(struct bpf_prog *prog,
			  enum perf_bpf_event_type type,
			  u16 flags)
{
	struct perf_bpf_event bpf_event;

	if (type <= PERF_BPF_EVENT_UNKNOWN ||
	    type >= PERF_BPF_EVENT_MAX)
		return;

	switch (type) {
	case PERF_BPF_EVENT_PROG_LOAD:
	case PERF_BPF_EVENT_PROG_UNLOAD:
		if (atomic_read(&nr_ksymbol_events))
			perf_event_bpf_emit_ksymbols(prog, type);
		break;
	default:
		break;
	}

	if (!atomic_read(&nr_bpf_events))
		return;

	bpf_event = (struct perf_bpf_event){
		.prog = prog,
		.event_id = {
			.header = {
				.type = PERF_RECORD_BPF_EVENT,
				.size = sizeof(bpf_event.event_id),
			},
			.type = type,
			.flags = flags,
			.id = prog->aux->id,
		},
	};

	BUILD_BUG_ON(BPF_TAG_SIZE % sizeof(u64));

	memcpy(bpf_event.event_id.tag, prog->tag, BPF_TAG_SIZE);
	perf_iterate_sb(perf_event_bpf_output, &bpf_event, NULL);
}

struct perf_text_poke_event {
	const void		*old_bytes;
	const void		*new_bytes;
	size_t			pad;
	u16			old_len;
	u16			new_len;

	struct {
		struct perf_event_header	header;

		u64				addr;
	} event_id;
};

static int perf_event_text_poke_match(struct perf_event *event)
{
	return event->attr.text_poke;
}

static void perf_event_text_poke_output(struct perf_event *event, void *data)
{
	struct perf_text_poke_event *text_poke_event = data;
	struct perf_output_handle handle;
	struct perf_sample_data sample;
	u64 padding = 0;
	int ret;

	if (!perf_event_text_poke_match(event))
		return;

	perf_event_header__init_id(&text_poke_event->event_id.header, &sample, event);

	ret = perf_output_begin(&handle, &sample, event,
				text_poke_event->event_id.header.size);
	if (ret)
		return;

	perf_output_put(&handle, text_poke_event->event_id);
	perf_output_put(&handle, text_poke_event->old_len);
	perf_output_put(&handle, text_poke_event->new_len);

	__output_copy(&handle, text_poke_event->old_bytes, text_poke_event->old_len);
	__output_copy(&handle, text_poke_event->new_bytes, text_poke_event->new_len);

	if (text_poke_event->pad)
		__output_copy(&handle, &padding, text_poke_event->pad);

	perf_event__output_id_sample(event, &handle, &sample);

	perf_output_end(&handle);
}

void perf_event_text_poke(const void *addr, const void *old_bytes,
			  size_t old_len, const void *new_bytes, size_t new_len)
{
	struct perf_text_poke_event text_poke_event;
	size_t tot, pad;

	if (!atomic_read(&nr_text_poke_events))
		return;

	tot  = sizeof(text_poke_event.old_len) + old_len;
	tot += sizeof(text_poke_event.new_len) + new_len;
	pad  = ALIGN(tot, sizeof(u64)) - tot;

	text_poke_event = (struct perf_text_poke_event){
		.old_bytes    = old_bytes,
		.new_bytes    = new_bytes,
		.pad          = pad,
		.old_len      = old_len,
		.new_len      = new_len,
		.event_id  = {
			.header = {
				.type = PERF_RECORD_TEXT_POKE,
				.misc = PERF_RECORD_MISC_KERNEL,
				.size = sizeof(text_poke_event.event_id) + tot + pad,
			},
			.addr = (unsigned long)addr,
		},
	};

	perf_iterate_sb(perf_event_text_poke_output, &text_poke_event, NULL);
}

void perf_event_itrace_started(struct perf_event *event)
{
	event->attach_state |= PERF_ATTACH_ITRACE;
}

static void perf_log_itrace_start(struct perf_event *event)
{
	struct perf_output_handle handle;
	struct perf_sample_data sample;
	struct perf_aux_event {
		struct perf_event_header        header;
		u32				pid;
		u32				tid;
	} rec;
	int ret;

	if (event->parent)
		event = event->parent;

	if (!(event->pmu->capabilities & PERF_PMU_CAP_ITRACE) ||
	    event->attach_state & PERF_ATTACH_ITRACE)
		return;

	rec.header.type	= PERF_RECORD_ITRACE_START;
	rec.header.misc	= 0;
	rec.header.size	= sizeof(rec);
	rec.pid	= perf_event_pid(event, current);
	rec.tid	= perf_event_tid(event, current);

	perf_event_header__init_id(&rec.header, &sample, event);
	ret = perf_output_begin(&handle, &sample, event, rec.header.size);

	if (ret)
		return;

	perf_output_put(&handle, rec);
	perf_event__output_id_sample(event, &handle, &sample);

	perf_output_end(&handle);
}

void perf_report_aux_output_id(struct perf_event *event, u64 hw_id)
{
	struct perf_output_handle handle;
	struct perf_sample_data sample;
	struct perf_aux_event {
		struct perf_event_header        header;
		u64				hw_id;
	} rec;
	int ret;

	if (event->parent)
		event = event->parent;

	rec.header.type	= PERF_RECORD_AUX_OUTPUT_HW_ID;
	rec.header.misc	= 0;
	rec.header.size	= sizeof(rec);
	rec.hw_id	= hw_id;

	perf_event_header__init_id(&rec.header, &sample, event);
	ret = perf_output_begin(&handle, &sample, event, rec.header.size);

	if (ret)
		return;

	perf_output_put(&handle, rec);
	perf_event__output_id_sample(event, &handle, &sample);

	perf_output_end(&handle);
}

static int
__perf_event_account_interrupt(struct perf_event *event, int throttle)
{
	struct hw_perf_event *hwc = &event->hw;
	int ret = 0;
	u64 seq;

	seq = __this_cpu_read(perf_throttled_seq);
	if (seq != hwc->interrupts_seq) {
		hwc->interrupts_seq = seq;
		hwc->interrupts = 1;
	} else {
		hwc->interrupts++;
		if (unlikely(throttle
			     && hwc->interrupts >= max_samples_per_tick)) {
			__this_cpu_inc(perf_throttled_count);
			tick_dep_set_cpu(smp_processor_id(), TICK_DEP_BIT_PERF_EVENTS);
			hwc->interrupts = MAX_INTERRUPTS;
			perf_log_throttle(event, 0);
			ret = 1;
		}
	}

	if (event->attr.freq) {
		u64 now = perf_clock();
		s64 delta = now - hwc->freq_time_stamp;

		hwc->freq_time_stamp = now;

		if (delta > 0 && delta < 2*TICK_NSEC)
			perf_adjust_period(event, delta, hwc->last_period, true);
	}

	return ret;
}

int perf_event_account_interrupt(struct perf_event *event)
{
	return __perf_event_account_interrupt(event, 1);
}

/*
 * Generic event overflow handling, sampling.
 */

static int __perf_event_overflow(struct perf_event *event,
				   int throttle, struct perf_sample_data *data,
				   struct pt_regs *regs)
{
	int events = atomic_read(&event->event_limit);
	int ret = 0;

	/*
	 * Non-sampling counters might still use the PMI to fold short
	 * hardware counters, ignore those.
	 */
	if (unlikely(!is_sampling_event(event)))
		return 0;

	ret = __perf_event_account_interrupt(event, throttle);

	/*
	 * XXX event_limit might not quite work as expected on inherited
	 * events
	 */

	event->pending_kill = POLL_IN;
	if (events && atomic_dec_and_test(&event->event_limit)) {
		ret = 1;
		event->pending_kill = POLL_HUP;
		event->pending_addr = data->addr;

		perf_event_disable_inatomic(event);
	}

	READ_ONCE(event->overflow_handler)(event, data, regs);

	if (*perf_event_fasync(event) && event->pending_kill) {
		event->pending_wakeup = 1;
		irq_work_queue(&event->pending);
	}

	return ret;
}

int perf_event_overflow(struct perf_event *event,
			  struct perf_sample_data *data,
			  struct pt_regs *regs)
{
	return __perf_event_overflow(event, 1, data, regs);
}

/*
 * Generic software event infrastructure
 */

struct swevent_htable {
	struct swevent_hlist		*swevent_hlist;
	struct mutex			hlist_mutex;
	int				hlist_refcount;

	/* Recursion avoidance in each contexts */
	int				recursion[PERF_NR_CONTEXTS];
};

static DEFINE_PER_CPU(struct swevent_htable, swevent_htable);

/*
 * We directly increment event->count and keep a second value in
 * event->hw.period_left to count intervals. This period event
 * is kept in the range [-sample_period, 0] so that we can use the
 * sign as trigger.
 */

u64 perf_swevent_set_period(struct perf_event *event)
{
	struct hw_perf_event *hwc = &event->hw;
	u64 period = hwc->last_period;
	u64 nr, offset;
	s64 old, val;

	hwc->last_period = hwc->sample_period;

again:
	old = val = local64_read(&hwc->period_left);
	if (val < 0)
		return 0;

	nr = div64_u64(period + val, period);
	offset = nr * period;
	val -= offset;
	if (local64_cmpxchg(&hwc->period_left, old, val) != old)
		goto again;

	return nr;
}

static void perf_swevent_overflow(struct perf_event *event, u64 overflow,
				    struct perf_sample_data *data,
				    struct pt_regs *regs)
{
	struct hw_perf_event *hwc = &event->hw;
	int throttle = 0;

	if (!overflow)
		overflow = perf_swevent_set_period(event);

	if (hwc->interrupts == MAX_INTERRUPTS)
		return;

	for (; overflow; overflow--) {
		if (__perf_event_overflow(event, throttle,
					    data, regs)) {
			/*
			 * We inhibit the overflow from happening when
			 * hwc->interrupts == MAX_INTERRUPTS.
			 */
			break;
		}
		throttle = 1;
	}
}

static void perf_swevent_event(struct perf_event *event, u64 nr,
			       struct perf_sample_data *data,
			       struct pt_regs *regs)
{
	struct hw_perf_event *hwc = &event->hw;

	local64_add(nr, &event->count);

	if (!regs)
		return;

	if (!is_sampling_event(event))
		return;

	if ((event->attr.sample_type & PERF_SAMPLE_PERIOD) && !event->attr.freq) {
		data->period = nr;
		return perf_swevent_overflow(event, 1, data, regs);
	} else
		data->period = event->hw.last_period;

	if (nr == 1 && hwc->sample_period == 1 && !event->attr.freq)
		return perf_swevent_overflow(event, 1, data, regs);

	if (local64_add_negative(nr, &hwc->period_left))
		return;

	perf_swevent_overflow(event, 0, data, regs);
}

static int perf_exclude_event(struct perf_event *event,
			      struct pt_regs *regs)
{
	if (event->hw.state & PERF_HES_STOPPED)
		return 1;

	if (regs) {
		if (event->attr.exclude_user && user_mode(regs))
			return 1;

		if (event->attr.exclude_kernel && !user_mode(regs))
			return 1;
	}

	return 0;
}

static int perf_swevent_match(struct perf_event *event,
				enum perf_type_id type,
				u32 event_id,
				struct perf_sample_data *data,
				struct pt_regs *regs)
{
	if (event->attr.type != type)
		return 0;

	if (event->attr.config != event_id)
		return 0;

	if (perf_exclude_event(event, regs))
		return 0;

	return 1;
}

static inline u64 swevent_hash(u64 type, u32 event_id)
{
	u64 val = event_id | (type << 32);

	return hash_64(val, SWEVENT_HLIST_BITS);
}

static inline struct hlist_head *
__find_swevent_head(struct swevent_hlist *hlist, u64 type, u32 event_id)
{
	u64 hash = swevent_hash(type, event_id);

	return &hlist->heads[hash];
}

/* For the read side: events when they trigger */
static inline struct hlist_head *
find_swevent_head_rcu(struct swevent_htable *swhash, u64 type, u32 event_id)
{
	struct swevent_hlist *hlist;

	hlist = rcu_dereference(swhash->swevent_hlist);
	if (!hlist)
		return NULL;

	return __find_swevent_head(hlist, type, event_id);
}

/* For the event head insertion and removal in the hlist */
static inline struct hlist_head *
find_swevent_head(struct swevent_htable *swhash, struct perf_event *event)
{
	struct swevent_hlist *hlist;
	u32 event_id = event->attr.config;
	u64 type = event->attr.type;

	/*
	 * Event scheduling is always serialized against hlist allocation
	 * and release. Which makes the protected version suitable here.
	 * The context lock guarantees that.
	 */
	hlist = rcu_dereference_protected(swhash->swevent_hlist,
					  lockdep_is_held(&event->ctx->lock));
	if (!hlist)
		return NULL;

	return __find_swevent_head(hlist, type, event_id);
}

static void do_perf_sw_event(enum perf_type_id type, u32 event_id,
				    u64 nr,
				    struct perf_sample_data *data,
				    struct pt_regs *regs)
{
	struct swevent_htable *swhash = this_cpu_ptr(&swevent_htable);
	struct perf_event *event;
	struct hlist_head *head;

	rcu_read_lock();
	head = find_swevent_head_rcu(swhash, type, event_id);
	if (!head)
		goto end;

	hlist_for_each_entry_rcu(event, head, hlist_entry) {
		if (perf_swevent_match(event, type, event_id, data, regs))
			perf_swevent_event(event, nr, data, regs);
	}
end:
	rcu_read_unlock();
}

DEFINE_PER_CPU(struct pt_regs, __perf_regs[4]);

int perf_swevent_get_recursion_context(void)
{
	struct swevent_htable *swhash = this_cpu_ptr(&swevent_htable);

	return get_recursion_context(swhash->recursion);
}
EXPORT_SYMBOL_GPL(perf_swevent_get_recursion_context);

void perf_swevent_put_recursion_context(int rctx)
{
	struct swevent_htable *swhash = this_cpu_ptr(&swevent_htable);

	put_recursion_context(swhash->recursion, rctx);
}

void ___perf_sw_event(u32 event_id, u64 nr, struct pt_regs *regs, u64 addr)
{
	struct perf_sample_data data;

	if (WARN_ON_ONCE(!regs))
		return;

	perf_sample_data_init(&data, addr, 0);
	do_perf_sw_event(PERF_TYPE_SOFTWARE, event_id, nr, &data, regs);
}

void __perf_sw_event(u32 event_id, u64 nr, struct pt_regs *regs, u64 addr)
{
	int rctx;

	preempt_disable_notrace();
	rctx = perf_swevent_get_recursion_context();
	if (unlikely(rctx < 0))
		goto fail;

	___perf_sw_event(event_id, nr, regs, addr);

	perf_swevent_put_recursion_context(rctx);
fail:
	preempt_enable_notrace();
}

static void perf_swevent_read(struct perf_event *event)
{
}

static int perf_swevent_add(struct perf_event *event, int flags)
{
	struct swevent_htable *swhash = this_cpu_ptr(&swevent_htable);
	struct hw_perf_event *hwc = &event->hw;
	struct hlist_head *head;

	if (is_sampling_event(event)) {
		hwc->last_period = hwc->sample_period;
		perf_swevent_set_period(event);
	}

	hwc->state = !(flags & PERF_EF_START);

	head = find_swevent_head(swhash, event);
	if (WARN_ON_ONCE(!head))
		return -EINVAL;

	hlist_add_head_rcu(&event->hlist_entry, head);
	perf_event_update_userpage(event);

	return 0;
}

static void perf_swevent_del(struct perf_event *event, int flags)
{
	hlist_del_rcu(&event->hlist_entry);
}

static void perf_swevent_start(struct perf_event *event, int flags)
{
	event->hw.state = 0;
}

static void perf_swevent_stop(struct perf_event *event, int flags)
{
	event->hw.state = PERF_HES_STOPPED;
}

/* Deref the hlist from the update side */
static inline struct swevent_hlist *
swevent_hlist_deref(struct swevent_htable *swhash)
{
	return rcu_dereference_protected(swhash->swevent_hlist,
					 lockdep_is_held(&swhash->hlist_mutex));
}

static void swevent_hlist_release(struct swevent_htable *swhash)
{
	struct swevent_hlist *hlist = swevent_hlist_deref(swhash);

	if (!hlist)
		return;

	RCU_INIT_POINTER(swhash->swevent_hlist, NULL);
	kfree_rcu(hlist, rcu_head);
}

static void swevent_hlist_put_cpu(int cpu)
{
	struct swevent_htable *swhash = &per_cpu(swevent_htable, cpu);

	mutex_lock(&swhash->hlist_mutex);

	if (!--swhash->hlist_refcount)
		swevent_hlist_release(swhash);

	mutex_unlock(&swhash->hlist_mutex);
}

static void swevent_hlist_put(void)
{
	int cpu;

	for_each_possible_cpu(cpu)
		swevent_hlist_put_cpu(cpu);
}

static int swevent_hlist_get_cpu(int cpu)
{
	struct swevent_htable *swhash = &per_cpu(swevent_htable, cpu);
	int err = 0;

	mutex_lock(&swhash->hlist_mutex);
	if (!swevent_hlist_deref(swhash) &&
	    cpumask_test_cpu(cpu, perf_online_mask)) {
		struct swevent_hlist *hlist;

		hlist = kzalloc(sizeof(*hlist), GFP_KERNEL);
		if (!hlist) {
			err = -ENOMEM;
			goto exit;
		}
		rcu_assign_pointer(swhash->swevent_hlist, hlist);
	}
	swhash->hlist_refcount++;
exit:
	mutex_unlock(&swhash->hlist_mutex);

	return err;
}

static int swevent_hlist_get(void)
{
	int err, cpu, failed_cpu;

	mutex_lock(&pmus_lock);
	for_each_possible_cpu(cpu) {
		err = swevent_hlist_get_cpu(cpu);
		if (err) {
			failed_cpu = cpu;
			goto fail;
		}
	}
	mutex_unlock(&pmus_lock);
	return 0;
fail:
	for_each_possible_cpu(cpu) {
		if (cpu == failed_cpu)
			break;
		swevent_hlist_put_cpu(cpu);
	}
	mutex_unlock(&pmus_lock);
	return err;
}

struct static_key perf_swevent_enabled[PERF_COUNT_SW_MAX];

static void sw_perf_event_destroy(struct perf_event *event)
{
	u64 event_id = event->attr.config;

	WARN_ON(event->parent);

	static_key_slow_dec(&perf_swevent_enabled[event_id]);
	swevent_hlist_put();
}

static int perf_swevent_init(struct perf_event *event)
{
	u64 event_id = event->attr.config;

	if (event->attr.type != PERF_TYPE_SOFTWARE)
		return -ENOENT;

	/*
	 * no branch sampling for software events
	 */
	if (has_branch_stack(event))
		return -EOPNOTSUPP;

	switch (event_id) {
	case PERF_COUNT_SW_CPU_CLOCK:
	case PERF_COUNT_SW_TASK_CLOCK:
		return -ENOENT;

	default:
		break;
	}

	if (event_id >= PERF_COUNT_SW_MAX)
		return -ENOENT;

	if (!event->parent) {
		int err;

		err = swevent_hlist_get();
		if (err)
			return err;

		static_key_slow_inc(&perf_swevent_enabled[event_id]);
		event->destroy = sw_perf_event_destroy;
	}

	return 0;
}

static struct pmu perf_swevent = {
	.task_ctx_nr	= perf_sw_context,

	.capabilities	= PERF_PMU_CAP_NO_NMI,

	.event_init	= perf_swevent_init,
	.add		= perf_swevent_add,
	.del		= perf_swevent_del,
	.start		= perf_swevent_start,
	.stop		= perf_swevent_stop,
	.read		= perf_swevent_read,
};

#ifdef CONFIG_EVENT_TRACING

static int perf_tp_filter_match(struct perf_event *event,
				struct perf_sample_data *data)
{
	void *record = data->raw->frag.data;

	/* only top level events have filters set */
	if (event->parent)
		event = event->parent;

	if (likely(!event->filter) || filter_match_preds(event->filter, record))
		return 1;
	return 0;
}

static int perf_tp_event_match(struct perf_event *event,
				struct perf_sample_data *data,
				struct pt_regs *regs)
{
	if (event->hw.state & PERF_HES_STOPPED)
		return 0;
	/*
	 * If exclude_kernel, only trace user-space tracepoints (uprobes)
	 */
	if (event->attr.exclude_kernel && !user_mode(regs))
		return 0;

	if (!perf_tp_filter_match(event, data))
		return 0;

	return 1;
}

void perf_trace_run_bpf_submit(void *raw_data, int size, int rctx,
			       struct trace_event_call *call, u64 count,
			       struct pt_regs *regs, struct hlist_head *head,
			       struct task_struct *task)
{
	if (bpf_prog_array_valid(call)) {
		*(struct pt_regs **)raw_data = regs;
		if (!trace_call_bpf(call, raw_data) || hlist_empty(head)) {
			perf_swevent_put_recursion_context(rctx);
			return;
		}
	}
	perf_tp_event(call->event.type, count, raw_data, size, regs, head,
		      rctx, task);
}
EXPORT_SYMBOL_GPL(perf_trace_run_bpf_submit);

void perf_tp_event(u16 event_type, u64 count, void *record, int entry_size,
		   struct pt_regs *regs, struct hlist_head *head, int rctx,
		   struct task_struct *task)
{
	struct perf_sample_data data;
	struct perf_event *event;

	struct perf_raw_record raw = {
		.frag = {
			.size = entry_size,
			.data = record,
		},
	};

	perf_sample_data_init(&data, 0, 0);
	data.raw = &raw;

	perf_trace_buf_update(record, event_type);

	hlist_for_each_entry_rcu(event, head, hlist_entry) {
		if (perf_tp_event_match(event, &data, regs))
			perf_swevent_event(event, count, &data, regs);
	}

	/*
	 * If we got specified a target task, also iterate its context and
	 * deliver this event there too.
	 */
	if (task && task != current) {
		struct perf_event_context *ctx;
		struct trace_entry *entry = record;

		rcu_read_lock();
		ctx = rcu_dereference(task->perf_event_ctxp[perf_sw_context]);
		if (!ctx)
			goto unlock;

		list_for_each_entry_rcu(event, &ctx->event_list, event_entry) {
			if (event->cpu != smp_processor_id())
				continue;
			if (event->attr.type != PERF_TYPE_TRACEPOINT)
				continue;
			if (event->attr.config != entry->type)
				continue;
			/* Cannot deliver synchronous signal to other task. */
			if (event->attr.sigtrap)
				continue;
			if (perf_tp_event_match(event, &data, regs))
				perf_swevent_event(event, count, &data, regs);
		}
unlock:
		rcu_read_unlock();
	}

	perf_swevent_put_recursion_context(rctx);
}
EXPORT_SYMBOL_GPL(perf_tp_event);

static void tp_perf_event_destroy(struct perf_event *event)
{
	perf_trace_destroy(event);
}

static int perf_tp_event_init(struct perf_event *event)
{
	int err;

	if (event->attr.type != PERF_TYPE_TRACEPOINT)
		return -ENOENT;

	/*
	 * no branch sampling for tracepoint events
	 */
	if (has_branch_stack(event))
		return -EOPNOTSUPP;

	err = perf_trace_init(event);
	if (err)
		return err;

	event->destroy = tp_perf_event_destroy;

	return 0;
}

static struct pmu perf_tracepoint = {
	.task_ctx_nr	= perf_sw_context,

	.event_init	= perf_tp_event_init,
	.add		= perf_trace_add,
	.del		= perf_trace_del,
	.start		= perf_swevent_start,
	.stop		= perf_swevent_stop,
	.read		= perf_swevent_read,
};

#if defined(CONFIG_KPROBE_EVENTS) || defined(CONFIG_UPROBE_EVENTS)
/*
 * Flags in config, used by dynamic PMU kprobe and uprobe
 * The flags should match following PMU_FORMAT_ATTR().
 *
 * PERF_PROBE_CONFIG_IS_RETPROBE if set, create kretprobe/uretprobe
 *                               if not set, create kprobe/uprobe
 *
 * The following values specify a reference counter (or semaphore in the
 * terminology of tools like dtrace, systemtap, etc.) Userspace Statically
 * Defined Tracepoints (USDT). Currently, we use 40 bit for the offset.
 *
 * PERF_UPROBE_REF_CTR_OFFSET_BITS	# of bits in config as th offset
 * PERF_UPROBE_REF_CTR_OFFSET_SHIFT	# of bits to shift left
 */
enum perf_probe_config {
	PERF_PROBE_CONFIG_IS_RETPROBE = 1U << 0,  /* [k,u]retprobe */
	PERF_UPROBE_REF_CTR_OFFSET_BITS = 32,
	PERF_UPROBE_REF_CTR_OFFSET_SHIFT = 64 - PERF_UPROBE_REF_CTR_OFFSET_BITS,
};

PMU_FORMAT_ATTR(retprobe, "config:0");
#endif

#ifdef CONFIG_KPROBE_EVENTS
static struct attribute *kprobe_attrs[] = {
	&format_attr_retprobe.attr,
	NULL,
};

static struct attribute_group kprobe_format_group = {
	.name = "format",
	.attrs = kprobe_attrs,
};

static const struct attribute_group *kprobe_attr_groups[] = {
	&kprobe_format_group,
	NULL,
};

static int perf_kprobe_event_init(struct perf_event *event);
static struct pmu perf_kprobe = {
	.task_ctx_nr	= perf_sw_context,
	.event_init	= perf_kprobe_event_init,
	.add		= perf_trace_add,
	.del		= perf_trace_del,
	.start		= perf_swevent_start,
	.stop		= perf_swevent_stop,
	.read		= perf_swevent_read,
	.attr_groups	= kprobe_attr_groups,
};

static int perf_kprobe_event_init(struct perf_event *event)
{
	int err;
	bool is_retprobe;

	if (event->attr.type != perf_kprobe.type)
		return -ENOENT;

	if (!perfmon_capable())
		return -EACCES;

	/*
	 * no branch sampling for probe events
	 */
	if (has_branch_stack(event))
		return -EOPNOTSUPP;

	is_retprobe = event->attr.config & PERF_PROBE_CONFIG_IS_RETPROBE;
	err = perf_kprobe_init(event, is_retprobe);
	if (err)
		return err;

	event->destroy = perf_kprobe_destroy;

	return 0;
}
#endif /* CONFIG_KPROBE_EVENTS */

#ifdef CONFIG_UPROBE_EVENTS
PMU_FORMAT_ATTR(ref_ctr_offset, "config:32-63");

static struct attribute *uprobe_attrs[] = {
	&format_attr_retprobe.attr,
	&format_attr_ref_ctr_offset.attr,
	NULL,
};

static struct attribute_group uprobe_format_group = {
	.name = "format",
	.attrs = uprobe_attrs,
};

static const struct attribute_group *uprobe_attr_groups[] = {
	&uprobe_format_group,
	NULL,
};

static int perf_uprobe_event_init(struct perf_event *event);
static struct pmu perf_uprobe = {
	.task_ctx_nr	= perf_sw_context,
	.event_init	= perf_uprobe_event_init,
	.add		= perf_trace_add,
	.del		= perf_trace_del,
	.start		= perf_swevent_start,
	.stop		= perf_swevent_stop,
	.read		= perf_swevent_read,
	.attr_groups	= uprobe_attr_groups,
};

static int perf_uprobe_event_init(struct perf_event *event)
{
	int err;
	unsigned long ref_ctr_offset;
	bool is_retprobe;

	if (event->attr.type != perf_uprobe.type)
		return -ENOENT;

	if (!perfmon_capable())
		return -EACCES;

	/*
	 * no branch sampling for probe events
	 */
	if (has_branch_stack(event))
		return -EOPNOTSUPP;

	is_retprobe = event->attr.config & PERF_PROBE_CONFIG_IS_RETPROBE;
	ref_ctr_offset = event->attr.config >> PERF_UPROBE_REF_CTR_OFFSET_SHIFT;
	err = perf_uprobe_init(event, ref_ctr_offset, is_retprobe);
	if (err)
		return err;

	event->destroy = perf_uprobe_destroy;

	return 0;
}
#endif /* CONFIG_UPROBE_EVENTS */

static inline void perf_tp_register(void)
{
	perf_pmu_register(&perf_tracepoint, "tracepoint", PERF_TYPE_TRACEPOINT);
#ifdef CONFIG_KPROBE_EVENTS
	perf_pmu_register(&perf_kprobe, "kprobe", -1);
#endif
#ifdef CONFIG_UPROBE_EVENTS
	perf_pmu_register(&perf_uprobe, "uprobe", -1);
#endif
}

static void perf_event_free_filter(struct perf_event *event)
{
	ftrace_profile_free_filter(event);
}

#ifdef CONFIG_BPF_SYSCALL
static void bpf_overflow_handler(struct perf_event *event,
				 struct perf_sample_data *data,
				 struct pt_regs *regs)
{
	struct bpf_perf_event_data_kern ctx = {
		.data = data,
		.event = event,
	};
	struct bpf_prog *prog;
	int ret = 0;

	ctx.regs = perf_arch_bpf_user_pt_regs(regs);
	if (unlikely(__this_cpu_inc_return(bpf_prog_active) != 1))
		goto out;
	rcu_read_lock();
	prog = READ_ONCE(event->prog);
	if (prog) {
		if (prog->call_get_stack &&
		    (event->attr.sample_type & PERF_SAMPLE_CALLCHAIN) &&
		    !(data->sample_flags & PERF_SAMPLE_CALLCHAIN)) {
			data->callchain = perf_callchain(event, regs);
			data->sample_flags |= PERF_SAMPLE_CALLCHAIN;
		}

		ret = bpf_prog_run(prog, &ctx);
	}
	rcu_read_unlock();
out:
	__this_cpu_dec(bpf_prog_active);
	if (!ret)
		return;

	event->orig_overflow_handler(event, data, regs);
}

static int perf_event_set_bpf_handler(struct perf_event *event,
				      struct bpf_prog *prog,
				      u64 bpf_cookie)
{
	if (event->overflow_handler_context)
		/* hw breakpoint or kernel counter */
		return -EINVAL;

	if (event->prog)
		return -EEXIST;

	if (prog->type != BPF_PROG_TYPE_PERF_EVENT)
		return -EINVAL;

	if (event->attr.precise_ip &&
	    prog->call_get_stack &&
	    (!(event->attr.sample_type & PERF_SAMPLE_CALLCHAIN) ||
	     event->attr.exclude_callchain_kernel ||
	     event->attr.exclude_callchain_user)) {
		/*
		 * On perf_event with precise_ip, calling bpf_get_stack()
		 * may trigger unwinder warnings and occasional crashes.
		 * bpf_get_[stack|stackid] works around this issue by using
		 * callchain attached to perf_sample_data. If the
		 * perf_event does not full (kernel and user) callchain
		 * attached to perf_sample_data, do not allow attaching BPF
		 * program that calls bpf_get_[stack|stackid].
		 */
		return -EPROTO;
	}

	event->prog = prog;
	event->bpf_cookie = bpf_cookie;
	event->orig_overflow_handler = READ_ONCE(event->overflow_handler);
	WRITE_ONCE(event->overflow_handler, bpf_overflow_handler);
	return 0;
}

static void perf_event_free_bpf_handler(struct perf_event *event)
{
	struct bpf_prog *prog = event->prog;

	if (!prog)
		return;

	WRITE_ONCE(event->overflow_handler, event->orig_overflow_handler);
	event->prog = NULL;
	bpf_prog_put(prog);
}
#else
static int perf_event_set_bpf_handler(struct perf_event *event,
				      struct bpf_prog *prog,
				      u64 bpf_cookie)
{
	return -EOPNOTSUPP;
}
static void perf_event_free_bpf_handler(struct perf_event *event)
{
}
#endif

/*
 * returns true if the event is a tracepoint, or a kprobe/upprobe created
 * with perf_event_open()
 */
static inline bool perf_event_is_tracing(struct perf_event *event)
{
	if (event->pmu == &perf_tracepoint)
		return true;
#ifdef CONFIG_KPROBE_EVENTS
	if (event->pmu == &perf_kprobe)
		return true;
#endif
#ifdef CONFIG_UPROBE_EVENTS
	if (event->pmu == &perf_uprobe)
		return true;
#endif
	return false;
}

int perf_event_set_bpf_prog(struct perf_event *event, struct bpf_prog *prog,
			    u64 bpf_cookie)
{
	bool is_kprobe, is_uprobe, is_tracepoint, is_syscall_tp;

	if (!perf_event_is_tracing(event))
		return perf_event_set_bpf_handler(event, prog, bpf_cookie);

	is_kprobe = event->tp_event->flags & TRACE_EVENT_FL_KPROBE;
	is_uprobe = event->tp_event->flags & TRACE_EVENT_FL_UPROBE;
	is_tracepoint = event->tp_event->flags & TRACE_EVENT_FL_TRACEPOINT;
	is_syscall_tp = is_syscall_trace_event(event->tp_event);
	if (!is_kprobe && !is_uprobe && !is_tracepoint && !is_syscall_tp)
		/* bpf programs can only be attached to u/kprobe or tracepoint */
		return -EINVAL;

	if (((is_kprobe || is_uprobe) && prog->type != BPF_PROG_TYPE_KPROBE) ||
	    (is_tracepoint && prog->type != BPF_PROG_TYPE_TRACEPOINT) ||
	    (is_syscall_tp && prog->type != BPF_PROG_TYPE_TRACEPOINT))
		return -EINVAL;

	if (prog->type == BPF_PROG_TYPE_KPROBE && prog->aux->sleepable && !is_uprobe)
		/* only uprobe programs are allowed to be sleepable */
		return -EINVAL;

	/* Kprobe override only works for kprobes, not uprobes. */
	if (prog->kprobe_override && !is_kprobe)
		return -EINVAL;

	if (is_tracepoint || is_syscall_tp) {
		int off = trace_event_get_offsets(event->tp_event);

		if (prog->aux->max_ctx_offset > off)
			return -EACCES;
	}

	return perf_event_attach_bpf_prog(event, prog, bpf_cookie);
}

void perf_event_free_bpf_prog(struct perf_event *event)
{
	if (!perf_event_is_tracing(event)) {
		perf_event_free_bpf_handler(event);
		return;
	}
	perf_event_detach_bpf_prog(event);
}

#else

static inline void perf_tp_register(void)
{
}

static void perf_event_free_filter(struct perf_event *event)
{
}

int perf_event_set_bpf_prog(struct perf_event *event, struct bpf_prog *prog,
			    u64 bpf_cookie)
{
	return -ENOENT;
}

void perf_event_free_bpf_prog(struct perf_event *event)
{
}
#endif /* CONFIG_EVENT_TRACING */

#ifdef CONFIG_HAVE_HW_BREAKPOINT
void perf_bp_event(struct perf_event *bp, void *data)
{
	struct perf_sample_data sample;
	struct pt_regs *regs = data;

	perf_sample_data_init(&sample, bp->attr.bp_addr, 0);

	if (!bp->hw.state && !perf_exclude_event(bp, regs))
		perf_swevent_event(bp, 1, &sample, regs);
}
#endif

/*
 * Allocate a new address filter
 */
static struct perf_addr_filter *
perf_addr_filter_new(struct perf_event *event, struct list_head *filters)
{
	int node = cpu_to_node(event->cpu == -1 ? 0 : event->cpu);
	struct perf_addr_filter *filter;

	filter = kzalloc_node(sizeof(*filter), GFP_KERNEL, node);
	if (!filter)
		return NULL;

	INIT_LIST_HEAD(&filter->entry);
	list_add_tail(&filter->entry, filters);

	return filter;
}

static void free_filters_list(struct list_head *filters)
{
	struct perf_addr_filter *filter, *iter;

	list_for_each_entry_safe(filter, iter, filters, entry) {
		path_put(&filter->path);
		list_del(&filter->entry);
		kfree(filter);
	}
}

/*
 * Free existing address filters and optionally install new ones
 */
static void perf_addr_filters_splice(struct perf_event *event,
				     struct list_head *head)
{
	unsigned long flags;
	LIST_HEAD(list);

	if (!has_addr_filter(event))
		return;

	/* don't bother with children, they don't have their own filters */
	if (event->parent)
		return;

	raw_spin_lock_irqsave(&event->addr_filters.lock, flags);

	list_splice_init(&event->addr_filters.list, &list);
	if (head)
		list_splice(head, &event->addr_filters.list);

	raw_spin_unlock_irqrestore(&event->addr_filters.lock, flags);

	free_filters_list(&list);
}

/*
 * Scan through mm's vmas and see if one of them matches the
 * @filter; if so, adjust filter's address range.
 * Called with mm::mmap_lock down for reading.
 */
static void perf_addr_filter_apply(struct perf_addr_filter *filter,
				   struct mm_struct *mm,
				   struct perf_addr_filter_range *fr)
{
	struct vm_area_struct *vma;

	for (vma = mm->mmap; vma; vma = vma->vm_next) {
		if (!vma->vm_file)
			continue;

		if (perf_addr_filter_vma_adjust(filter, vma, fr))
			return;
	}
}

/*
 * Update event's address range filters based on the
 * task's existing mappings, if any.
 */
static void perf_event_addr_filters_apply(struct perf_event *event)
{
	struct perf_addr_filters_head *ifh = perf_event_addr_filters(event);
	struct task_struct *task = READ_ONCE(event->ctx->task);
	struct perf_addr_filter *filter;
	struct mm_struct *mm = NULL;
	unsigned int count = 0;
	unsigned long flags;

	/*
	 * We may observe TASK_TOMBSTONE, which means that the event tear-down
	 * will stop on the parent's child_mutex that our caller is also holding
	 */
	if (task == TASK_TOMBSTONE)
		return;

	if (ifh->nr_file_filters) {
		mm = get_task_mm(task);
		if (!mm)
			goto restart;

		mmap_read_lock(mm);
	}

	raw_spin_lock_irqsave(&ifh->lock, flags);
	list_for_each_entry(filter, &ifh->list, entry) {
		if (filter->path.dentry) {
			/*
			 * Adjust base offset if the filter is associated to a
			 * binary that needs to be mapped:
			 */
			event->addr_filter_ranges[count].start = 0;
			event->addr_filter_ranges[count].size = 0;

			perf_addr_filter_apply(filter, mm, &event->addr_filter_ranges[count]);
		} else {
			event->addr_filter_ranges[count].start = filter->offset;
			event->addr_filter_ranges[count].size  = filter->size;
		}

		count++;
	}

	event->addr_filters_gen++;
	raw_spin_unlock_irqrestore(&ifh->lock, flags);

	if (ifh->nr_file_filters) {
		mmap_read_unlock(mm);

		mmput(mm);
	}

restart:
	perf_event_stop(event, 1);
}

/*
 * Address range filtering: limiting the data to certain
 * instruction address ranges. Filters are ioctl()ed to us from
 * userspace as ascii strings.
 *
 * Filter string format:
 *
 * ACTION RANGE_SPEC
 * where ACTION is one of the
 *  * "filter": limit the trace to this region
 *  * "start": start tracing from this address
 *  * "stop": stop tracing at this address/region;
 * RANGE_SPEC is
 *  * for kernel addresses: <start address>[/<size>]
 *  * for object files:     <start address>[/<size>]@</path/to/object/file>
 *
 * if <size> is not specified or is zero, the range is treated as a single
 * address; not valid for ACTION=="filter".
 */
enum {
	IF_ACT_NONE = -1,
	IF_ACT_FILTER,
	IF_ACT_START,
	IF_ACT_STOP,
	IF_SRC_FILE,
	IF_SRC_KERNEL,
	IF_SRC_FILEADDR,
	IF_SRC_KERNELADDR,
};

enum {
	IF_STATE_ACTION = 0,
	IF_STATE_SOURCE,
	IF_STATE_END,
};

static const match_table_t if_tokens = {
	{ IF_ACT_FILTER,	"filter" },
	{ IF_ACT_START,		"start" },
	{ IF_ACT_STOP,		"stop" },
	{ IF_SRC_FILE,		"%u/%u@%s" },
	{ IF_SRC_KERNEL,	"%u/%u" },
	{ IF_SRC_FILEADDR,	"%u@%s" },
	{ IF_SRC_KERNELADDR,	"%u" },
	{ IF_ACT_NONE,		NULL },
};

/*
 * Address filter string parser
 */
static int
perf_event_parse_addr_filter(struct perf_event *event, char *fstr,
			     struct list_head *filters)
{
	struct perf_addr_filter *filter = NULL;
	char *start, *orig, *filename = NULL;
	substring_t args[MAX_OPT_ARGS];
	int state = IF_STATE_ACTION, token;
	unsigned int kernel = 0;
	int ret = -EINVAL;

	orig = fstr = kstrdup(fstr, GFP_KERNEL);
	if (!fstr)
		return -ENOMEM;

	while ((start = strsep(&fstr, " ,\n")) != NULL) {
		static const enum perf_addr_filter_action_t actions[] = {
			[IF_ACT_FILTER]	= PERF_ADDR_FILTER_ACTION_FILTER,
			[IF_ACT_START]	= PERF_ADDR_FILTER_ACTION_START,
			[IF_ACT_STOP]	= PERF_ADDR_FILTER_ACTION_STOP,
		};
		ret = -EINVAL;

		if (!*start)
			continue;

		/* filter definition begins */
		if (state == IF_STATE_ACTION) {
			filter = perf_addr_filter_new(event, filters);
			if (!filter)
				goto fail;
		}

		token = match_token(start, if_tokens, args);
		switch (token) {
		case IF_ACT_FILTER:
		case IF_ACT_START:
		case IF_ACT_STOP:
			if (state != IF_STATE_ACTION)
				goto fail;

			filter->action = actions[token];
			state = IF_STATE_SOURCE;
			break;

		case IF_SRC_KERNELADDR:
		case IF_SRC_KERNEL:
			kernel = 1;
			fallthrough;

		case IF_SRC_FILEADDR:
		case IF_SRC_FILE:
			if (state != IF_STATE_SOURCE)
				goto fail;

			*args[0].to = 0;
			ret = kstrtoul(args[0].from, 0, &filter->offset);
			if (ret)
				goto fail;

			if (token == IF_SRC_KERNEL || token == IF_SRC_FILE) {
				*args[1].to = 0;
				ret = kstrtoul(args[1].from, 0, &filter->size);
				if (ret)
					goto fail;
			}

			if (token == IF_SRC_FILE || token == IF_SRC_FILEADDR) {
				int fpos = token == IF_SRC_FILE ? 2 : 1;

				kfree(filename);
				filename = match_strdup(&args[fpos]);
				if (!filename) {
					ret = -ENOMEM;
					goto fail;
				}
			}

			state = IF_STATE_END;
			break;

		default:
			goto fail;
		}

		/*
		 * Filter definition is fully parsed, validate and install it.
		 * Make sure that it doesn't contradict itself or the event's
		 * attribute.
		 */
		if (state == IF_STATE_END) {
			ret = -EINVAL;

			/*
			 * ACTION "filter" must have a non-zero length region
			 * specified.
			 */
			if (filter->action == PERF_ADDR_FILTER_ACTION_FILTER &&
			    !filter->size)
				goto fail;

			if (!kernel) {
				if (!filename)
					goto fail;

				/*
				 * For now, we only support file-based filters
				 * in per-task events; doing so for CPU-wide
				 * events requires additional context switching
				 * trickery, since same object code will be
				 * mapped at different virtual addresses in
				 * different processes.
				 */
				ret = -EOPNOTSUPP;
				if (!event->ctx->task)
					goto fail;

				/* look up the path and grab its inode */
				ret = kern_path(filename, LOOKUP_FOLLOW,
						&filter->path);
				if (ret)
					goto fail;

				ret = -EINVAL;
				if (!filter->path.dentry ||
				    !S_ISREG(d_inode(filter->path.dentry)
					     ->i_mode))
					goto fail;

				event->addr_filters.nr_file_filters++;
			}

			/* ready to consume more filters */
			kfree(filename);
			filename = NULL;
			state = IF_STATE_ACTION;
			filter = NULL;
			kernel = 0;
		}
	}

	if (state != IF_STATE_ACTION)
		goto fail;

	kfree(filename);
	kfree(orig);

	return 0;

fail:
	kfree(filename);
	free_filters_list(filters);
	kfree(orig);

	return ret;
}

static int
perf_event_set_addr_filter(struct perf_event *event, char *filter_str)
{
	LIST_HEAD(filters);
	int ret;

	/*
	 * Since this is called in perf_ioctl() path, we're already holding
	 * ctx::mutex.
	 */
	lockdep_assert_held(&event->ctx->mutex);

	if (WARN_ON_ONCE(event->parent))
		return -EINVAL;

	ret = perf_event_parse_addr_filter(event, filter_str, &filters);
	if (ret)
		goto fail_clear_files;

	ret = event->pmu->addr_filters_validate(&filters);
	if (ret)
		goto fail_free_filters;

	/* remove existing filters, if any */
	perf_addr_filters_splice(event, &filters);

	/* install new filters */
	perf_event_for_each_child(event, perf_event_addr_filters_apply);

	return ret;

fail_free_filters:
	free_filters_list(&filters);

fail_clear_files:
	event->addr_filters.nr_file_filters = 0;

	return ret;
}

static int perf_event_set_filter(struct perf_event *event, void __user *arg)
{
	int ret = -EINVAL;
	char *filter_str;

	filter_str = strndup_user(arg, PAGE_SIZE);
	if (IS_ERR(filter_str))
		return PTR_ERR(filter_str);

#ifdef CONFIG_EVENT_TRACING
	if (perf_event_is_tracing(event)) {
		struct perf_event_context *ctx = event->ctx;

		/*
		 * Beware, here be dragons!!
		 *
		 * the tracepoint muck will deadlock against ctx->mutex, but
		 * the tracepoint stuff does not actually need it. So
		 * temporarily drop ctx->mutex. As per perf_event_ctx_lock() we
		 * already have a reference on ctx.
		 *
		 * This can result in event getting moved to a different ctx,
		 * but that does not affect the tracepoint state.
		 */
		mutex_unlock(&ctx->mutex);
		ret = ftrace_profile_set_filter(event, event->attr.config, filter_str);
		mutex_lock(&ctx->mutex);
	} else
#endif
	if (has_addr_filter(event))
		ret = perf_event_set_addr_filter(event, filter_str);

	kfree(filter_str);
	return ret;
}

/*
 * hrtimer based swevent callback
 */

static enum hrtimer_restart perf_swevent_hrtimer(struct hrtimer *hrtimer)
{
	enum hrtimer_restart ret = HRTIMER_RESTART;
	struct perf_sample_data data;
	struct pt_regs *regs;
	struct perf_event *event;
	u64 period;

	event = container_of(hrtimer, struct perf_event, hw.hrtimer);

	if (event->state != PERF_EVENT_STATE_ACTIVE)
		return HRTIMER_NORESTART;

	event->pmu->read(event);

	perf_sample_data_init(&data, 0, event->hw.last_period);
	regs = get_irq_regs();

	if (regs && !perf_exclude_event(event, regs)) {
		if (!(event->attr.exclude_idle && is_idle_task(current)))
			if (__perf_event_overflow(event, 1, &data, regs))
				ret = HRTIMER_NORESTART;
	}

	period = max_t(u64, 10000, event->hw.sample_period);
	hrtimer_forward_now(hrtimer, ns_to_ktime(period));

	return ret;
}

static void perf_swevent_start_hrtimer(struct perf_event *event)
{
	struct hw_perf_event *hwc = &event->hw;
	s64 period;

	if (!is_sampling_event(event))
		return;

	period = local64_read(&hwc->period_left);
	if (period) {
		if (period < 0)
			period = 10000;

		local64_set(&hwc->period_left, 0);
	} else {
		period = max_t(u64, 10000, hwc->sample_period);
	}
	hrtimer_start(&hwc->hrtimer, ns_to_ktime(period),
		      HRTIMER_MODE_REL_PINNED_HARD);
}

static void perf_swevent_cancel_hrtimer(struct perf_event *event)
{
	struct hw_perf_event *hwc = &event->hw;

	if (is_sampling_event(event)) {
		ktime_t remaining = hrtimer_get_remaining(&hwc->hrtimer);
		local64_set(&hwc->period_left, ktime_to_ns(remaining));

		hrtimer_cancel(&hwc->hrtimer);
	}
}

static void perf_swevent_init_hrtimer(struct perf_event *event)
{
	struct hw_perf_event *hwc = &event->hw;

	if (!is_sampling_event(event))
		return;

	hrtimer_init(&hwc->hrtimer, CLOCK_MONOTONIC, HRTIMER_MODE_REL_HARD);
	hwc->hrtimer.function = perf_swevent_hrtimer;

	/*
	 * Since hrtimers have a fixed rate, we can do a static freq->period
	 * mapping and avoid the whole period adjust feedback stuff.
	 */
	if (event->attr.freq) {
		long freq = event->attr.sample_freq;

		event->attr.sample_period = NSEC_PER_SEC / freq;
		hwc->sample_period = event->attr.sample_period;
		local64_set(&hwc->period_left, hwc->sample_period);
		hwc->last_period = hwc->sample_period;
		event->attr.freq = 0;
	}
}

/*
 * Software event: cpu wall time clock
 */

static void cpu_clock_event_update(struct perf_event *event)
{
	s64 prev;
	u64 now;

	now = local_clock();
	prev = local64_xchg(&event->hw.prev_count, now);
	local64_add(now - prev, &event->count);
}

static void cpu_clock_event_start(struct perf_event *event, int flags)
{
	local64_set(&event->hw.prev_count, local_clock());
	perf_swevent_start_hrtimer(event);
}

static void cpu_clock_event_stop(struct perf_event *event, int flags)
{
	perf_swevent_cancel_hrtimer(event);
	cpu_clock_event_update(event);
}

static int cpu_clock_event_add(struct perf_event *event, int flags)
{
	if (flags & PERF_EF_START)
		cpu_clock_event_start(event, flags);
	perf_event_update_userpage(event);

	return 0;
}

static void cpu_clock_event_del(struct perf_event *event, int flags)
{
	cpu_clock_event_stop(event, flags);
}

static void cpu_clock_event_read(struct perf_event *event)
{
	cpu_clock_event_update(event);
}

static int cpu_clock_event_init(struct perf_event *event)
{
	if (event->attr.type != PERF_TYPE_SOFTWARE)
		return -ENOENT;

	if (event->attr.config != PERF_COUNT_SW_CPU_CLOCK)
		return -ENOENT;

	/*
	 * no branch sampling for software events
	 */
	if (has_branch_stack(event))
		return -EOPNOTSUPP;

	perf_swevent_init_hrtimer(event);

	return 0;
}

static struct pmu perf_cpu_clock = {
	.task_ctx_nr	= perf_sw_context,

	.capabilities	= PERF_PMU_CAP_NO_NMI,

	.event_init	= cpu_clock_event_init,
	.add		= cpu_clock_event_add,
	.del		= cpu_clock_event_del,
	.start		= cpu_clock_event_start,
	.stop		= cpu_clock_event_stop,
	.read		= cpu_clock_event_read,
};

/*
 * Software event: task time clock
 */

static void task_clock_event_update(struct perf_event *event, u64 now)
{
	u64 prev;
	s64 delta;

	prev = local64_xchg(&event->hw.prev_count, now);
	delta = now - prev;
	local64_add(delta, &event->count);
}

static void task_clock_event_start(struct perf_event *event, int flags)
{
	local64_set(&event->hw.prev_count, event->ctx->time);
	perf_swevent_start_hrtimer(event);
}

static void task_clock_event_stop(struct perf_event *event, int flags)
{
	perf_swevent_cancel_hrtimer(event);
	task_clock_event_update(event, event->ctx->time);
}

static int task_clock_event_add(struct perf_event *event, int flags)
{
	if (flags & PERF_EF_START)
		task_clock_event_start(event, flags);
	perf_event_update_userpage(event);

	return 0;
}

static void task_clock_event_del(struct perf_event *event, int flags)
{
	task_clock_event_stop(event, PERF_EF_UPDATE);
}

static void task_clock_event_read(struct perf_event *event)
{
	u64 now = perf_clock();
	u64 delta = now - event->ctx->timestamp;
	u64 time = event->ctx->time + delta;

	task_clock_event_update(event, time);
}

static int task_clock_event_init(struct perf_event *event)
{
	if (event->attr.type != PERF_TYPE_SOFTWARE)
		return -ENOENT;

	if (event->attr.config != PERF_COUNT_SW_TASK_CLOCK)
		return -ENOENT;

	/*
	 * no branch sampling for software events
	 */
	if (has_branch_stack(event))
		return -EOPNOTSUPP;

	perf_swevent_init_hrtimer(event);

	return 0;
}

static struct pmu perf_task_clock = {
	.task_ctx_nr	= perf_sw_context,

	.capabilities	= PERF_PMU_CAP_NO_NMI,

	.event_init	= task_clock_event_init,
	.add		= task_clock_event_add,
	.del		= task_clock_event_del,
	.start		= task_clock_event_start,
	.stop		= task_clock_event_stop,
	.read		= task_clock_event_read,
};

static void perf_pmu_nop_void(struct pmu *pmu)
{
}

static void perf_pmu_nop_txn(struct pmu *pmu, unsigned int flags)
{
}

static int perf_pmu_nop_int(struct pmu *pmu)
{
	return 0;
}

static int perf_event_nop_int(struct perf_event *event, u64 value)
{
	return 0;
}

static DEFINE_PER_CPU(unsigned int, nop_txn_flags);

static void perf_pmu_start_txn(struct pmu *pmu, unsigned int flags)
{
	__this_cpu_write(nop_txn_flags, flags);

	if (flags & ~PERF_PMU_TXN_ADD)
		return;

	perf_pmu_disable(pmu);
}

static int perf_pmu_commit_txn(struct pmu *pmu)
{
	unsigned int flags = __this_cpu_read(nop_txn_flags);

	__this_cpu_write(nop_txn_flags, 0);

	if (flags & ~PERF_PMU_TXN_ADD)
		return 0;

	perf_pmu_enable(pmu);
	return 0;
}

static void perf_pmu_cancel_txn(struct pmu *pmu)
{
	unsigned int flags =  __this_cpu_read(nop_txn_flags);

	__this_cpu_write(nop_txn_flags, 0);

	if (flags & ~PERF_PMU_TXN_ADD)
		return;

	perf_pmu_enable(pmu);
}

static int perf_event_idx_default(struct perf_event *event)
{
	return 0;
}

/*
 * Ensures all contexts with the same task_ctx_nr have the same
 * pmu_cpu_context too.
 */
static struct perf_cpu_context __percpu *find_pmu_context(int ctxn)
{
	struct pmu *pmu;

	if (ctxn < 0)
		return NULL;

	list_for_each_entry(pmu, &pmus, entry) {
		if (pmu->task_ctx_nr == ctxn)
			return pmu->pmu_cpu_context;
	}

	return NULL;
}

static void free_pmu_context(struct pmu *pmu)
{
	/*
	 * Static contexts such as perf_sw_context have a global lifetime
	 * and may be shared between different PMUs. Avoid freeing them
	 * when a single PMU is going away.
	 */
	if (pmu->task_ctx_nr > perf_invalid_context)
		return;

	free_percpu(pmu->pmu_cpu_context);
}

/*
 * Let userspace know that this PMU supports address range filtering:
 */
static ssize_t nr_addr_filters_show(struct device *dev,
				    struct device_attribute *attr,
				    char *page)
{
	struct pmu *pmu = dev_get_drvdata(dev);

	return scnprintf(page, PAGE_SIZE - 1, "%d\n", pmu->nr_addr_filters);
}
DEVICE_ATTR_RO(nr_addr_filters);

static struct idr pmu_idr;

static ssize_t
type_show(struct device *dev, struct device_attribute *attr, char *page)
{
	struct pmu *pmu = dev_get_drvdata(dev);

	return scnprintf(page, PAGE_SIZE - 1, "%d\n", pmu->type);
}
static DEVICE_ATTR_RO(type);

static ssize_t
perf_event_mux_interval_ms_show(struct device *dev,
				struct device_attribute *attr,
				char *page)
{
	struct pmu *pmu = dev_get_drvdata(dev);

	return scnprintf(page, PAGE_SIZE - 1, "%d\n", pmu->hrtimer_interval_ms);
}

static DEFINE_MUTEX(mux_interval_mutex);

static ssize_t
perf_event_mux_interval_ms_store(struct device *dev,
				 struct device_attribute *attr,
				 const char *buf, size_t count)
{
	struct pmu *pmu = dev_get_drvdata(dev);
	int timer, cpu, ret;

	ret = kstrtoint(buf, 0, &timer);
	if (ret)
		return ret;

	if (timer < 1)
		return -EINVAL;

	/* same value, noting to do */
	if (timer == pmu->hrtimer_interval_ms)
		return count;

	mutex_lock(&mux_interval_mutex);
	pmu->hrtimer_interval_ms = timer;

	/* update all cpuctx for this PMU */
	cpus_read_lock();
	for_each_online_cpu(cpu) {
		struct perf_cpu_context *cpuctx;
		cpuctx = per_cpu_ptr(pmu->pmu_cpu_context, cpu);
		cpuctx->hrtimer_interval = ns_to_ktime(NSEC_PER_MSEC * timer);

		cpu_function_call(cpu,
			(remote_function_f)perf_mux_hrtimer_restart, cpuctx);
	}
	cpus_read_unlock();
	mutex_unlock(&mux_interval_mutex);

	return count;
}
static DEVICE_ATTR_RW(perf_event_mux_interval_ms);

static struct attribute *pmu_dev_attrs[] = {
	&dev_attr_type.attr,
	&dev_attr_perf_event_mux_interval_ms.attr,
	NULL,
};
ATTRIBUTE_GROUPS(pmu_dev);

static int pmu_bus_running;
static struct bus_type pmu_bus = {
	.name		= "event_source",
	.dev_groups	= pmu_dev_groups,
};

static void pmu_dev_release(struct device *dev)
{
	kfree(dev);
}

static int pmu_dev_alloc(struct pmu *pmu)
{
	int ret = -ENOMEM;

	pmu->dev = kzalloc(sizeof(struct device), GFP_KERNEL);
	if (!pmu->dev)
		goto out;

	pmu->dev->groups = pmu->attr_groups;
	device_initialize(pmu->dev);
	ret = dev_set_name(pmu->dev, "%s", pmu->name);
	if (ret)
		goto free_dev;

	dev_set_drvdata(pmu->dev, pmu);
	pmu->dev->bus = &pmu_bus;
	pmu->dev->release = pmu_dev_release;
	ret = device_add(pmu->dev);
	if (ret)
		goto free_dev;

	/* For PMUs with address filters, throw in an extra attribute: */
	if (pmu->nr_addr_filters)
		ret = device_create_file(pmu->dev, &dev_attr_nr_addr_filters);

	if (ret)
		goto del_dev;

	if (pmu->attr_update)
		ret = sysfs_update_groups(&pmu->dev->kobj, pmu->attr_update);

	if (ret)
		goto del_dev;

out:
	return ret;

del_dev:
	device_del(pmu->dev);

free_dev:
	put_device(pmu->dev);
	goto out;
}

static struct lock_class_key cpuctx_mutex;
static struct lock_class_key cpuctx_lock;

int perf_pmu_register(struct pmu *pmu, const char *name, int type)
{
	int cpu, ret, max = PERF_TYPE_MAX;

	mutex_lock(&pmus_lock);
	ret = -ENOMEM;
	pmu->pmu_disable_count = alloc_percpu(int);
	if (!pmu->pmu_disable_count)
		goto unlock;

	pmu->type = -1;
	if (!name)
		goto skip_type;
	pmu->name = name;

	if (type != PERF_TYPE_SOFTWARE) {
		if (type >= 0)
			max = type;

		ret = idr_alloc(&pmu_idr, pmu, max, 0, GFP_KERNEL);
		if (ret < 0)
			goto free_pdc;

		WARN_ON(type >= 0 && ret != type);

		type = ret;
	}
	pmu->type = type;

	if (pmu_bus_running) {
		ret = pmu_dev_alloc(pmu);
		if (ret)
			goto free_idr;
	}

skip_type:
	if (pmu->task_ctx_nr == perf_hw_context) {
		static int hw_context_taken = 0;

		/*
		 * Other than systems with heterogeneous CPUs, it never makes
		 * sense for two PMUs to share perf_hw_context. PMUs which are
		 * uncore must use perf_invalid_context.
		 */
		if (WARN_ON_ONCE(hw_context_taken &&
		    !(pmu->capabilities & PERF_PMU_CAP_HETEROGENEOUS_CPUS)))
			pmu->task_ctx_nr = perf_invalid_context;

		hw_context_taken = 1;
	}

	pmu->pmu_cpu_context = find_pmu_context(pmu->task_ctx_nr);
	if (pmu->pmu_cpu_context)
		goto got_cpu_context;

	ret = -ENOMEM;
	pmu->pmu_cpu_context = alloc_percpu(struct perf_cpu_context);
	if (!pmu->pmu_cpu_context)
		goto free_dev;

	for_each_possible_cpu(cpu) {
		struct perf_cpu_context *cpuctx;

		cpuctx = per_cpu_ptr(pmu->pmu_cpu_context, cpu);
		__perf_event_init_context(&cpuctx->ctx);
		lockdep_set_class(&cpuctx->ctx.mutex, &cpuctx_mutex);
		lockdep_set_class(&cpuctx->ctx.lock, &cpuctx_lock);
		cpuctx->ctx.pmu = pmu;
		cpuctx->online = cpumask_test_cpu(cpu, perf_online_mask);

		__perf_mux_hrtimer_init(cpuctx, cpu);

		cpuctx->heap_size = ARRAY_SIZE(cpuctx->heap_default);
		cpuctx->heap = cpuctx->heap_default;
	}

got_cpu_context:
	if (!pmu->start_txn) {
		if (pmu->pmu_enable) {
			/*
			 * If we have pmu_enable/pmu_disable calls, install
			 * transaction stubs that use that to try and batch
			 * hardware accesses.
			 */
			pmu->start_txn  = perf_pmu_start_txn;
			pmu->commit_txn = perf_pmu_commit_txn;
			pmu->cancel_txn = perf_pmu_cancel_txn;
		} else {
			pmu->start_txn  = perf_pmu_nop_txn;
			pmu->commit_txn = perf_pmu_nop_int;
			pmu->cancel_txn = perf_pmu_nop_void;
		}
	}

	if (!pmu->pmu_enable) {
		pmu->pmu_enable  = perf_pmu_nop_void;
		pmu->pmu_disable = perf_pmu_nop_void;
	}

	if (!pmu->check_period)
		pmu->check_period = perf_event_nop_int;

	if (!pmu->event_idx)
		pmu->event_idx = perf_event_idx_default;

	/*
	 * Ensure the TYPE_SOFTWARE PMUs are at the head of the list,
	 * since these cannot be in the IDR. This way the linear search
	 * is fast, provided a valid software event is provided.
	 */
	if (type == PERF_TYPE_SOFTWARE || !name)
		list_add_rcu(&pmu->entry, &pmus);
	else
		list_add_tail_rcu(&pmu->entry, &pmus);

	atomic_set(&pmu->exclusive_cnt, 0);
	ret = 0;
unlock:
	mutex_unlock(&pmus_lock);

	return ret;

free_dev:
	device_del(pmu->dev);
	put_device(pmu->dev);

free_idr:
	if (pmu->type != PERF_TYPE_SOFTWARE)
		idr_remove(&pmu_idr, pmu->type);

free_pdc:
	free_percpu(pmu->pmu_disable_count);
	goto unlock;
}
EXPORT_SYMBOL_GPL(perf_pmu_register);

void perf_pmu_unregister(struct pmu *pmu)
{
	mutex_lock(&pmus_lock);
	list_del_rcu(&pmu->entry);

	/*
	 * We dereference the pmu list under both SRCU and regular RCU, so
	 * synchronize against both of those.
	 */
	synchronize_srcu(&pmus_srcu);
	synchronize_rcu();

	free_percpu(pmu->pmu_disable_count);
	if (pmu->type != PERF_TYPE_SOFTWARE)
		idr_remove(&pmu_idr, pmu->type);
	if (pmu_bus_running) {
		if (pmu->nr_addr_filters)
			device_remove_file(pmu->dev, &dev_attr_nr_addr_filters);
		device_del(pmu->dev);
		put_device(pmu->dev);
	}
	free_pmu_context(pmu);
	mutex_unlock(&pmus_lock);
}
EXPORT_SYMBOL_GPL(perf_pmu_unregister);

static inline bool has_extended_regs(struct perf_event *event)
{
	return (event->attr.sample_regs_user & PERF_REG_EXTENDED_MASK) ||
	       (event->attr.sample_regs_intr & PERF_REG_EXTENDED_MASK);
}

static int perf_try_init_event(struct pmu *pmu, struct perf_event *event)
{
	struct perf_event_context *ctx = NULL;
	int ret;

	if (!try_module_get(pmu->module))
		return -ENODEV;

	/*
	 * A number of pmu->event_init() methods iterate the sibling_list to,
	 * for example, validate if the group fits on the PMU. Therefore,
	 * if this is a sibling event, acquire the ctx->mutex to protect
	 * the sibling_list.
	 */
	if (event->group_leader != event && pmu->task_ctx_nr != perf_sw_context) {
		/*
		 * This ctx->mutex can nest when we're called through
		 * inheritance. See the perf_event_ctx_lock_nested() comment.
		 */
		ctx = perf_event_ctx_lock_nested(event->group_leader,
						 SINGLE_DEPTH_NESTING);
		BUG_ON(!ctx);
	}

	event->pmu = pmu;
	ret = pmu->event_init(event);

	if (ctx)
		perf_event_ctx_unlock(event->group_leader, ctx);

	if (!ret) {
		if (!(pmu->capabilities & PERF_PMU_CAP_EXTENDED_REGS) &&
		    has_extended_regs(event))
			ret = -EOPNOTSUPP;

		if (pmu->capabilities & PERF_PMU_CAP_NO_EXCLUDE &&
		    event_has_any_exclude_flag(event))
			ret = -EINVAL;

		if (ret && event->destroy)
			event->destroy(event);
	}

	if (ret)
		module_put(pmu->module);

	return ret;
}

static struct pmu *perf_init_event(struct perf_event *event)
{
	bool extended_type = false;
	int idx, type, ret;
	struct pmu *pmu;

	idx = srcu_read_lock(&pmus_srcu);

	/* Try parent's PMU first: */
	if (event->parent && event->parent->pmu) {
		pmu = event->parent->pmu;
		ret = perf_try_init_event(pmu, event);
		if (!ret)
			goto unlock;
	}

	/*
	 * PERF_TYPE_HARDWARE and PERF_TYPE_HW_CACHE
	 * are often aliases for PERF_TYPE_RAW.
	 */
	type = event->attr.type;
	if (type == PERF_TYPE_HARDWARE || type == PERF_TYPE_HW_CACHE) {
		type = event->attr.config >> PERF_PMU_TYPE_SHIFT;
		if (!type) {
			type = PERF_TYPE_RAW;
		} else {
			extended_type = true;
			event->attr.config &= PERF_HW_EVENT_MASK;
		}
	}

again:
	rcu_read_lock();
	pmu = idr_find(&pmu_idr, type);
	rcu_read_unlock();
	if (pmu) {
		if (event->attr.type != type && type != PERF_TYPE_RAW &&
		    !(pmu->capabilities & PERF_PMU_CAP_EXTENDED_HW_TYPE))
			goto fail;

		ret = perf_try_init_event(pmu, event);
		if (ret == -ENOENT && event->attr.type != type && !extended_type) {
			type = event->attr.type;
			goto again;
		}

		if (ret)
			pmu = ERR_PTR(ret);

		goto unlock;
	}

	list_for_each_entry_rcu(pmu, &pmus, entry, lockdep_is_held(&pmus_srcu)) {
		ret = perf_try_init_event(pmu, event);
		if (!ret)
			goto unlock;

		if (ret != -ENOENT) {
			pmu = ERR_PTR(ret);
			goto unlock;
		}
	}
fail:
	pmu = ERR_PTR(-ENOENT);
unlock:
	srcu_read_unlock(&pmus_srcu, idx);

	return pmu;
}

static void attach_sb_event(struct perf_event *event)
{
	struct pmu_event_list *pel = per_cpu_ptr(&pmu_sb_events, event->cpu);

	raw_spin_lock(&pel->lock);
	list_add_rcu(&event->sb_list, &pel->list);
	raw_spin_unlock(&pel->lock);
}

/*
 * We keep a list of all !task (and therefore per-cpu) events
 * that need to receive side-band records.
 *
 * This avoids having to scan all the various PMU per-cpu contexts
 * looking for them.
 */
static void account_pmu_sb_event(struct perf_event *event)
{
	if (is_sb_event(event))
		attach_sb_event(event);
}

static void account_event_cpu(struct perf_event *event, int cpu)
{
	if (event->parent)
		return;

	if (is_cgroup_event(event))
		atomic_inc(&per_cpu(perf_cgroup_events, cpu));
}

/* Freq events need the tick to stay alive (see perf_event_task_tick). */
static void account_freq_event_nohz(void)
{
#ifdef CONFIG_NO_HZ_FULL
	/* Lock so we don't race with concurrent unaccount */
	spin_lock(&nr_freq_lock);
	if (atomic_inc_return(&nr_freq_events) == 1)
		tick_nohz_dep_set(TICK_DEP_BIT_PERF_EVENTS);
	spin_unlock(&nr_freq_lock);
#endif
}

static void account_freq_event(void)
{
	if (tick_nohz_full_enabled())
		account_freq_event_nohz();
	else
		atomic_inc(&nr_freq_events);
}


static void account_event(struct perf_event *event)
{
	bool inc = false;

	if (event->parent)
		return;

	if (event->attach_state & (PERF_ATTACH_TASK | PERF_ATTACH_SCHED_CB))
		inc = true;
	if (event->attr.mmap || event->attr.mmap_data)
		atomic_inc(&nr_mmap_events);
	if (event->attr.build_id)
		atomic_inc(&nr_build_id_events);
	if (event->attr.comm)
		atomic_inc(&nr_comm_events);
	if (event->attr.namespaces)
		atomic_inc(&nr_namespaces_events);
	if (event->attr.cgroup)
		atomic_inc(&nr_cgroup_events);
	if (event->attr.task)
		atomic_inc(&nr_task_events);
	if (event->attr.freq)
		account_freq_event();
	if (event->attr.context_switch) {
		atomic_inc(&nr_switch_events);
		inc = true;
	}
	if (has_branch_stack(event))
		inc = true;
	if (is_cgroup_event(event))
		inc = true;
	if (event->attr.ksymbol)
		atomic_inc(&nr_ksymbol_events);
	if (event->attr.bpf_event)
		atomic_inc(&nr_bpf_events);
	if (event->attr.text_poke)
		atomic_inc(&nr_text_poke_events);

	if (inc) {
		/*
		 * We need the mutex here because static_branch_enable()
		 * must complete *before* the perf_sched_count increment
		 * becomes visible.
		 */
		if (atomic_inc_not_zero(&perf_sched_count))
			goto enabled;

		mutex_lock(&perf_sched_mutex);
		if (!atomic_read(&perf_sched_count)) {
			static_branch_enable(&perf_sched_events);
			/*
			 * Guarantee that all CPUs observe they key change and
			 * call the perf scheduling hooks before proceeding to
			 * install events that need them.
			 */
			synchronize_rcu();
		}
		/*
		 * Now that we have waited for the sync_sched(), allow further
		 * increments to by-pass the mutex.
		 */
		atomic_inc(&perf_sched_count);
		mutex_unlock(&perf_sched_mutex);
	}
enabled:

	account_event_cpu(event, event->cpu);

	account_pmu_sb_event(event);
}

/*
 * Allocate and initialize an event structure
 */
static struct perf_event *
perf_event_alloc(struct perf_event_attr *attr, int cpu,
		 struct task_struct *task,
		 struct perf_event *group_leader,
		 struct perf_event *parent_event,
		 perf_overflow_handler_t overflow_handler,
		 void *context, int cgroup_fd)
{
	struct pmu *pmu;
	struct perf_event *event;
	struct hw_perf_event *hwc;
	long err = -EINVAL;
	int node;

	if ((unsigned)cpu >= nr_cpu_ids) {
		if (!task || cpu != -1)
			return ERR_PTR(-EINVAL);
	}
	if (attr->sigtrap && !task) {
		/* Requires a task: avoid signalling random tasks. */
		return ERR_PTR(-EINVAL);
	}

	node = (cpu >= 0) ? cpu_to_node(cpu) : -1;
	event = kmem_cache_alloc_node(perf_event_cache, GFP_KERNEL | __GFP_ZERO,
				      node);
	if (!event)
		return ERR_PTR(-ENOMEM);

	/*
	 * Single events are their own group leaders, with an
	 * empty sibling list:
	 */
	if (!group_leader)
		group_leader = event;

	mutex_init(&event->child_mutex);
	INIT_LIST_HEAD(&event->child_list);

	INIT_LIST_HEAD(&event->event_entry);
	INIT_LIST_HEAD(&event->sibling_list);
	INIT_LIST_HEAD(&event->active_list);
	init_event_group(event);
	INIT_LIST_HEAD(&event->rb_entry);
	INIT_LIST_HEAD(&event->active_entry);
	INIT_LIST_HEAD(&event->addr_filters.list);
	INIT_HLIST_NODE(&event->hlist_entry);


	init_waitqueue_head(&event->waitq);
	event->pending_disable = -1;
	init_irq_work(&event->pending, perf_pending_event);

	mutex_init(&event->mmap_mutex);
	raw_spin_lock_init(&event->addr_filters.lock);

	atomic_long_set(&event->refcount, 1);
	event->cpu		= cpu;
	event->attr		= *attr;
	event->group_leader	= group_leader;
	event->pmu		= NULL;
	event->oncpu		= -1;

	event->parent		= parent_event;

	event->ns		= get_pid_ns(task_active_pid_ns(current));
	event->id		= atomic64_inc_return(&perf_event_id);

	event->state		= PERF_EVENT_STATE_INACTIVE;

	if (parent_event)
		event->event_caps = parent_event->event_caps;

	if (event->attr.sigtrap)
		atomic_set(&event->event_limit, 1);

	if (task) {
		event->attach_state = PERF_ATTACH_TASK;
		/*
		 * XXX pmu::event_init needs to know what task to account to
		 * and we cannot use the ctx information because we need the
		 * pmu before we get a ctx.
		 */
		event->hw.target = get_task_struct(task);
	}

	event->clock = &local_clock;
	if (parent_event)
		event->clock = parent_event->clock;

	if (!overflow_handler && parent_event) {
		overflow_handler = parent_event->overflow_handler;
		context = parent_event->overflow_handler_context;
#if defined(CONFIG_BPF_SYSCALL) && defined(CONFIG_EVENT_TRACING)
		if (overflow_handler == bpf_overflow_handler) {
			struct bpf_prog *prog = parent_event->prog;

			bpf_prog_inc(prog);
			event->prog = prog;
			event->orig_overflow_handler =
				parent_event->orig_overflow_handler;
		}
#endif
	}

	if (overflow_handler) {
		event->overflow_handler	= overflow_handler;
		event->overflow_handler_context = context;
	} else if (is_write_backward(event)){
		event->overflow_handler = perf_event_output_backward;
		event->overflow_handler_context = NULL;
	} else {
		event->overflow_handler = perf_event_output_forward;
		event->overflow_handler_context = NULL;
	}

	perf_event__state_init(event);

	pmu = NULL;

	hwc = &event->hw;
	hwc->sample_period = attr->sample_period;
	if (attr->freq && attr->sample_freq)
		hwc->sample_period = 1;
	hwc->last_period = hwc->sample_period;

	local64_set(&hwc->period_left, hwc->sample_period);

	/*
	 * We currently do not support PERF_SAMPLE_READ on inherited events.
	 * See perf_output_read().
	 */
	if (attr->inherit && (attr->sample_type & PERF_SAMPLE_READ))
		goto err_ns;

	if (!has_branch_stack(event))
		event->attr.branch_sample_type = 0;

	pmu = perf_init_event(event);
	if (IS_ERR(pmu)) {
		err = PTR_ERR(pmu);
		goto err_ns;
	}

	/*
	 * Disallow uncore-cgroup events, they don't make sense as the cgroup will
	 * be different on other CPUs in the uncore mask.
	 */
	if (pmu->task_ctx_nr == perf_invalid_context && cgroup_fd != -1) {
		err = -EINVAL;
		goto err_pmu;
	}

	if (event->attr.aux_output &&
	    !(pmu->capabilities & PERF_PMU_CAP_AUX_OUTPUT)) {
		err = -EOPNOTSUPP;
		goto err_pmu;
	}

	if (cgroup_fd != -1) {
		err = perf_cgroup_connect(cgroup_fd, event, attr, group_leader);
		if (err)
			goto err_pmu;
	}

	err = exclusive_event_init(event);
	if (err)
		goto err_pmu;

	if (has_addr_filter(event)) {
		event->addr_filter_ranges = kcalloc(pmu->nr_addr_filters,
						    sizeof(struct perf_addr_filter_range),
						    GFP_KERNEL);
		if (!event->addr_filter_ranges) {
			err = -ENOMEM;
			goto err_per_task;
		}

		/*
		 * Clone the parent's vma offsets: they are valid until exec()
		 * even if the mm is not shared with the parent.
		 */
		if (event->parent) {
			struct perf_addr_filters_head *ifh = perf_event_addr_filters(event);

			raw_spin_lock_irq(&ifh->lock);
			memcpy(event->addr_filter_ranges,
			       event->parent->addr_filter_ranges,
			       pmu->nr_addr_filters * sizeof(struct perf_addr_filter_range));
			raw_spin_unlock_irq(&ifh->lock);
		}

		/* force hw sync on the address filters */
		event->addr_filters_gen = 1;
	}

	if (!event->parent) {
		if (event->attr.sample_type & PERF_SAMPLE_CALLCHAIN) {
			err = get_callchain_buffers(attr->sample_max_stack);
			if (err)
				goto err_addr_filters;
		}
	}

	err = security_perf_event_alloc(event);
	if (err)
		goto err_callchain_buffer;

	/* symmetric to unaccount_event() in _free_event() */
	account_event(event);

	return event;

err_callchain_buffer:
	if (!event->parent) {
		if (event->attr.sample_type & PERF_SAMPLE_CALLCHAIN)
			put_callchain_buffers();
	}
err_addr_filters:
	kfree(event->addr_filter_ranges);

err_per_task:
	exclusive_event_destroy(event);

err_pmu:
	if (is_cgroup_event(event))
		perf_detach_cgroup(event);
	if (event->destroy)
		event->destroy(event);
	module_put(pmu->module);
err_ns:
	if (event->hw.target)
		put_task_struct(event->hw.target);
	call_rcu(&event->rcu_head, free_event_rcu);

	return ERR_PTR(err);
}

static int perf_copy_attr(struct perf_event_attr __user *uattr,
			  struct perf_event_attr *attr)
{
	u32 size;
	int ret;

	/* Zero the full structure, so that a short copy will be nice. */
	memset(attr, 0, sizeof(*attr));

	ret = get_user(size, &uattr->size);
	if (ret)
		return ret;

	/* ABI compatibility quirk: */
	if (!size)
		size = PERF_ATTR_SIZE_VER0;
	if (size < PERF_ATTR_SIZE_VER0 || size > PAGE_SIZE)
		goto err_size;

	ret = copy_struct_from_user(attr, sizeof(*attr), uattr, size);
	if (ret) {
		if (ret == -E2BIG)
			goto err_size;
		return ret;
	}

	attr->size = size;

	if (attr->__reserved_1 || attr->__reserved_2 || attr->__reserved_3)
		return -EINVAL;

	if (attr->sample_type & ~(PERF_SAMPLE_MAX-1))
		return -EINVAL;

	if (attr->read_format & ~(PERF_FORMAT_MAX-1))
		return -EINVAL;

	if (attr->sample_type & PERF_SAMPLE_BRANCH_STACK) {
		u64 mask = attr->branch_sample_type;

		/* only using defined bits */
		if (mask & ~(PERF_SAMPLE_BRANCH_MAX-1))
			return -EINVAL;

		/* at least one branch bit must be set */
		if (!(mask & ~PERF_SAMPLE_BRANCH_PLM_ALL))
			return -EINVAL;

		/* propagate priv level, when not set for branch */
		if (!(mask & PERF_SAMPLE_BRANCH_PLM_ALL)) {

			/* exclude_kernel checked on syscall entry */
			if (!attr->exclude_kernel)
				mask |= PERF_SAMPLE_BRANCH_KERNEL;

			if (!attr->exclude_user)
				mask |= PERF_SAMPLE_BRANCH_USER;

			if (!attr->exclude_hv)
				mask |= PERF_SAMPLE_BRANCH_HV;
			/*
			 * adjust user setting (for HW filter setup)
			 */
			attr->branch_sample_type = mask;
		}
		/* privileged levels capture (kernel, hv): check permissions */
		if (mask & PERF_SAMPLE_BRANCH_PERM_PLM) {
			ret = perf_allow_kernel(attr);
			if (ret)
				return ret;
		}
	}

	if (attr->sample_type & PERF_SAMPLE_REGS_USER) {
		ret = perf_reg_validate(attr->sample_regs_user);
		if (ret)
			return ret;
	}

	if (attr->sample_type & PERF_SAMPLE_STACK_USER) {
		if (!arch_perf_have_user_stack_dump())
			return -ENOSYS;

		/*
		 * We have __u32 type for the size, but so far
		 * we can only use __u16 as maximum due to the
		 * __u16 sample size limit.
		 */
		if (attr->sample_stack_user >= USHRT_MAX)
			return -EINVAL;
		else if (!IS_ALIGNED(attr->sample_stack_user, sizeof(u64)))
			return -EINVAL;
	}

	if (!attr->sample_max_stack)
		attr->sample_max_stack = sysctl_perf_event_max_stack;

	if (attr->sample_type & PERF_SAMPLE_REGS_INTR)
		ret = perf_reg_validate(attr->sample_regs_intr);

#ifndef CONFIG_CGROUP_PERF
	if (attr->sample_type & PERF_SAMPLE_CGROUP)
		return -EINVAL;
#endif
	if ((attr->sample_type & PERF_SAMPLE_WEIGHT) &&
	    (attr->sample_type & PERF_SAMPLE_WEIGHT_STRUCT))
		return -EINVAL;

	if (!attr->inherit && attr->inherit_thread)
		return -EINVAL;

	if (attr->remove_on_exec && attr->enable_on_exec)
		return -EINVAL;

	if (attr->sigtrap && !attr->remove_on_exec)
		return -EINVAL;

out:
	return ret;

err_size:
	put_user(sizeof(*attr), &uattr->size);
	ret = -E2BIG;
	goto out;
}

static void mutex_lock_double(struct mutex *a, struct mutex *b)
{
	if (b < a)
		swap(a, b);

	mutex_lock(a);
	mutex_lock_nested(b, SINGLE_DEPTH_NESTING);
}

static int
perf_event_set_output(struct perf_event *event, struct perf_event *output_event)
{
	struct perf_buffer *rb = NULL;
	int ret = -EINVAL;

	if (!output_event) {
		mutex_lock(&event->mmap_mutex);
		goto set;
	}

	/* don't allow circular references */
	if (event == output_event)
		goto out;

	/*
	 * Don't allow cross-cpu buffers
	 */
	if (output_event->cpu != event->cpu)
		goto out;

	/*
	 * If its not a per-cpu rb, it must be the same task.
	 */
	if (output_event->cpu == -1 && output_event->ctx != event->ctx)
		goto out;

	/*
	 * Mixing clocks in the same buffer is trouble you don't need.
	 */
	if (output_event->clock != event->clock)
		goto out;

	/*
	 * Either writing ring buffer from beginning or from end.
	 * Mixing is not allowed.
	 */
	if (is_write_backward(output_event) != is_write_backward(event))
		goto out;

	/*
	 * If both events generate aux data, they must be on the same PMU
	 */
	if (has_aux(event) && has_aux(output_event) &&
	    event->pmu != output_event->pmu)
		goto out;

	/*
	 * Hold both mmap_mutex to serialize against perf_mmap_close().  Since
	 * output_event is already on rb->event_list, and the list iteration
	 * restarts after every removal, it is guaranteed this new event is
	 * observed *OR* if output_event is already removed, it's guaranteed we
	 * observe !rb->mmap_count.
	 */
	mutex_lock_double(&event->mmap_mutex, &output_event->mmap_mutex);
set:
	/* Can't redirect output if we've got an active mmap() */
	if (atomic_read(&event->mmap_count))
		goto unlock;

	if (output_event) {
		/* get the rb we want to redirect to */
		rb = ring_buffer_get(output_event);
		if (!rb)
			goto unlock;

		/* did we race against perf_mmap_close() */
		if (!atomic_read(&rb->mmap_count)) {
			ring_buffer_put(rb);
			goto unlock;
		}
	}

	ring_buffer_attach(event, rb);

	ret = 0;
unlock:
	mutex_unlock(&event->mmap_mutex);
	if (output_event)
		mutex_unlock(&output_event->mmap_mutex);

out:
	return ret;
}

static int perf_event_set_clock(struct perf_event *event, clockid_t clk_id)
{
	bool nmi_safe = false;

	switch (clk_id) {
	case CLOCK_MONOTONIC:
		event->clock = &ktime_get_mono_fast_ns;
		nmi_safe = true;
		break;

	case CLOCK_MONOTONIC_RAW:
		event->clock = &ktime_get_raw_fast_ns;
		nmi_safe = true;
		break;

	case CLOCK_REALTIME:
		event->clock = &ktime_get_real_ns;
		break;

	case CLOCK_BOOTTIME:
		event->clock = &ktime_get_boottime_ns;
		break;

	case CLOCK_TAI:
		event->clock = &ktime_get_clocktai_ns;
		break;

	default:
		return -EINVAL;
	}

	if (!nmi_safe && !(event->pmu->capabilities & PERF_PMU_CAP_NO_NMI))
		return -EINVAL;

	return 0;
}

/*
 * Variation on perf_event_ctx_lock_nested(), except we take two context
 * mutexes.
 */
static struct perf_event_context *
__perf_event_ctx_lock_double(struct perf_event *group_leader,
			     struct perf_event_context *ctx)
{
	struct perf_event_context *gctx;

again:
	rcu_read_lock();
	gctx = READ_ONCE(group_leader->ctx);
	if (!refcount_inc_not_zero(&gctx->refcount)) {
		rcu_read_unlock();
		goto again;
	}
	rcu_read_unlock();

	mutex_lock_double(&gctx->mutex, &ctx->mutex);

	if (group_leader->ctx != gctx) {
		mutex_unlock(&ctx->mutex);
		mutex_unlock(&gctx->mutex);
		put_ctx(gctx);
		goto again;
	}

	return gctx;
}

static bool
perf_check_permission(struct perf_event_attr *attr, struct task_struct *task)
{
	unsigned int ptrace_mode = PTRACE_MODE_READ_REALCREDS;
	bool is_capable = perfmon_capable();

	if (attr->sigtrap) {
		/*
		 * perf_event_attr::sigtrap sends signals to the other task.
		 * Require the current task to also have CAP_KILL.
		 */
		rcu_read_lock();
		is_capable &= ns_capable(__task_cred(task)->user_ns, CAP_KILL);
		rcu_read_unlock();

		/*
		 * If the required capabilities aren't available, checks for
		 * ptrace permissions: upgrade to ATTACH, since sending signals
		 * can effectively change the target task.
		 */
		ptrace_mode = PTRACE_MODE_ATTACH_REALCREDS;
	}

	/*
	 * Preserve ptrace permission check for backwards compatibility. The
	 * ptrace check also includes checks that the current task and other
	 * task have matching uids, and is therefore not done here explicitly.
	 */
	return is_capable || ptrace_may_access(task, ptrace_mode);
}

/**
 * sys_perf_event_open - open a performance event, associate it to a task/cpu
 *
 * @attr_uptr:	event_id type attributes for monitoring/sampling
 * @pid:		target pid
 * @cpu:		target cpu
 * @group_fd:		group leader event fd
 * @flags:		perf event open flags
 */
SYSCALL_DEFINE5(perf_event_open,
		struct perf_event_attr __user *, attr_uptr,
		pid_t, pid, int, cpu, int, group_fd, unsigned long, flags)
{
	struct perf_event *group_leader = NULL, *output_event = NULL;
	struct perf_event *event, *sibling;
	struct perf_event_attr attr;
	struct perf_event_context *ctx, *gctx;
	struct file *event_file = NULL;
	struct fd group = {NULL, 0};
	struct task_struct *task = NULL;
	struct pmu *pmu;
	int event_fd;
	int move_group = 0;
	int err;
	int f_flags = O_RDWR;
	int cgroup_fd = -1;

	/* for future expandability... */
	if (flags & ~PERF_FLAG_ALL)
		return -EINVAL;

	/* Do we allow access to perf_event_open(2) ? */
	err = security_perf_event_open(&attr, PERF_SECURITY_OPEN);
	if (err)
		return err;

	err = perf_copy_attr(attr_uptr, &attr);
	if (err)
		return err;

	if (!attr.exclude_kernel) {
		err = perf_allow_kernel(&attr);
		if (err)
			return err;
	}

	if (attr.namespaces) {
		if (!perfmon_capable())
			return -EACCES;
	}

	if (attr.freq) {
		if (attr.sample_freq > sysctl_perf_event_sample_rate)
			return -EINVAL;
	} else {
		if (attr.sample_period & (1ULL << 63))
			return -EINVAL;
	}

	/* Only privileged users can get physical addresses */
	if ((attr.sample_type & PERF_SAMPLE_PHYS_ADDR)) {
		err = perf_allow_kernel(&attr);
		if (err)
			return err;
	}

	/* REGS_INTR can leak data, lockdown must prevent this */
	if (attr.sample_type & PERF_SAMPLE_REGS_INTR) {
		err = security_locked_down(LOCKDOWN_PERF);
		if (err)
			return err;
	}

	/*
	 * In cgroup mode, the pid argument is used to pass the fd
	 * opened to the cgroup directory in cgroupfs. The cpu argument
	 * designates the cpu on which to monitor threads from that
	 * cgroup.
	 */
	if ((flags & PERF_FLAG_PID_CGROUP) && (pid == -1 || cpu == -1))
		return -EINVAL;

	if (flags & PERF_FLAG_FD_CLOEXEC)
		f_flags |= O_CLOEXEC;

	event_fd = get_unused_fd_flags(f_flags);
	if (event_fd < 0)
		return event_fd;

	if (group_fd != -1) {
		err = perf_fget_light(group_fd, &group);
		if (err)
			goto err_fd;
		group_leader = group.file->private_data;
		if (flags & PERF_FLAG_FD_OUTPUT)
			output_event = group_leader;
		if (flags & PERF_FLAG_FD_NO_GROUP)
			group_leader = NULL;
	}

	if (pid != -1 && !(flags & PERF_FLAG_PID_CGROUP)) {
		task = find_lively_task_by_vpid(pid);
		if (IS_ERR(task)) {
			err = PTR_ERR(task);
			goto err_group_fd;
		}
	}

	if (task && group_leader &&
	    group_leader->attr.inherit != attr.inherit) {
		err = -EINVAL;
		goto err_task;
	}

	if (flags & PERF_FLAG_PID_CGROUP)
		cgroup_fd = pid;

	event = perf_event_alloc(&attr, cpu, task, group_leader, NULL,
				 NULL, NULL, cgroup_fd);
	if (IS_ERR(event)) {
		err = PTR_ERR(event);
		goto err_task;
	}

	if (is_sampling_event(event)) {
		if (event->pmu->capabilities & PERF_PMU_CAP_NO_INTERRUPT) {
			err = -EOPNOTSUPP;
			goto err_alloc;
		}
	}

	/*
	 * Special case software events and allow them to be part of
	 * any hardware group.
	 */
	pmu = event->pmu;

	if (attr.use_clockid) {
		err = perf_event_set_clock(event, attr.clockid);
		if (err)
			goto err_alloc;
	}

	if (pmu->task_ctx_nr == perf_sw_context)
		event->event_caps |= PERF_EV_CAP_SOFTWARE;

	if (group_leader) {
		if (is_software_event(event) &&
		    !in_software_context(group_leader)) {
			/*
			 * If the event is a sw event, but the group_leader
			 * is on hw context.
			 *
			 * Allow the addition of software events to hw
			 * groups, this is safe because software events
			 * never fail to schedule.
			 */
			pmu = group_leader->ctx->pmu;
		} else if (!is_software_event(event) &&
			   is_software_event(group_leader) &&
			   (group_leader->group_caps & PERF_EV_CAP_SOFTWARE)) {
			/*
			 * In case the group is a pure software group, and we
			 * try to add a hardware event, move the whole group to
			 * the hardware context.
			 */
			move_group = 1;
		}
	}

	/*
	 * Get the target context (task or percpu):
	 */
	ctx = find_get_context(pmu, task, event);
	if (IS_ERR(ctx)) {
		err = PTR_ERR(ctx);
		goto err_alloc;
	}

	/*
	 * Look up the group leader (we will attach this event to it):
	 */
	if (group_leader) {
		err = -EINVAL;

		/*
		 * Do not allow a recursive hierarchy (this new sibling
		 * becoming part of another group-sibling):
		 */
		if (group_leader->group_leader != group_leader)
			goto err_context;

		/* All events in a group should have the same clock */
		if (group_leader->clock != event->clock)
			goto err_context;

		/*
		 * Make sure we're both events for the same CPU;
		 * grouping events for different CPUs is broken; since
		 * you can never concurrently schedule them anyhow.
		 */
		if (group_leader->cpu != event->cpu)
			goto err_context;

		/*
		 * Make sure we're both on the same task, or both
		 * per-CPU events.
		 */
		if (group_leader->ctx->task != ctx->task)
			goto err_context;

		/*
		 * Do not allow to attach to a group in a different task
		 * or CPU context. If we're moving SW events, we'll fix
		 * this up later, so allow that.
		 *
		 * Racy, not holding group_leader->ctx->mutex, see comment with
		 * perf_event_ctx_lock().
		 */
		if (!move_group && group_leader->ctx != ctx)
			goto err_context;

		/*
		 * Only a group leader can be exclusive or pinned
		 */
		if (attr.exclusive || attr.pinned)
			goto err_context;
	}

	if (output_event) {
		err = perf_event_set_output(event, output_event);
		if (err)
			goto err_context;
	}

	event_file = anon_inode_getfile("[perf_event]", &perf_fops, event,
					f_flags);
	if (IS_ERR(event_file)) {
		err = PTR_ERR(event_file);
		event_file = NULL;
		goto err_context;
	}

	if (task) {
		err = down_read_interruptible(&task->signal->exec_update_lock);
		if (err)
			goto err_file;

		/*
		 * We must hold exec_update_lock across this and any potential
		 * perf_install_in_context() call for this new event to
		 * serialize against exec() altering our credentials (and the
		 * perf_event_exit_task() that could imply).
		 */
		err = -EACCES;
		if (!perf_check_permission(&attr, task))
			goto err_cred;
	}

	if (move_group) {
		gctx = __perf_event_ctx_lock_double(group_leader, ctx);

		if (gctx->task == TASK_TOMBSTONE) {
			err = -ESRCH;
			goto err_locked;
		}

		/*
		 * Check if we raced against another sys_perf_event_open() call
		 * moving the software group underneath us.
		 */
		if (!(group_leader->group_caps & PERF_EV_CAP_SOFTWARE)) {
			/*
			 * If someone moved the group out from under us, check
			 * if this new event wound up on the same ctx, if so
			 * its the regular !move_group case, otherwise fail.
			 */
			if (gctx != ctx) {
				err = -EINVAL;
				goto err_locked;
			} else {
				perf_event_ctx_unlock(group_leader, gctx);
				move_group = 0;
				goto not_move_group;
			}
		}

		/*
		 * Failure to create exclusive events returns -EBUSY.
		 */
		err = -EBUSY;
		if (!exclusive_event_installable(group_leader, ctx))
			goto err_locked;

		for_each_sibling_event(sibling, group_leader) {
			if (!exclusive_event_installable(sibling, ctx))
				goto err_locked;
		}
	} else {
		mutex_lock(&ctx->mutex);

		/*
		 * Now that we hold ctx->lock, (re)validate group_leader->ctx == ctx,
		 * see the group_leader && !move_group test earlier.
		 */
		if (group_leader && group_leader->ctx != ctx) {
			err = -EINVAL;
			goto err_locked;
		}
	}
not_move_group:

	if (ctx->task == TASK_TOMBSTONE) {
		err = -ESRCH;
		goto err_locked;
	}

	if (!perf_event_validate_size(event)) {
		err = -E2BIG;
		goto err_locked;
	}

	if (!task) {
		/*
		 * Check if the @cpu we're creating an event for is online.
		 *
		 * We use the perf_cpu_context::ctx::mutex to serialize against
		 * the hotplug notifiers. See perf_event_{init,exit}_cpu().
		 */
		struct perf_cpu_context *cpuctx =
			container_of(ctx, struct perf_cpu_context, ctx);

		if (!cpuctx->online) {
			err = -ENODEV;
			goto err_locked;
		}
	}

	if (perf_need_aux_event(event) && !perf_get_aux_event(event, group_leader)) {
		err = -EINVAL;
		goto err_locked;
	}

	/*
	 * Must be under the same ctx::mutex as perf_install_in_context(),
	 * because we need to serialize with concurrent event creation.
	 */
	if (!exclusive_event_installable(event, ctx)) {
		err = -EBUSY;
		goto err_locked;
	}

	WARN_ON_ONCE(ctx->parent_ctx);

	/*
	 * This is the point on no return; we cannot fail hereafter. This is
	 * where we start modifying current state.
	 */

	if (move_group) {
		/*
		 * See perf_event_ctx_lock() for comments on the details
		 * of swizzling perf_event::ctx.
		 */
		perf_remove_from_context(group_leader, 0);
		put_ctx(gctx);

		for_each_sibling_event(sibling, group_leader) {
			perf_remove_from_context(sibling, 0);
			put_ctx(gctx);
		}

		/*
		 * Wait for everybody to stop referencing the events through
		 * the old lists, before installing it on new lists.
		 */
		synchronize_rcu();

		/*
		 * Install the group siblings before the group leader.
		 *
		 * Because a group leader will try and install the entire group
		 * (through the sibling list, which is still in-tact), we can
		 * end up with siblings installed in the wrong context.
		 *
		 * By installing siblings first we NO-OP because they're not
		 * reachable through the group lists.
		 */
		for_each_sibling_event(sibling, group_leader) {
			perf_event__state_init(sibling);
			perf_install_in_context(ctx, sibling, sibling->cpu);
			get_ctx(ctx);
		}

		/*
		 * Removing from the context ends up with disabled
		 * event. What we want here is event in the initial
		 * startup state, ready to be add into new context.
		 */
		perf_event__state_init(group_leader);
		perf_install_in_context(ctx, group_leader, group_leader->cpu);
		get_ctx(ctx);
	}

	/*
	 * Precalculate sample_data sizes; do while holding ctx::mutex such
	 * that we're serialized against further additions and before
	 * perf_install_in_context() which is the point the event is active and
	 * can use these values.
	 */
	perf_event__header_size(event);
	perf_event__id_header_size(event);

	event->owner = current;

	perf_install_in_context(ctx, event, event->cpu);
	perf_unpin_context(ctx);

	if (move_group)
		perf_event_ctx_unlock(group_leader, gctx);
	mutex_unlock(&ctx->mutex);

	if (task) {
		up_read(&task->signal->exec_update_lock);
		put_task_struct(task);
	}

	mutex_lock(&current->perf_event_mutex);
	list_add_tail(&event->owner_entry, &current->perf_event_list);
	mutex_unlock(&current->perf_event_mutex);

	/*
	 * Drop the reference on the group_event after placing the
	 * new event on the sibling_list. This ensures destruction
	 * of the group leader will find the pointer to itself in
	 * perf_group_detach().
	 */
	fdput(group);
	fd_install(event_fd, event_file);
	return event_fd;

err_locked:
	if (move_group)
		perf_event_ctx_unlock(group_leader, gctx);
	mutex_unlock(&ctx->mutex);
err_cred:
	if (task)
		up_read(&task->signal->exec_update_lock);
err_file:
	fput(event_file);
err_context:
	perf_unpin_context(ctx);
	put_ctx(ctx);
err_alloc:
	/*
	 * If event_file is set, the fput() above will have called ->release()
	 * and that will take care of freeing the event.
	 */
	if (!event_file)
		free_event(event);
err_task:
	if (task)
		put_task_struct(task);
err_group_fd:
	fdput(group);
err_fd:
	put_unused_fd(event_fd);
	return err;
}

/**
 * perf_event_create_kernel_counter
 *
 * @attr: attributes of the counter to create
 * @cpu: cpu in which the counter is bound
 * @task: task to profile (NULL for percpu)
 * @overflow_handler: callback to trigger when we hit the event
 * @context: context data could be used in overflow_handler callback
 */
struct perf_event *
perf_event_create_kernel_counter(struct perf_event_attr *attr, int cpu,
				 struct task_struct *task,
				 perf_overflow_handler_t overflow_handler,
				 void *context)
{
	struct perf_event_context *ctx;
	struct perf_event *event;
	int err;

	/*
	 * Grouping is not supported for kernel events, neither is 'AUX',
	 * make sure the caller's intentions are adjusted.
	 */
	if (attr->aux_output)
		return ERR_PTR(-EINVAL);

	event = perf_event_alloc(attr, cpu, task, NULL, NULL,
				 overflow_handler, context, -1);
	if (IS_ERR(event)) {
		err = PTR_ERR(event);
		goto err;
	}

	/* Mark owner so we could distinguish it from user events. */
	event->owner = TASK_TOMBSTONE;

	/*
	 * Get the target context (task or percpu):
	 */
	ctx = find_get_context(event->pmu, task, event);
	if (IS_ERR(ctx)) {
		err = PTR_ERR(ctx);
		goto err_free;
	}

	WARN_ON_ONCE(ctx->parent_ctx);
	mutex_lock(&ctx->mutex);
	if (ctx->task == TASK_TOMBSTONE) {
		err = -ESRCH;
		goto err_unlock;
	}

	if (!task) {
		/*
		 * Check if the @cpu we're creating an event for is online.
		 *
		 * We use the perf_cpu_context::ctx::mutex to serialize against
		 * the hotplug notifiers. See perf_event_{init,exit}_cpu().
		 */
		struct perf_cpu_context *cpuctx =
			container_of(ctx, struct perf_cpu_context, ctx);
		if (!cpuctx->online) {
			err = -ENODEV;
			goto err_unlock;
		}
	}

	if (!exclusive_event_installable(event, ctx)) {
		err = -EBUSY;
		goto err_unlock;
	}

	perf_install_in_context(ctx, event, event->cpu);
	perf_unpin_context(ctx);
	mutex_unlock(&ctx->mutex);

	return event;

err_unlock:
	mutex_unlock(&ctx->mutex);
	perf_unpin_context(ctx);
	put_ctx(ctx);
err_free:
	free_event(event);
err:
	return ERR_PTR(err);
}
EXPORT_SYMBOL_GPL(perf_event_create_kernel_counter);

void perf_pmu_migrate_context(struct pmu *pmu, int src_cpu, int dst_cpu)
{
	struct perf_event_context *src_ctx;
	struct perf_event_context *dst_ctx;
	struct perf_event *event, *tmp;
	LIST_HEAD(events);

	src_ctx = &per_cpu_ptr(pmu->pmu_cpu_context, src_cpu)->ctx;
	dst_ctx = &per_cpu_ptr(pmu->pmu_cpu_context, dst_cpu)->ctx;

	/*
	 * See perf_event_ctx_lock() for comments on the details
	 * of swizzling perf_event::ctx.
	 */
	mutex_lock_double(&src_ctx->mutex, &dst_ctx->mutex);
	list_for_each_entry_safe(event, tmp, &src_ctx->event_list,
				 event_entry) {
		perf_remove_from_context(event, 0);
		unaccount_event_cpu(event, src_cpu);
		put_ctx(src_ctx);
		list_add(&event->migrate_entry, &events);
	}

	/*
	 * Wait for the events to quiesce before re-instating them.
	 */
	synchronize_rcu();

	/*
	 * Re-instate events in 2 passes.
	 *
	 * Skip over group leaders and only install siblings on this first
	 * pass, siblings will not get enabled without a leader, however a
	 * leader will enable its siblings, even if those are still on the old
	 * context.
	 */
	list_for_each_entry_safe(event, tmp, &events, migrate_entry) {
		if (event->group_leader == event)
			continue;

		list_del(&event->migrate_entry);
		if (event->state >= PERF_EVENT_STATE_OFF)
			event->state = PERF_EVENT_STATE_INACTIVE;
		account_event_cpu(event, dst_cpu);
		perf_install_in_context(dst_ctx, event, dst_cpu);
		get_ctx(dst_ctx);
	}

	/*
	 * Once all the siblings are setup properly, install the group leaders
	 * to make it go.
	 */
	list_for_each_entry_safe(event, tmp, &events, migrate_entry) {
		list_del(&event->migrate_entry);
		if (event->state >= PERF_EVENT_STATE_OFF)
			event->state = PERF_EVENT_STATE_INACTIVE;
		account_event_cpu(event, dst_cpu);
		perf_install_in_context(dst_ctx, event, dst_cpu);
		get_ctx(dst_ctx);
	}
	mutex_unlock(&dst_ctx->mutex);
	mutex_unlock(&src_ctx->mutex);
}
EXPORT_SYMBOL_GPL(perf_pmu_migrate_context);

static void sync_child_event(struct perf_event *child_event)
{
	struct perf_event *parent_event = child_event->parent;
	u64 child_val;

	if (child_event->attr.inherit_stat) {
		struct task_struct *task = child_event->ctx->task;

		if (task && task != TASK_TOMBSTONE)
			perf_event_read_event(child_event, task);
	}

	child_val = perf_event_count(child_event);

	/*
	 * Add back the child's count to the parent's count:
	 */
	atomic64_add(child_val, &parent_event->child_count);
	atomic64_add(child_event->total_time_enabled,
		     &parent_event->child_total_time_enabled);
	atomic64_add(child_event->total_time_running,
		     &parent_event->child_total_time_running);
}

static void
perf_event_exit_event(struct perf_event *event, struct perf_event_context *ctx)
{
	struct perf_event *parent_event = event->parent;
	unsigned long detach_flags = 0;

	if (parent_event) {
		/*
		 * Do not destroy the 'original' grouping; because of the
		 * context switch optimization the original events could've
		 * ended up in a random child task.
		 *
		 * If we were to destroy the original group, all group related
		 * operations would cease to function properly after this
		 * random child dies.
		 *
		 * Do destroy all inherited groups, we don't care about those
		 * and being thorough is better.
		 */
		detach_flags = DETACH_GROUP | DETACH_CHILD;
		mutex_lock(&parent_event->child_mutex);
	}

	perf_remove_from_context(event, detach_flags);

	raw_spin_lock_irq(&ctx->lock);
	if (event->state > PERF_EVENT_STATE_EXIT)
		perf_event_set_state(event, PERF_EVENT_STATE_EXIT);
	raw_spin_unlock_irq(&ctx->lock);

	/*
	 * Child events can be freed.
	 */
	if (parent_event) {
		mutex_unlock(&parent_event->child_mutex);
		/*
		 * Kick perf_poll() for is_event_hup();
		 */
		perf_event_wakeup(parent_event);
		free_event(event);
		put_event(parent_event);
		return;
	}

	/*
	 * Parent events are governed by their filedesc, retain them.
	 */
	perf_event_wakeup(event);
}

static void perf_event_exit_task_context(struct task_struct *child, int ctxn)
{
	struct perf_event_context *child_ctx, *clone_ctx = NULL;
	struct perf_event *child_event, *next;

	WARN_ON_ONCE(child != current);

	child_ctx = perf_pin_task_context(child, ctxn);
	if (!child_ctx)
		return;

	/*
	 * In order to reduce the amount of tricky in ctx tear-down, we hold
	 * ctx::mutex over the entire thing. This serializes against almost
	 * everything that wants to access the ctx.
	 *
	 * The exception is sys_perf_event_open() /
	 * perf_event_create_kernel_count() which does find_get_context()
	 * without ctx::mutex (it cannot because of the move_group double mutex
	 * lock thing). See the comments in perf_install_in_context().
	 */
	mutex_lock(&child_ctx->mutex);

	/*
	 * In a single ctx::lock section, de-schedule the events and detach the
	 * context from the task such that we cannot ever get it scheduled back
	 * in.
	 */
	raw_spin_lock_irq(&child_ctx->lock);
	task_ctx_sched_out(__get_cpu_context(child_ctx), child_ctx, EVENT_ALL);

	/*
	 * Now that the context is inactive, destroy the task <-> ctx relation
	 * and mark the context dead.
	 */
	RCU_INIT_POINTER(child->perf_event_ctxp[ctxn], NULL);
	put_ctx(child_ctx); /* cannot be last */
	WRITE_ONCE(child_ctx->task, TASK_TOMBSTONE);
	put_task_struct(current); /* cannot be last */

	clone_ctx = unclone_ctx(child_ctx);
	raw_spin_unlock_irq(&child_ctx->lock);

	if (clone_ctx)
		put_ctx(clone_ctx);

	/*
	 * Report the task dead after unscheduling the events so that we
	 * won't get any samples after PERF_RECORD_EXIT. We can however still
	 * get a few PERF_RECORD_READ events.
	 */
	perf_event_task(child, child_ctx, 0);

	list_for_each_entry_safe(child_event, next, &child_ctx->event_list, event_entry)
		perf_event_exit_event(child_event, child_ctx);

	mutex_unlock(&child_ctx->mutex);

	put_ctx(child_ctx);
}

/*
 * When a child task exits, feed back event values to parent events.
 *
 * Can be called with exec_update_lock held when called from
 * setup_new_exec().
 */
void perf_event_exit_task(struct task_struct *child)
{
	struct perf_event *event, *tmp;
	int ctxn;

	mutex_lock(&child->perf_event_mutex);
	list_for_each_entry_safe(event, tmp, &child->perf_event_list,
				 owner_entry) {
		list_del_init(&event->owner_entry);

		/*
		 * Ensure the list deletion is visible before we clear
		 * the owner, closes a race against perf_release() where
		 * we need to serialize on the owner->perf_event_mutex.
		 */
		smp_store_release(&event->owner, NULL);
	}
	mutex_unlock(&child->perf_event_mutex);

	for_each_task_context_nr(ctxn)
		perf_event_exit_task_context(child, ctxn);

	/*
	 * The perf_event_exit_task_context calls perf_event_task
	 * with child's task_ctx, which generates EXIT events for
	 * child contexts and sets child->perf_event_ctxp[] to NULL.
	 * At this point we need to send EXIT events to cpu contexts.
	 */
	perf_event_task(child, NULL, 0);
}

static void perf_free_event(struct perf_event *event,
			    struct perf_event_context *ctx)
{
	struct perf_event *parent = event->parent;

	if (WARN_ON_ONCE(!parent))
		return;

	mutex_lock(&parent->child_mutex);
	list_del_init(&event->child_list);
	mutex_unlock(&parent->child_mutex);

	put_event(parent);

	raw_spin_lock_irq(&ctx->lock);
	perf_group_detach(event);
	list_del_event(event, ctx);
	raw_spin_unlock_irq(&ctx->lock);
	free_event(event);
}

/*
 * Free a context as created by inheritance by perf_event_init_task() below,
 * used by fork() in case of fail.
 *
 * Even though the task has never lived, the context and events have been
 * exposed through the child_list, so we must take care tearing it all down.
 */
void perf_event_free_task(struct task_struct *task)
{
	struct perf_event_context *ctx;
	struct perf_event *event, *tmp;
	int ctxn;

	for_each_task_context_nr(ctxn) {
		ctx = task->perf_event_ctxp[ctxn];
		if (!ctx)
			continue;

		mutex_lock(&ctx->mutex);
		raw_spin_lock_irq(&ctx->lock);
		/*
		 * Destroy the task <-> ctx relation and mark the context dead.
		 *
		 * This is important because even though the task hasn't been
		 * exposed yet the context has been (through child_list).
		 */
		RCU_INIT_POINTER(task->perf_event_ctxp[ctxn], NULL);
		WRITE_ONCE(ctx->task, TASK_TOMBSTONE);
		put_task_struct(task); /* cannot be last */
		raw_spin_unlock_irq(&ctx->lock);

		list_for_each_entry_safe(event, tmp, &ctx->event_list, event_entry)
			perf_free_event(event, ctx);

		mutex_unlock(&ctx->mutex);

		/*
		 * perf_event_release_kernel() could've stolen some of our
		 * child events and still have them on its free_list. In that
		 * case we must wait for these events to have been freed (in
		 * particular all their references to this task must've been
		 * dropped).
		 *
		 * Without this copy_process() will unconditionally free this
		 * task (irrespective of its reference count) and
		 * _free_event()'s put_task_struct(event->hw.target) will be a
		 * use-after-free.
		 *
		 * Wait for all events to drop their context reference.
		 */
		wait_var_event(&ctx->refcount, refcount_read(&ctx->refcount) == 1);
		put_ctx(ctx); /* must be last */
	}
}

void perf_event_delayed_put(struct task_struct *task)
{
	int ctxn;

	for_each_task_context_nr(ctxn)
		WARN_ON_ONCE(task->perf_event_ctxp[ctxn]);
}

struct file *perf_event_get(unsigned int fd)
{
	struct file *file = fget(fd);
	if (!file)
		return ERR_PTR(-EBADF);

	if (file->f_op != &perf_fops) {
		fput(file);
		return ERR_PTR(-EBADF);
	}

	return file;
}

const struct perf_event *perf_get_event(struct file *file)
{
	if (file->f_op != &perf_fops)
		return ERR_PTR(-EINVAL);

	return file->private_data;
}

const struct perf_event_attr *perf_event_attrs(struct perf_event *event)
{
	if (!event)
		return ERR_PTR(-EINVAL);

	return &event->attr;
}

/*
 * Inherit an event from parent task to child task.
 *
 * Returns:
 *  - valid pointer on success
 *  - NULL for orphaned events
 *  - IS_ERR() on error
 */
static struct perf_event *
inherit_event(struct perf_event *parent_event,
	      struct task_struct *parent,
	      struct perf_event_context *parent_ctx,
	      struct task_struct *child,
	      struct perf_event *group_leader,
	      struct perf_event_context *child_ctx)
{
	enum perf_event_state parent_state = parent_event->state;
	struct perf_event *child_event;
	unsigned long flags;

	/*
	 * Instead of creating recursive hierarchies of events,
	 * we link inherited events back to the original parent,
	 * which has a filp for sure, which we use as the reference
	 * count:
	 */
	if (parent_event->parent)
		parent_event = parent_event->parent;

	child_event = perf_event_alloc(&parent_event->attr,
					   parent_event->cpu,
					   child,
					   group_leader, parent_event,
					   NULL, NULL, -1);
	if (IS_ERR(child_event))
		return child_event;


	if ((child_event->attach_state & PERF_ATTACH_TASK_DATA) &&
	    !child_ctx->task_ctx_data) {
		struct pmu *pmu = child_event->pmu;

		child_ctx->task_ctx_data = alloc_task_ctx_data(pmu);
		if (!child_ctx->task_ctx_data) {
			free_event(child_event);
			return ERR_PTR(-ENOMEM);
		}
	}

	/*
	 * is_orphaned_event() and list_add_tail(&parent_event->child_list)
	 * must be under the same lock in order to serialize against
	 * perf_event_release_kernel(), such that either we must observe
	 * is_orphaned_event() or they will observe us on the child_list.
	 */
	mutex_lock(&parent_event->child_mutex);
	if (is_orphaned_event(parent_event) ||
	    !atomic_long_inc_not_zero(&parent_event->refcount)) {
		mutex_unlock(&parent_event->child_mutex);
		/* task_ctx_data is freed with child_ctx */
		free_event(child_event);
		return NULL;
	}

	get_ctx(child_ctx);

	/*
	 * Make the child state follow the state of the parent event,
	 * not its attr.disabled bit.  We hold the parent's mutex,
	 * so we won't race with perf_event_{en, dis}able_family.
	 */
	if (parent_state >= PERF_EVENT_STATE_INACTIVE)
		child_event->state = PERF_EVENT_STATE_INACTIVE;
	else
		child_event->state = PERF_EVENT_STATE_OFF;

	if (parent_event->attr.freq) {
		u64 sample_period = parent_event->hw.sample_period;
		struct hw_perf_event *hwc = &child_event->hw;

		hwc->sample_period = sample_period;
		hwc->last_period   = sample_period;

		local64_set(&hwc->period_left, sample_period);
	}

	child_event->ctx = child_ctx;
	child_event->overflow_handler = parent_event->overflow_handler;
	child_event->overflow_handler_context
		= parent_event->overflow_handler_context;

	/*
	 * Precalculate sample_data sizes
	 */
	perf_event__header_size(child_event);
	perf_event__id_header_size(child_event);

	/*
	 * Link it up in the child's context:
	 */
	raw_spin_lock_irqsave(&child_ctx->lock, flags);
	add_event_to_ctx(child_event, child_ctx);
	child_event->attach_state |= PERF_ATTACH_CHILD;
	raw_spin_unlock_irqrestore(&child_ctx->lock, flags);

	/*
	 * Link this into the parent event's child list
	 */
	list_add_tail(&child_event->child_list, &parent_event->child_list);
	mutex_unlock(&parent_event->child_mutex);

	return child_event;
}

/*
 * Inherits an event group.
 *
 * This will quietly suppress orphaned events; !inherit_event() is not an error.
 * This matches with perf_event_release_kernel() removing all child events.
 *
 * Returns:
 *  - 0 on success
 *  - <0 on error
 */
static int inherit_group(struct perf_event *parent_event,
	      struct task_struct *parent,
	      struct perf_event_context *parent_ctx,
	      struct task_struct *child,
	      struct perf_event_context *child_ctx)
{
	struct perf_event *leader;
	struct perf_event *sub;
	struct perf_event *child_ctr;

	leader = inherit_event(parent_event, parent, parent_ctx,
				 child, NULL, child_ctx);
	if (IS_ERR(leader))
		return PTR_ERR(leader);
	/*
	 * @leader can be NULL here because of is_orphaned_event(). In this
	 * case inherit_event() will create individual events, similar to what
	 * perf_group_detach() would do anyway.
	 */
	for_each_sibling_event(sub, parent_event) {
		child_ctr = inherit_event(sub, parent, parent_ctx,
					    child, leader, child_ctx);
		if (IS_ERR(child_ctr))
			return PTR_ERR(child_ctr);

		if (sub->aux_event == parent_event && child_ctr &&
		    !perf_get_aux_event(child_ctr, leader))
			return -EINVAL;
	}
	return 0;
}

/*
 * Creates the child task context and tries to inherit the event-group.
 *
 * Clears @inherited_all on !attr.inherited or error. Note that we'll leave
 * inherited_all set when we 'fail' to inherit an orphaned event; this is
 * consistent with perf_event_release_kernel() removing all child events.
 *
 * Returns:
 *  - 0 on success
 *  - <0 on error
 */
static int
inherit_task_group(struct perf_event *event, struct task_struct *parent,
		   struct perf_event_context *parent_ctx,
		   struct task_struct *child, int ctxn,
		   u64 clone_flags, int *inherited_all)
{
	int ret;
	struct perf_event_context *child_ctx;

	if (!event->attr.inherit ||
	    (event->attr.inherit_thread && !(clone_flags & CLONE_THREAD)) ||
	    /* Do not inherit if sigtrap and signal handlers were cleared. */
	    (event->attr.sigtrap && (clone_flags & CLONE_CLEAR_SIGHAND))) {
		*inherited_all = 0;
		return 0;
	}

	child_ctx = child->perf_event_ctxp[ctxn];
	if (!child_ctx) {
		/*
		 * This is executed from the parent task context, so
		 * inherit events that have been marked for cloning.
		 * First allocate and initialize a context for the
		 * child.
		 */
		child_ctx = alloc_perf_context(parent_ctx->pmu, child);
		if (!child_ctx)
			return -ENOMEM;

		child->perf_event_ctxp[ctxn] = child_ctx;
	}

	ret = inherit_group(event, parent, parent_ctx,
			    child, child_ctx);

	if (ret)
		*inherited_all = 0;

	return ret;
}

/*
 * Initialize the perf_event context in task_struct
 */
static int perf_event_init_context(struct task_struct *child, int ctxn,
				   u64 clone_flags)
{
	struct perf_event_context *child_ctx, *parent_ctx;
	struct perf_event_context *cloned_ctx;
	struct perf_event *event;
	struct task_struct *parent = current;
	int inherited_all = 1;
	unsigned long flags;
	int ret = 0;

	if (likely(!parent->perf_event_ctxp[ctxn]))
		return 0;

	/*
	 * If the parent's context is a clone, pin it so it won't get
	 * swapped under us.
	 */
	parent_ctx = perf_pin_task_context(parent, ctxn);
	if (!parent_ctx)
		return 0;

	/*
	 * No need to check if parent_ctx != NULL here; since we saw
	 * it non-NULL earlier, the only reason for it to become NULL
	 * is if we exit, and since we're currently in the middle of
	 * a fork we can't be exiting at the same time.
	 */

	/*
	 * Lock the parent list. No need to lock the child - not PID
	 * hashed yet and not running, so nobody can access it.
	 */
	mutex_lock(&parent_ctx->mutex);

	/*
	 * We dont have to disable NMIs - we are only looking at
	 * the list, not manipulating it:
	 */
	perf_event_groups_for_each(event, &parent_ctx->pinned_groups) {
		ret = inherit_task_group(event, parent, parent_ctx,
					 child, ctxn, clone_flags,
					 &inherited_all);
		if (ret)
			goto out_unlock;
	}

	/*
	 * We can't hold ctx->lock when iterating the ->flexible_group list due
	 * to allocations, but we need to prevent rotation because
	 * rotate_ctx() will change the list from interrupt context.
	 */
	raw_spin_lock_irqsave(&parent_ctx->lock, flags);
	parent_ctx->rotate_disable = 1;
	raw_spin_unlock_irqrestore(&parent_ctx->lock, flags);

	perf_event_groups_for_each(event, &parent_ctx->flexible_groups) {
		ret = inherit_task_group(event, parent, parent_ctx,
					 child, ctxn, clone_flags,
					 &inherited_all);
		if (ret)
			goto out_unlock;
	}

	raw_spin_lock_irqsave(&parent_ctx->lock, flags);
	parent_ctx->rotate_disable = 0;

	child_ctx = child->perf_event_ctxp[ctxn];

	if (child_ctx && inherited_all) {
		/*
		 * Mark the child context as a clone of the parent
		 * context, or of whatever the parent is a clone of.
		 *
		 * Note that if the parent is a clone, the holding of
		 * parent_ctx->lock avoids it from being uncloned.
		 */
		cloned_ctx = parent_ctx->parent_ctx;
		if (cloned_ctx) {
			child_ctx->parent_ctx = cloned_ctx;
			child_ctx->parent_gen = parent_ctx->parent_gen;
		} else {
			child_ctx->parent_ctx = parent_ctx;
			child_ctx->parent_gen = parent_ctx->generation;
		}
		get_ctx(child_ctx->parent_ctx);
	}

	raw_spin_unlock_irqrestore(&parent_ctx->lock, flags);
out_unlock:
	mutex_unlock(&parent_ctx->mutex);

	perf_unpin_context(parent_ctx);
	put_ctx(parent_ctx);

	return ret;
}

/*
 * Initialize the perf_event context in task_struct
 */
int perf_event_init_task(struct task_struct *child, u64 clone_flags)
{
	int ctxn, ret;

	memset(child->perf_event_ctxp, 0, sizeof(child->perf_event_ctxp));
	mutex_init(&child->perf_event_mutex);
	INIT_LIST_HEAD(&child->perf_event_list);

	for_each_task_context_nr(ctxn) {
		ret = perf_event_init_context(child, ctxn, clone_flags);
		if (ret) {
			perf_event_free_task(child);
			return ret;
		}
	}

	return 0;
}

static void __init perf_event_init_all_cpus(void)
{
	struct swevent_htable *swhash;
	int cpu;

	zalloc_cpumask_var(&perf_online_mask, GFP_KERNEL);

	for_each_possible_cpu(cpu) {
		swhash = &per_cpu(swevent_htable, cpu);
		mutex_init(&swhash->hlist_mutex);
		INIT_LIST_HEAD(&per_cpu(active_ctx_list, cpu));

		INIT_LIST_HEAD(&per_cpu(pmu_sb_events.list, cpu));
		raw_spin_lock_init(&per_cpu(pmu_sb_events.lock, cpu));

#ifdef CONFIG_CGROUP_PERF
		INIT_LIST_HEAD(&per_cpu(cgrp_cpuctx_list, cpu));
#endif
		INIT_LIST_HEAD(&per_cpu(sched_cb_list, cpu));
	}
}

static void perf_swevent_init_cpu(unsigned int cpu)
{
	struct swevent_htable *swhash = &per_cpu(swevent_htable, cpu);

	mutex_lock(&swhash->hlist_mutex);
	if (swhash->hlist_refcount > 0 && !swevent_hlist_deref(swhash)) {
		struct swevent_hlist *hlist;

		hlist = kzalloc_node(sizeof(*hlist), GFP_KERNEL, cpu_to_node(cpu));
		WARN_ON(!hlist);
		rcu_assign_pointer(swhash->swevent_hlist, hlist);
	}
	mutex_unlock(&swhash->hlist_mutex);
}

#if defined CONFIG_HOTPLUG_CPU || defined CONFIG_KEXEC_CORE
static void __perf_event_exit_context(void *__info)
{
	struct perf_event_context *ctx = __info;
	struct perf_cpu_context *cpuctx = __get_cpu_context(ctx);
	struct perf_event *event;

	raw_spin_lock(&ctx->lock);
	ctx_sched_out(ctx, cpuctx, EVENT_TIME);
	list_for_each_entry(event, &ctx->event_list, event_entry)
		__perf_remove_from_context(event, cpuctx, ctx, (void *)DETACH_GROUP);
	raw_spin_unlock(&ctx->lock);
}

static void perf_event_exit_cpu_context(int cpu)
{
	struct perf_cpu_context *cpuctx;
	struct perf_event_context *ctx;
	struct pmu *pmu;

	mutex_lock(&pmus_lock);
	list_for_each_entry(pmu, &pmus, entry) {
		cpuctx = per_cpu_ptr(pmu->pmu_cpu_context, cpu);
		ctx = &cpuctx->ctx;

		mutex_lock(&ctx->mutex);
		smp_call_function_single(cpu, __perf_event_exit_context, ctx, 1);
		cpuctx->online = 0;
		mutex_unlock(&ctx->mutex);
	}
	cpumask_clear_cpu(cpu, perf_online_mask);
	mutex_unlock(&pmus_lock);
}
#else

static void perf_event_exit_cpu_context(int cpu) { }

#endif

int perf_event_init_cpu(unsigned int cpu)
{
	struct perf_cpu_context *cpuctx;
	struct perf_event_context *ctx;
	struct pmu *pmu;

	perf_swevent_init_cpu(cpu);

	mutex_lock(&pmus_lock);
	cpumask_set_cpu(cpu, perf_online_mask);
	list_for_each_entry(pmu, &pmus, entry) {
		cpuctx = per_cpu_ptr(pmu->pmu_cpu_context, cpu);
		ctx = &cpuctx->ctx;

		mutex_lock(&ctx->mutex);
		cpuctx->online = 1;
		mutex_unlock(&ctx->mutex);
	}
	mutex_unlock(&pmus_lock);

	return 0;
}

int perf_event_exit_cpu(unsigned int cpu)
{
	perf_event_exit_cpu_context(cpu);
	return 0;
}

static int
perf_reboot(struct notifier_block *notifier, unsigned long val, void *v)
{
	int cpu;

	for_each_online_cpu(cpu)
		perf_event_exit_cpu(cpu);

	return NOTIFY_OK;
}

/*
 * Run the perf reboot notifier at the very last possible moment so that
 * the generic watchdog code runs as long as possible.
 */
static struct notifier_block perf_reboot_notifier = {
	.notifier_call = perf_reboot,
	.priority = INT_MIN,
};

void __init perf_event_init(void)
{
	int ret;

	idr_init(&pmu_idr);

	perf_event_init_all_cpus();
	init_srcu_struct(&pmus_srcu);
	perf_pmu_register(&perf_swevent, "software", PERF_TYPE_SOFTWARE);
	perf_pmu_register(&perf_cpu_clock, NULL, -1);
	perf_pmu_register(&perf_task_clock, NULL, -1);
	perf_tp_register();
	perf_event_init_cpu(smp_processor_id());
	register_reboot_notifier(&perf_reboot_notifier);

	ret = init_hw_breakpoint();
	WARN(ret, "hw_breakpoint initialization failed with: %d", ret);

	perf_event_cache = KMEM_CACHE(perf_event, SLAB_PANIC);

	/*
	 * Build time assertion that we keep the data_head at the intended
	 * location.  IOW, validation we got the __reserved[] size right.
	 */
	BUILD_BUG_ON((offsetof(struct perf_event_mmap_page, data_head))
		     != 1024);
}

ssize_t perf_event_sysfs_show(struct device *dev, struct device_attribute *attr,
			      char *page)
{
	struct perf_pmu_events_attr *pmu_attr =
		container_of(attr, struct perf_pmu_events_attr, attr);

	if (pmu_attr->event_str)
		return sprintf(page, "%s\n", pmu_attr->event_str);

	return 0;
}
EXPORT_SYMBOL_GPL(perf_event_sysfs_show);

static int __init perf_event_sysfs_init(void)
{
	struct pmu *pmu;
	int ret;

	mutex_lock(&pmus_lock);

	ret = bus_register(&pmu_bus);
	if (ret)
		goto unlock;

	list_for_each_entry(pmu, &pmus, entry) {
		if (!pmu->name || pmu->type < 0)
			continue;

		ret = pmu_dev_alloc(pmu);
		WARN(ret, "Failed to register pmu: %s, reason %d\n", pmu->name, ret);
	}
	pmu_bus_running = 1;
	ret = 0;

unlock:
	mutex_unlock(&pmus_lock);

	return ret;
}
device_initcall(perf_event_sysfs_init);

#ifdef CONFIG_CGROUP_PERF
static struct cgroup_subsys_state *
perf_cgroup_css_alloc(struct cgroup_subsys_state *parent_css)
{
	struct perf_cgroup *jc;

	jc = kzalloc(sizeof(*jc), GFP_KERNEL);
	if (!jc)
		return ERR_PTR(-ENOMEM);

	jc->info = alloc_percpu(struct perf_cgroup_info);
	if (!jc->info) {
		kfree(jc);
		return ERR_PTR(-ENOMEM);
	}

	return &jc->css;
}

static void perf_cgroup_css_free(struct cgroup_subsys_state *css)
{
	struct perf_cgroup *jc = container_of(css, struct perf_cgroup, css);

	free_percpu(jc->info);
	kfree(jc);
}

static int perf_cgroup_css_online(struct cgroup_subsys_state *css)
{
	perf_event_cgroup(css->cgroup);
	return 0;
}

static int __perf_cgroup_move(void *info)
{
	struct task_struct *task = info;
	rcu_read_lock();
	perf_cgroup_switch(task);
	rcu_read_unlock();
	return 0;
}

static void perf_cgroup_attach(struct cgroup_taskset *tset)
{
	struct task_struct *task;
	struct cgroup_subsys_state *css;

	cgroup_taskset_for_each(task, css, tset)
		task_function_call(task, __perf_cgroup_move, task);
}

struct cgroup_subsys perf_event_cgrp_subsys = {
	.css_alloc	= perf_cgroup_css_alloc,
	.css_free	= perf_cgroup_css_free,
	.css_online	= perf_cgroup_css_online,
	.attach		= perf_cgroup_attach,
	/*
	 * Implicitly enable on dfl hierarchy so that perf events can
	 * always be filtered by cgroup2 path as long as perf_event
	 * controller is not mounted on a legacy hierarchy.
	 */
	.implicit_on_dfl = true,
	.threaded	= true,
};
#endif /* CONFIG_CGROUP_PERF */

DEFINE_STATIC_CALL_RET0(perf_snapshot_branch_stack, perf_snapshot_branch_stack_t);<|MERGE_RESOLUTION|>--- conflicted
+++ resolved
@@ -6900,10 +6900,7 @@
 {
 	struct perf_event *leader = event->group_leader, *sub;
 	u64 read_format = event->attr.read_format;
-<<<<<<< HEAD
-=======
 	unsigned long flags;
->>>>>>> 7365df19
 	u64 values[6];
 	int n = 0;
 
