/* SPDX-License-Identifier: GPL-2.0-only */
/*
 * Copyright (C) 2012 ARM Ltd.
 */
#ifndef __ASM_PGTABLE_H
#define __ASM_PGTABLE_H

#include <asm/bug.h>
#include <asm/proc-fns.h>

#include <asm/memory.h>
#include <asm/mte.h>
#include <asm/pgtable-hwdef.h>
#include <asm/pgtable-prot.h>
#include <asm/tlbflush.h>

/*
 * VMALLOC range.
 *
 * VMALLOC_START: beginning of the kernel vmalloc space
 * VMALLOC_END: extends to the available space below vmemmap, PCI I/O space
 *	and fixed mappings
 */
#define VMALLOC_START		(MODULES_END)
#define VMALLOC_END		(VMEMMAP_START - SZ_256M)

#define vmemmap			((struct page *)VMEMMAP_START - (memstart_addr >> PAGE_SHIFT))

#ifndef __ASSEMBLY__

#include <asm/cmpxchg.h>
#include <asm/fixmap.h>
#include <linux/mmdebug.h>
#include <linux/mm_types.h>
#include <linux/sched.h>
#include <linux/page_table_check.h>

#ifdef CONFIG_TRANSPARENT_HUGEPAGE
#define __HAVE_ARCH_FLUSH_PMD_TLB_RANGE

/* Set stride and tlb_level in flush_*_tlb_range */
#define flush_pmd_tlb_range(vma, addr, end)	\
	__flush_tlb_range(vma, addr, end, PMD_SIZE, false, 2)
#define flush_pud_tlb_range(vma, addr, end)	\
	__flush_tlb_range(vma, addr, end, PUD_SIZE, false, 1)
#endif /* CONFIG_TRANSPARENT_HUGEPAGE */

static inline bool arch_thp_swp_supported(void)
{
	return !system_supports_mte();
}
#define arch_thp_swp_supported arch_thp_swp_supported

/*
 * Outside of a few very special situations (e.g. hibernation), we always
 * use broadcast TLB invalidation instructions, therefore a spurious page
 * fault on one CPU which has been handled concurrently by another CPU
 * does not need to perform additional invalidation.
 */
#define flush_tlb_fix_spurious_fault(vma, address, ptep) do { } while (0)

/*
 * ZERO_PAGE is a global shared page that is always zero: used
 * for zero-mapped memory areas etc..
 */
extern unsigned long empty_zero_page[PAGE_SIZE / sizeof(unsigned long)];
#define ZERO_PAGE(vaddr)	phys_to_page(__pa_symbol(empty_zero_page))

#define pte_ERROR(e)	\
	pr_err("%s:%d: bad pte %016llx.\n", __FILE__, __LINE__, pte_val(e))

/*
 * Macros to convert between a physical address and its placement in a
 * page table entry, taking care of 52-bit addresses.
 */
#ifdef CONFIG_ARM64_PA_BITS_52
static inline phys_addr_t __pte_to_phys(pte_t pte)
{
	return (pte_val(pte) & PTE_ADDR_LOW) |
		((pte_val(pte) & PTE_ADDR_HIGH) << PTE_ADDR_HIGH_SHIFT);
}
static inline pteval_t __phys_to_pte_val(phys_addr_t phys)
{
	return (phys | (phys >> PTE_ADDR_HIGH_SHIFT)) & PTE_ADDR_MASK;
}
#else
#define __pte_to_phys(pte)	(pte_val(pte) & PTE_ADDR_MASK)
#define __phys_to_pte_val(phys)	(phys)
#endif

#define pte_pfn(pte)		(__pte_to_phys(pte) >> PAGE_SHIFT)
#define pfn_pte(pfn,prot)	\
	__pte(__phys_to_pte_val((phys_addr_t)(pfn) << PAGE_SHIFT) | pgprot_val(prot))

#define pte_none(pte)		(!pte_val(pte))
#define __pte_clear(mm, addr, ptep) \
				__set_pte(ptep, __pte(0))
#define pte_page(pte)		(pfn_to_page(pte_pfn(pte)))

/*
 * The following only work if pte_present(). Undefined behaviour otherwise.
 */
#define pte_present(pte)	(!!(pte_val(pte) & (PTE_VALID | PTE_PROT_NONE)))
#define pte_young(pte)		(!!(pte_val(pte) & PTE_AF))
#define pte_special(pte)	(!!(pte_val(pte) & PTE_SPECIAL))
#define pte_write(pte)		(!!(pte_val(pte) & PTE_WRITE))
#define pte_rdonly(pte)		(!!(pte_val(pte) & PTE_RDONLY))
#define pte_user(pte)		(!!(pte_val(pte) & PTE_USER))
#define pte_user_exec(pte)	(!(pte_val(pte) & PTE_UXN))
#define pte_cont(pte)		(!!(pte_val(pte) & PTE_CONT))
#define pte_devmap(pte)		(!!(pte_val(pte) & PTE_DEVMAP))
#define pte_tagged(pte)		((pte_val(pte) & PTE_ATTRINDX_MASK) == \
				 PTE_ATTRINDX(MT_NORMAL_TAGGED))

#define pte_cont_addr_end(addr, end)						\
({	unsigned long __boundary = ((addr) + CONT_PTE_SIZE) & CONT_PTE_MASK;	\
	(__boundary - 1 < (end) - 1) ? __boundary : (end);			\
})

#define pmd_cont_addr_end(addr, end)						\
({	unsigned long __boundary = ((addr) + CONT_PMD_SIZE) & CONT_PMD_MASK;	\
	(__boundary - 1 < (end) - 1) ? __boundary : (end);			\
})

#define pte_hw_dirty(pte)	(pte_write(pte) && !pte_rdonly(pte))
#define pte_sw_dirty(pte)	(!!(pte_val(pte) & PTE_DIRTY))
#define pte_dirty(pte)		(pte_sw_dirty(pte) || pte_hw_dirty(pte))

#define pte_valid(pte)		(!!(pte_val(pte) & PTE_VALID))
/*
 * Execute-only user mappings do not have the PTE_USER bit set. All valid
 * kernel mappings have the PTE_UXN bit set.
 */
#define pte_valid_not_user(pte) \
	((pte_val(pte) & (PTE_VALID | PTE_USER | PTE_UXN)) == (PTE_VALID | PTE_UXN))
/*
 * Returns true if the pte is valid and has the contiguous bit set.
 */
#define pte_valid_cont(pte)	(pte_valid(pte) && pte_cont(pte))
/*
 * Could the pte be present in the TLB? We must check mm_tlb_flush_pending
 * so that we don't erroneously return false for pages that have been
 * remapped as PROT_NONE but are yet to be flushed from the TLB.
 * Note that we can't make any assumptions based on the state of the access
 * flag, since __ptep_clear_flush_young() elides a DSB when invalidating the
 * TLB.
 */
#define pte_accessible(mm, pte)	\
	(mm_tlb_flush_pending(mm) ? pte_present(pte) : pte_valid(pte))

/*
 * p??_access_permitted() is true for valid user mappings (PTE_USER
 * bit set, subject to the write permission check). For execute-only
 * mappings, like PROT_EXEC with EPAN (both PTE_USER and PTE_UXN bits
 * not set) must return false. PROT_NONE mappings do not have the
 * PTE_VALID bit set.
 */
#define pte_access_permitted(pte, write) \
	(((pte_val(pte) & (PTE_VALID | PTE_USER)) == (PTE_VALID | PTE_USER)) && (!(write) || pte_write(pte)))
#define pmd_access_permitted(pmd, write) \
	(pte_access_permitted(pmd_pte(pmd), (write)))
#define pud_access_permitted(pud, write) \
	(pte_access_permitted(pud_pte(pud), (write)))

static inline pte_t clear_pte_bit(pte_t pte, pgprot_t prot)
{
	pte_val(pte) &= ~pgprot_val(prot);
	return pte;
}

static inline pte_t set_pte_bit(pte_t pte, pgprot_t prot)
{
	pte_val(pte) |= pgprot_val(prot);
	return pte;
}

static inline pmd_t clear_pmd_bit(pmd_t pmd, pgprot_t prot)
{
	pmd_val(pmd) &= ~pgprot_val(prot);
	return pmd;
}

static inline pmd_t set_pmd_bit(pmd_t pmd, pgprot_t prot)
{
	pmd_val(pmd) |= pgprot_val(prot);
	return pmd;
}

static inline pte_t pte_mkwrite_novma(pte_t pte)
{
	pte = set_pte_bit(pte, __pgprot(PTE_WRITE));
	pte = clear_pte_bit(pte, __pgprot(PTE_RDONLY));
	return pte;
}

static inline pte_t pte_mkclean(pte_t pte)
{
	pte = clear_pte_bit(pte, __pgprot(PTE_DIRTY));
	pte = set_pte_bit(pte, __pgprot(PTE_RDONLY));

	return pte;
}

static inline pte_t pte_mkdirty(pte_t pte)
{
	pte = set_pte_bit(pte, __pgprot(PTE_DIRTY));

	if (pte_write(pte))
		pte = clear_pte_bit(pte, __pgprot(PTE_RDONLY));

	return pte;
}

static inline pte_t pte_wrprotect(pte_t pte)
{
	/*
	 * If hardware-dirty (PTE_WRITE/DBM bit set and PTE_RDONLY
	 * clear), set the PTE_DIRTY bit.
	 */
	if (pte_hw_dirty(pte))
		pte = set_pte_bit(pte, __pgprot(PTE_DIRTY));

	pte = clear_pte_bit(pte, __pgprot(PTE_WRITE));
	pte = set_pte_bit(pte, __pgprot(PTE_RDONLY));
	return pte;
}

static inline pte_t pte_mkold(pte_t pte)
{
	return clear_pte_bit(pte, __pgprot(PTE_AF));
}

static inline pte_t pte_mkyoung(pte_t pte)
{
	return set_pte_bit(pte, __pgprot(PTE_AF));
}

static inline pte_t pte_mkspecial(pte_t pte)
{
	return set_pte_bit(pte, __pgprot(PTE_SPECIAL));
}

static inline pte_t pte_mkcont(pte_t pte)
{
	pte = set_pte_bit(pte, __pgprot(PTE_CONT));
	return set_pte_bit(pte, __pgprot(PTE_TYPE_PAGE));
}

static inline pte_t pte_mknoncont(pte_t pte)
{
	return clear_pte_bit(pte, __pgprot(PTE_CONT));
}

static inline pte_t pte_mkpresent(pte_t pte)
{
	return set_pte_bit(pte, __pgprot(PTE_VALID));
}

static inline pmd_t pmd_mkcont(pmd_t pmd)
{
	return __pmd(pmd_val(pmd) | PMD_SECT_CONT);
}

static inline pte_t pte_mkdevmap(pte_t pte)
{
	return set_pte_bit(pte, __pgprot(PTE_DEVMAP | PTE_SPECIAL));
}

static inline void __set_pte(pte_t *ptep, pte_t pte)
{
	WRITE_ONCE(*ptep, pte);

	/*
	 * Only if the new pte is valid and kernel, otherwise TLB maintenance
	 * or update_mmu_cache() have the necessary barriers.
	 */
	if (pte_valid_not_user(pte)) {
		dsb(ishst);
		isb();
	}
}

static inline pte_t __ptep_get(pte_t *ptep)
{
	return READ_ONCE(*ptep);
}

extern void __sync_icache_dcache(pte_t pteval);
bool pgattr_change_is_safe(u64 old, u64 new);

/*
 * PTE bits configuration in the presence of hardware Dirty Bit Management
 * (PTE_WRITE == PTE_DBM):
 *
 * Dirty  Writable | PTE_RDONLY  PTE_WRITE  PTE_DIRTY (sw)
 *   0      0      |   1           0          0
 *   0      1      |   1           1          0
 *   1      0      |   1           0          1
 *   1      1      |   0           1          x
 *
 * When hardware DBM is not present, the sofware PTE_DIRTY bit is updated via
 * the page fault mechanism. Checking the dirty status of a pte becomes:
 *
 *   PTE_DIRTY || (PTE_WRITE && !PTE_RDONLY)
 */

static inline void __check_safe_pte_update(struct mm_struct *mm, pte_t *ptep,
					   pte_t pte)
{
	pte_t old_pte;

	if (!IS_ENABLED(CONFIG_DEBUG_VM))
		return;

	old_pte = __ptep_get(ptep);

	if (!pte_valid(old_pte) || !pte_valid(pte))
		return;
	if (mm != current->active_mm && atomic_read(&mm->mm_users) <= 1)
		return;

	/*
	 * Check for potential race with hardware updates of the pte
	 * (__ptep_set_access_flags safely changes valid ptes without going
	 * through an invalid entry).
	 */
	VM_WARN_ONCE(!pte_young(pte),
		     "%s: racy access flag clearing: 0x%016llx -> 0x%016llx",
		     __func__, pte_val(old_pte), pte_val(pte));
	VM_WARN_ONCE(pte_write(old_pte) && !pte_dirty(pte),
		     "%s: racy dirty state clearing: 0x%016llx -> 0x%016llx",
		     __func__, pte_val(old_pte), pte_val(pte));
	VM_WARN_ONCE(!pgattr_change_is_safe(pte_val(old_pte), pte_val(pte)),
		     "%s: unsafe attribute change: 0x%016llx -> 0x%016llx",
		     __func__, pte_val(old_pte), pte_val(pte));
}

static inline void __sync_cache_and_tags(pte_t pte, unsigned int nr_pages)
{
	if (pte_present(pte) && pte_user_exec(pte) && !pte_special(pte))
		__sync_icache_dcache(pte);

	/*
	 * If the PTE would provide user space access to the tags associated
	 * with it then ensure that the MTE tags are synchronised.  Although
	 * pte_access_permitted() returns false for exec only mappings, they
	 * don't expose tags (instruction fetches don't check tags).
	 */
	if (system_supports_mte() && pte_access_permitted(pte, false) &&
	    !pte_special(pte) && pte_tagged(pte))
		mte_sync_tags(pte, nr_pages);
}

/*
 * Select all bits except the pfn
 */
static inline pgprot_t pte_pgprot(pte_t pte)
{
	unsigned long pfn = pte_pfn(pte);

	return __pgprot(pte_val(pfn_pte(pfn, __pgprot(0))) ^ pte_val(pte));
}

<<<<<<< HEAD
#define pte_next_pfn pte_next_pfn
static inline pte_t pte_next_pfn(pte_t pte)
{
	return pfn_pte(pte_pfn(pte) + 1, pte_pgprot(pte));
}

static inline void set_ptes(struct mm_struct *mm,
			    unsigned long __always_unused addr,
			    pte_t *ptep, pte_t pte, unsigned int nr)
=======
#define pte_advance_pfn pte_advance_pfn
static inline pte_t pte_advance_pfn(pte_t pte, unsigned long nr)
{
	return pfn_pte(pte_pfn(pte) + nr, pte_pgprot(pte));
}

static inline void __set_ptes(struct mm_struct *mm,
			      unsigned long __always_unused addr,
			      pte_t *ptep, pte_t pte, unsigned int nr)
>>>>>>> 3430d1a2
{
	page_table_check_ptes_set(mm, ptep, pte, nr);
	__sync_cache_and_tags(pte, nr);

	for (;;) {
		__check_safe_pte_update(mm, ptep, pte);
		__set_pte(ptep, pte);
		if (--nr == 0)
			break;
		ptep++;
<<<<<<< HEAD
		pte = pte_next_pfn(pte);
=======
		pte = pte_advance_pfn(pte, 1);
>>>>>>> 3430d1a2
	}
}

/*
 * Huge pte definitions.
 */
#define pte_mkhuge(pte)		(__pte(pte_val(pte) & ~PTE_TABLE_BIT))

/*
 * Hugetlb definitions.
 */
#define HUGE_MAX_HSTATE		4
#define HPAGE_SHIFT		PMD_SHIFT
#define HPAGE_SIZE		(_AC(1, UL) << HPAGE_SHIFT)
#define HPAGE_MASK		(~(HPAGE_SIZE - 1))
#define HUGETLB_PAGE_ORDER	(HPAGE_SHIFT - PAGE_SHIFT)

static inline pte_t pgd_pte(pgd_t pgd)
{
	return __pte(pgd_val(pgd));
}

static inline pte_t p4d_pte(p4d_t p4d)
{
	return __pte(p4d_val(p4d));
}

static inline pte_t pud_pte(pud_t pud)
{
	return __pte(pud_val(pud));
}

static inline pud_t pte_pud(pte_t pte)
{
	return __pud(pte_val(pte));
}

static inline pmd_t pud_pmd(pud_t pud)
{
	return __pmd(pud_val(pud));
}

static inline pte_t pmd_pte(pmd_t pmd)
{
	return __pte(pmd_val(pmd));
}

static inline pmd_t pte_pmd(pte_t pte)
{
	return __pmd(pte_val(pte));
}

static inline pgprot_t mk_pud_sect_prot(pgprot_t prot)
{
	return __pgprot((pgprot_val(prot) & ~PUD_TABLE_BIT) | PUD_TYPE_SECT);
}

static inline pgprot_t mk_pmd_sect_prot(pgprot_t prot)
{
	return __pgprot((pgprot_val(prot) & ~PMD_TABLE_BIT) | PMD_TYPE_SECT);
}

static inline pte_t pte_swp_mkexclusive(pte_t pte)
{
	return set_pte_bit(pte, __pgprot(PTE_SWP_EXCLUSIVE));
}

static inline int pte_swp_exclusive(pte_t pte)
{
	return pte_val(pte) & PTE_SWP_EXCLUSIVE;
}

static inline pte_t pte_swp_clear_exclusive(pte_t pte)
{
	return clear_pte_bit(pte, __pgprot(PTE_SWP_EXCLUSIVE));
}

#ifdef CONFIG_NUMA_BALANCING
/*
 * See the comment in include/linux/pgtable.h
 */
static inline int pte_protnone(pte_t pte)
{
	return (pte_val(pte) & (PTE_VALID | PTE_PROT_NONE)) == PTE_PROT_NONE;
}

static inline int pmd_protnone(pmd_t pmd)
{
	return pte_protnone(pmd_pte(pmd));
}
#endif

#define pmd_present_invalid(pmd)     (!!(pmd_val(pmd) & PMD_PRESENT_INVALID))

static inline int pmd_present(pmd_t pmd)
{
	return pte_present(pmd_pte(pmd)) || pmd_present_invalid(pmd);
}

/*
 * THP definitions.
 */

#ifdef CONFIG_TRANSPARENT_HUGEPAGE
static inline int pmd_trans_huge(pmd_t pmd)
{
	return pmd_val(pmd) && pmd_present(pmd) && !(pmd_val(pmd) & PMD_TABLE_BIT);
}
#endif /* CONFIG_TRANSPARENT_HUGEPAGE */

#define pmd_dirty(pmd)		pte_dirty(pmd_pte(pmd))
#define pmd_young(pmd)		pte_young(pmd_pte(pmd))
#define pmd_valid(pmd)		pte_valid(pmd_pte(pmd))
#define pmd_user(pmd)		pte_user(pmd_pte(pmd))
#define pmd_user_exec(pmd)	pte_user_exec(pmd_pte(pmd))
#define pmd_cont(pmd)		pte_cont(pmd_pte(pmd))
#define pmd_wrprotect(pmd)	pte_pmd(pte_wrprotect(pmd_pte(pmd)))
#define pmd_mkold(pmd)		pte_pmd(pte_mkold(pmd_pte(pmd)))
#define pmd_mkwrite_novma(pmd)	pte_pmd(pte_mkwrite_novma(pmd_pte(pmd)))
#define pmd_mkclean(pmd)	pte_pmd(pte_mkclean(pmd_pte(pmd)))
#define pmd_mkdirty(pmd)	pte_pmd(pte_mkdirty(pmd_pte(pmd)))
#define pmd_mkyoung(pmd)	pte_pmd(pte_mkyoung(pmd_pte(pmd)))

static inline pmd_t pmd_mkinvalid(pmd_t pmd)
{
	pmd = set_pmd_bit(pmd, __pgprot(PMD_PRESENT_INVALID));
	pmd = clear_pmd_bit(pmd, __pgprot(PMD_SECT_VALID));

	return pmd;
}

#define pmd_thp_or_huge(pmd)	(pmd_huge(pmd) || pmd_trans_huge(pmd))

#define pmd_write(pmd)		pte_write(pmd_pte(pmd))

#define pmd_mkhuge(pmd)		(__pmd(pmd_val(pmd) & ~PMD_TABLE_BIT))

#ifdef CONFIG_TRANSPARENT_HUGEPAGE
#define pmd_devmap(pmd)		pte_devmap(pmd_pte(pmd))
#endif
static inline pmd_t pmd_mkdevmap(pmd_t pmd)
{
	return pte_pmd(set_pte_bit(pmd_pte(pmd), __pgprot(PTE_DEVMAP)));
}

#define __pmd_to_phys(pmd)	__pte_to_phys(pmd_pte(pmd))
#define __phys_to_pmd_val(phys)	__phys_to_pte_val(phys)
#define pmd_pfn(pmd)		((__pmd_to_phys(pmd) & PMD_MASK) >> PAGE_SHIFT)
#define pfn_pmd(pfn,prot)	__pmd(__phys_to_pmd_val((phys_addr_t)(pfn) << PAGE_SHIFT) | pgprot_val(prot))
#define mk_pmd(page,prot)	pfn_pmd(page_to_pfn(page),prot)

#define pud_young(pud)		pte_young(pud_pte(pud))
#define pud_mkyoung(pud)	pte_pud(pte_mkyoung(pud_pte(pud)))
#define pud_write(pud)		pte_write(pud_pte(pud))

#define pud_mkhuge(pud)		(__pud(pud_val(pud) & ~PUD_TABLE_BIT))

#define __pud_to_phys(pud)	__pte_to_phys(pud_pte(pud))
#define __phys_to_pud_val(phys)	__phys_to_pte_val(phys)
#define pud_pfn(pud)		((__pud_to_phys(pud) & PUD_MASK) >> PAGE_SHIFT)
#define pfn_pud(pfn,prot)	__pud(__phys_to_pud_val((phys_addr_t)(pfn) << PAGE_SHIFT) | pgprot_val(prot))

static inline void __set_pte_at(struct mm_struct *mm,
				unsigned long __always_unused addr,
				pte_t *ptep, pte_t pte, unsigned int nr)
{
	__sync_cache_and_tags(pte, nr);
	__check_safe_pte_update(mm, ptep, pte);
	__set_pte(ptep, pte);
}

static inline void set_pmd_at(struct mm_struct *mm, unsigned long addr,
			      pmd_t *pmdp, pmd_t pmd)
{
	page_table_check_pmd_set(mm, pmdp, pmd);
	return __set_pte_at(mm, addr, (pte_t *)pmdp, pmd_pte(pmd),
						PMD_SIZE >> PAGE_SHIFT);
}

static inline void set_pud_at(struct mm_struct *mm, unsigned long addr,
			      pud_t *pudp, pud_t pud)
{
	page_table_check_pud_set(mm, pudp, pud);
	return __set_pte_at(mm, addr, (pte_t *)pudp, pud_pte(pud),
						PUD_SIZE >> PAGE_SHIFT);
}

#define __p4d_to_phys(p4d)	__pte_to_phys(p4d_pte(p4d))
#define __phys_to_p4d_val(phys)	__phys_to_pte_val(phys)

#define __pgd_to_phys(pgd)	__pte_to_phys(pgd_pte(pgd))
#define __phys_to_pgd_val(phys)	__phys_to_pte_val(phys)

#define __pgprot_modify(prot,mask,bits) \
	__pgprot((pgprot_val(prot) & ~(mask)) | (bits))

#define pgprot_nx(prot) \
	__pgprot_modify(prot, PTE_MAYBE_GP, PTE_PXN)

/*
 * Mark the prot value as uncacheable and unbufferable.
 */
#define pgprot_noncached(prot) \
	__pgprot_modify(prot, PTE_ATTRINDX_MASK, PTE_ATTRINDX(MT_DEVICE_nGnRnE) | PTE_PXN | PTE_UXN)
#define pgprot_writecombine(prot) \
	__pgprot_modify(prot, PTE_ATTRINDX_MASK, PTE_ATTRINDX(MT_NORMAL_NC) | PTE_PXN | PTE_UXN)
#define pgprot_device(prot) \
	__pgprot_modify(prot, PTE_ATTRINDX_MASK, PTE_ATTRINDX(MT_DEVICE_nGnRE) | PTE_PXN | PTE_UXN)
#define pgprot_tagged(prot) \
	__pgprot_modify(prot, PTE_ATTRINDX_MASK, PTE_ATTRINDX(MT_NORMAL_TAGGED))
#define pgprot_mhp	pgprot_tagged
/*
 * DMA allocations for non-coherent devices use what the Arm architecture calls
 * "Normal non-cacheable" memory, which permits speculation, unaligned accesses
 * and merging of writes.  This is different from "Device-nGnR[nE]" memory which
 * is intended for MMIO and thus forbids speculation, preserves access size,
 * requires strict alignment and can also force write responses to come from the
 * endpoint.
 */
#define pgprot_dmacoherent(prot) \
	__pgprot_modify(prot, PTE_ATTRINDX_MASK, \
			PTE_ATTRINDX(MT_NORMAL_NC) | PTE_PXN | PTE_UXN)

#define __HAVE_PHYS_MEM_ACCESS_PROT
struct file;
extern pgprot_t phys_mem_access_prot(struct file *file, unsigned long pfn,
				     unsigned long size, pgprot_t vma_prot);

#define pmd_none(pmd)		(!pmd_val(pmd))

#define pmd_table(pmd)		((pmd_val(pmd) & PMD_TYPE_MASK) == \
				 PMD_TYPE_TABLE)
#define pmd_sect(pmd)		((pmd_val(pmd) & PMD_TYPE_MASK) == \
				 PMD_TYPE_SECT)
#define pmd_leaf(pmd)		(pmd_present(pmd) && !pmd_table(pmd))
#define pmd_bad(pmd)		(!pmd_table(pmd))

#define pmd_leaf_size(pmd)	(pmd_cont(pmd) ? CONT_PMD_SIZE : PMD_SIZE)
#define pte_leaf_size(pte)	(pte_cont(pte) ? CONT_PTE_SIZE : PAGE_SIZE)

#if defined(CONFIG_ARM64_64K_PAGES) || CONFIG_PGTABLE_LEVELS < 3
static inline bool pud_sect(pud_t pud) { return false; }
static inline bool pud_table(pud_t pud) { return true; }
#else
#define pud_sect(pud)		((pud_val(pud) & PUD_TYPE_MASK) == \
				 PUD_TYPE_SECT)
#define pud_table(pud)		((pud_val(pud) & PUD_TYPE_MASK) == \
				 PUD_TYPE_TABLE)
#endif

extern pgd_t init_pg_dir[PTRS_PER_PGD];
extern pgd_t init_pg_end[];
extern pgd_t swapper_pg_dir[PTRS_PER_PGD];
extern pgd_t idmap_pg_dir[PTRS_PER_PGD];
extern pgd_t tramp_pg_dir[PTRS_PER_PGD];
extern pgd_t reserved_pg_dir[PTRS_PER_PGD];

extern void set_swapper_pgd(pgd_t *pgdp, pgd_t pgd);

static inline bool in_swapper_pgdir(void *addr)
{
	return ((unsigned long)addr & PAGE_MASK) ==
	        ((unsigned long)swapper_pg_dir & PAGE_MASK);
}

static inline void set_pmd(pmd_t *pmdp, pmd_t pmd)
{
#ifdef __PAGETABLE_PMD_FOLDED
	if (in_swapper_pgdir(pmdp)) {
		set_swapper_pgd((pgd_t *)pmdp, __pgd(pmd_val(pmd)));
		return;
	}
#endif /* __PAGETABLE_PMD_FOLDED */

	WRITE_ONCE(*pmdp, pmd);

	if (pmd_valid(pmd)) {
		dsb(ishst);
		isb();
	}
}

static inline void pmd_clear(pmd_t *pmdp)
{
	set_pmd(pmdp, __pmd(0));
}

static inline phys_addr_t pmd_page_paddr(pmd_t pmd)
{
	return __pmd_to_phys(pmd);
}

static inline unsigned long pmd_page_vaddr(pmd_t pmd)
{
	return (unsigned long)__va(pmd_page_paddr(pmd));
}

/* Find an entry in the third-level page table. */
#define pte_offset_phys(dir,addr)	(pmd_page_paddr(READ_ONCE(*(dir))) + pte_index(addr) * sizeof(pte_t))

#define pte_set_fixmap(addr)		((pte_t *)set_fixmap_offset(FIX_PTE, addr))
#define pte_set_fixmap_offset(pmd, addr)	pte_set_fixmap(pte_offset_phys(pmd, addr))
#define pte_clear_fixmap()		clear_fixmap(FIX_PTE)

#define pmd_page(pmd)			phys_to_page(__pmd_to_phys(pmd))

/* use ONLY for statically allocated translation tables */
#define pte_offset_kimg(dir,addr)	((pte_t *)__phys_to_kimg(pte_offset_phys((dir), (addr))))

/*
 * Conversion functions: convert a page and protection to a page entry,
 * and a page entry and page directory to the page they refer to.
 */
#define mk_pte(page,prot)	pfn_pte(page_to_pfn(page),prot)

#if CONFIG_PGTABLE_LEVELS > 2

#define pmd_ERROR(e)	\
	pr_err("%s:%d: bad pmd %016llx.\n", __FILE__, __LINE__, pmd_val(e))

#define pud_none(pud)		(!pud_val(pud))
#define pud_bad(pud)		(!pud_table(pud))
#define pud_present(pud)	pte_present(pud_pte(pud))
#define pud_leaf(pud)		(pud_present(pud) && !pud_table(pud))
#define pud_valid(pud)		pte_valid(pud_pte(pud))
#define pud_user(pud)		pte_user(pud_pte(pud))
#define pud_user_exec(pud)	pte_user_exec(pud_pte(pud))

static inline void set_pud(pud_t *pudp, pud_t pud)
{
#ifdef __PAGETABLE_PUD_FOLDED
	if (in_swapper_pgdir(pudp)) {
		set_swapper_pgd((pgd_t *)pudp, __pgd(pud_val(pud)));
		return;
	}
#endif /* __PAGETABLE_PUD_FOLDED */

	WRITE_ONCE(*pudp, pud);

	if (pud_valid(pud)) {
		dsb(ishst);
		isb();
	}
}

static inline void pud_clear(pud_t *pudp)
{
	set_pud(pudp, __pud(0));
}

static inline phys_addr_t pud_page_paddr(pud_t pud)
{
	return __pud_to_phys(pud);
}

static inline pmd_t *pud_pgtable(pud_t pud)
{
	return (pmd_t *)__va(pud_page_paddr(pud));
}

/* Find an entry in the second-level page table. */
#define pmd_offset_phys(dir, addr)	(pud_page_paddr(READ_ONCE(*(dir))) + pmd_index(addr) * sizeof(pmd_t))

#define pmd_set_fixmap(addr)		((pmd_t *)set_fixmap_offset(FIX_PMD, addr))
#define pmd_set_fixmap_offset(pud, addr)	pmd_set_fixmap(pmd_offset_phys(pud, addr))
#define pmd_clear_fixmap()		clear_fixmap(FIX_PMD)

#define pud_page(pud)			phys_to_page(__pud_to_phys(pud))

/* use ONLY for statically allocated translation tables */
#define pmd_offset_kimg(dir,addr)	((pmd_t *)__phys_to_kimg(pmd_offset_phys((dir), (addr))))

#else

#define pud_page_paddr(pud)	({ BUILD_BUG(); 0; })
#define pud_user_exec(pud)	pud_user(pud) /* Always 0 with folding */

/* Match pmd_offset folding in <asm/generic/pgtable-nopmd.h> */
#define pmd_set_fixmap(addr)		NULL
#define pmd_set_fixmap_offset(pudp, addr)	((pmd_t *)pudp)
#define pmd_clear_fixmap()

#define pmd_offset_kimg(dir,addr)	((pmd_t *)dir)

#endif	/* CONFIG_PGTABLE_LEVELS > 2 */

#if CONFIG_PGTABLE_LEVELS > 3

#define pud_ERROR(e)	\
	pr_err("%s:%d: bad pud %016llx.\n", __FILE__, __LINE__, pud_val(e))

#define p4d_none(p4d)		(!p4d_val(p4d))
#define p4d_bad(p4d)		(!(p4d_val(p4d) & 2))
#define p4d_present(p4d)	(p4d_val(p4d))

static inline void set_p4d(p4d_t *p4dp, p4d_t p4d)
{
	if (in_swapper_pgdir(p4dp)) {
		set_swapper_pgd((pgd_t *)p4dp, __pgd(p4d_val(p4d)));
		return;
	}

	WRITE_ONCE(*p4dp, p4d);
	dsb(ishst);
	isb();
}

static inline void p4d_clear(p4d_t *p4dp)
{
	set_p4d(p4dp, __p4d(0));
}

static inline phys_addr_t p4d_page_paddr(p4d_t p4d)
{
	return __p4d_to_phys(p4d);
}

static inline pud_t *p4d_pgtable(p4d_t p4d)
{
	return (pud_t *)__va(p4d_page_paddr(p4d));
}

/* Find an entry in the first-level page table. */
#define pud_offset_phys(dir, addr)	(p4d_page_paddr(READ_ONCE(*(dir))) + pud_index(addr) * sizeof(pud_t))

#define pud_set_fixmap(addr)		((pud_t *)set_fixmap_offset(FIX_PUD, addr))
#define pud_set_fixmap_offset(p4d, addr)	pud_set_fixmap(pud_offset_phys(p4d, addr))
#define pud_clear_fixmap()		clear_fixmap(FIX_PUD)

#define p4d_page(p4d)		pfn_to_page(__phys_to_pfn(__p4d_to_phys(p4d)))

/* use ONLY for statically allocated translation tables */
#define pud_offset_kimg(dir,addr)	((pud_t *)__phys_to_kimg(pud_offset_phys((dir), (addr))))

#else

#define p4d_page_paddr(p4d)	({ BUILD_BUG(); 0;})
#define pgd_page_paddr(pgd)	({ BUILD_BUG(); 0;})

/* Match pud_offset folding in <asm/generic/pgtable-nopud.h> */
#define pud_set_fixmap(addr)		NULL
#define pud_set_fixmap_offset(pgdp, addr)	((pud_t *)pgdp)
#define pud_clear_fixmap()

#define pud_offset_kimg(dir,addr)	((pud_t *)dir)

#endif  /* CONFIG_PGTABLE_LEVELS > 3 */

#define pgd_ERROR(e)	\
	pr_err("%s:%d: bad pgd %016llx.\n", __FILE__, __LINE__, pgd_val(e))

#define pgd_set_fixmap(addr)	((pgd_t *)set_fixmap_offset(FIX_PGD, addr))
#define pgd_clear_fixmap()	clear_fixmap(FIX_PGD)

static inline pte_t pte_modify(pte_t pte, pgprot_t newprot)
{
	/*
	 * Normal and Normal-Tagged are two different memory types and indices
	 * in MAIR_EL1. The mask below has to include PTE_ATTRINDX_MASK.
	 */
	const pteval_t mask = PTE_USER | PTE_PXN | PTE_UXN | PTE_RDONLY |
			      PTE_PROT_NONE | PTE_VALID | PTE_WRITE | PTE_GP |
			      PTE_ATTRINDX_MASK;
	/* preserve the hardware dirty information */
	if (pte_hw_dirty(pte))
		pte = set_pte_bit(pte, __pgprot(PTE_DIRTY));

	pte_val(pte) = (pte_val(pte) & ~mask) | (pgprot_val(newprot) & mask);
	/*
	 * If we end up clearing hw dirtiness for a sw-dirty PTE, set hardware
	 * dirtiness again.
	 */
	if (pte_sw_dirty(pte))
		pte = pte_mkdirty(pte);
	return pte;
}

static inline pmd_t pmd_modify(pmd_t pmd, pgprot_t newprot)
{
	return pte_pmd(pte_modify(pmd_pte(pmd), newprot));
}

extern int __ptep_set_access_flags(struct vm_area_struct *vma,
				 unsigned long address, pte_t *ptep,
				 pte_t entry, int dirty);

#ifdef CONFIG_TRANSPARENT_HUGEPAGE
#define __HAVE_ARCH_PMDP_SET_ACCESS_FLAGS
static inline int pmdp_set_access_flags(struct vm_area_struct *vma,
					unsigned long address, pmd_t *pmdp,
					pmd_t entry, int dirty)
{
	return __ptep_set_access_flags(vma, address, (pte_t *)pmdp,
							pmd_pte(entry), dirty);
}

static inline int pud_devmap(pud_t pud)
{
	return 0;
}

static inline int pgd_devmap(pgd_t pgd)
{
	return 0;
}
#endif

#ifdef CONFIG_PAGE_TABLE_CHECK
static inline bool pte_user_accessible_page(pte_t pte)
{
	return pte_present(pte) && (pte_user(pte) || pte_user_exec(pte));
}

static inline bool pmd_user_accessible_page(pmd_t pmd)
{
	return pmd_leaf(pmd) && !pmd_present_invalid(pmd) && (pmd_user(pmd) || pmd_user_exec(pmd));
}

static inline bool pud_user_accessible_page(pud_t pud)
{
	return pud_leaf(pud) && (pud_user(pud) || pud_user_exec(pud));
}
#endif

/*
 * Atomic pte/pmd modifications.
 */
static inline int __ptep_test_and_clear_young(struct vm_area_struct *vma,
					      unsigned long address,
					      pte_t *ptep)
{
	pte_t old_pte, pte;

	pte = __ptep_get(ptep);
	do {
		old_pte = pte;
		pte = pte_mkold(pte);
		pte_val(pte) = cmpxchg_relaxed(&pte_val(*ptep),
					       pte_val(old_pte), pte_val(pte));
	} while (pte_val(pte) != pte_val(old_pte));

	return pte_young(pte);
}

static inline int __ptep_clear_flush_young(struct vm_area_struct *vma,
					 unsigned long address, pte_t *ptep)
{
	int young = __ptep_test_and_clear_young(vma, address, ptep);

	if (young) {
		/*
		 * We can elide the trailing DSB here since the worst that can
		 * happen is that a CPU continues to use the young entry in its
		 * TLB and we mistakenly reclaim the associated page. The
		 * window for such an event is bounded by the next
		 * context-switch, which provides a DSB to complete the TLB
		 * invalidation.
		 */
		flush_tlb_page_nosync(vma, address);
	}

	return young;
}

#ifdef CONFIG_TRANSPARENT_HUGEPAGE
#define __HAVE_ARCH_PMDP_TEST_AND_CLEAR_YOUNG
static inline int pmdp_test_and_clear_young(struct vm_area_struct *vma,
					    unsigned long address,
					    pmd_t *pmdp)
{
	return __ptep_test_and_clear_young(vma, address, (pte_t *)pmdp);
}
#endif /* CONFIG_TRANSPARENT_HUGEPAGE */

static inline pte_t __ptep_get_and_clear(struct mm_struct *mm,
				       unsigned long address, pte_t *ptep)
{
	pte_t pte = __pte(xchg_relaxed(&pte_val(*ptep), 0));

	page_table_check_pte_clear(mm, pte);

	return pte;
}

static inline void __clear_full_ptes(struct mm_struct *mm, unsigned long addr,
				pte_t *ptep, unsigned int nr, int full)
{
	for (;;) {
		__ptep_get_and_clear(mm, addr, ptep);
		if (--nr == 0)
			break;
		ptep++;
		addr += PAGE_SIZE;
	}
}

static inline pte_t __get_and_clear_full_ptes(struct mm_struct *mm,
				unsigned long addr, pte_t *ptep,
				unsigned int nr, int full)
{
	pte_t pte, tmp_pte;

	pte = __ptep_get_and_clear(mm, addr, ptep);
	while (--nr) {
		ptep++;
		addr += PAGE_SIZE;
		tmp_pte = __ptep_get_and_clear(mm, addr, ptep);
		if (pte_dirty(tmp_pte))
			pte = pte_mkdirty(pte);
		if (pte_young(tmp_pte))
			pte = pte_mkyoung(pte);
	}
	return pte;
}

#ifdef CONFIG_TRANSPARENT_HUGEPAGE
#define __HAVE_ARCH_PMDP_HUGE_GET_AND_CLEAR
static inline pmd_t pmdp_huge_get_and_clear(struct mm_struct *mm,
					    unsigned long address, pmd_t *pmdp)
{
	pmd_t pmd = __pmd(xchg_relaxed(&pmd_val(*pmdp), 0));

	page_table_check_pmd_clear(mm, pmd);

	return pmd;
}
#endif /* CONFIG_TRANSPARENT_HUGEPAGE */

static inline void ___ptep_set_wrprotect(struct mm_struct *mm,
					unsigned long address, pte_t *ptep,
					pte_t pte)
{
	pte_t old_pte;

	do {
		old_pte = pte;
		pte = pte_wrprotect(pte);
		pte_val(pte) = cmpxchg_relaxed(&pte_val(*ptep),
					       pte_val(old_pte), pte_val(pte));
	} while (pte_val(pte) != pte_val(old_pte));
}

/*
 * __ptep_set_wrprotect - mark read-only while trasferring potential hardware
 * dirty status (PTE_DBM && !PTE_RDONLY) to the software PTE_DIRTY bit.
 */
static inline void __ptep_set_wrprotect(struct mm_struct *mm,
					unsigned long address, pte_t *ptep)
{
	___ptep_set_wrprotect(mm, address, ptep, __ptep_get(ptep));
}

static inline void __wrprotect_ptes(struct mm_struct *mm, unsigned long address,
				pte_t *ptep, unsigned int nr)
{
	unsigned int i;

	for (i = 0; i < nr; i++, address += PAGE_SIZE, ptep++)
		__ptep_set_wrprotect(mm, address, ptep);
}

#ifdef CONFIG_TRANSPARENT_HUGEPAGE
#define __HAVE_ARCH_PMDP_SET_WRPROTECT
static inline void pmdp_set_wrprotect(struct mm_struct *mm,
				      unsigned long address, pmd_t *pmdp)
{
	__ptep_set_wrprotect(mm, address, (pte_t *)pmdp);
}

#define pmdp_establish pmdp_establish
static inline pmd_t pmdp_establish(struct vm_area_struct *vma,
		unsigned long address, pmd_t *pmdp, pmd_t pmd)
{
	page_table_check_pmd_set(vma->vm_mm, pmdp, pmd);
	return __pmd(xchg_relaxed(&pmd_val(*pmdp), pmd_val(pmd)));
}
#endif

/*
 * Encode and decode a swap entry:
 *	bits 0-1:	present (must be zero)
 *	bits 2:		remember PG_anon_exclusive
 *	bits 3-7:	swap type
 *	bits 8-57:	swap offset
 *	bit  58:	PTE_PROT_NONE (must be zero)
 */
#define __SWP_TYPE_SHIFT	3
#define __SWP_TYPE_BITS		5
#define __SWP_OFFSET_BITS	50
#define __SWP_TYPE_MASK		((1 << __SWP_TYPE_BITS) - 1)
#define __SWP_OFFSET_SHIFT	(__SWP_TYPE_BITS + __SWP_TYPE_SHIFT)
#define __SWP_OFFSET_MASK	((1UL << __SWP_OFFSET_BITS) - 1)

#define __swp_type(x)		(((x).val >> __SWP_TYPE_SHIFT) & __SWP_TYPE_MASK)
#define __swp_offset(x)		(((x).val >> __SWP_OFFSET_SHIFT) & __SWP_OFFSET_MASK)
#define __swp_entry(type,offset) ((swp_entry_t) { ((type) << __SWP_TYPE_SHIFT) | ((offset) << __SWP_OFFSET_SHIFT) })

#define __pte_to_swp_entry(pte)	((swp_entry_t) { pte_val(pte) })
#define __swp_entry_to_pte(swp)	((pte_t) { (swp).val })

#ifdef CONFIG_ARCH_ENABLE_THP_MIGRATION
#define __pmd_to_swp_entry(pmd)		((swp_entry_t) { pmd_val(pmd) })
#define __swp_entry_to_pmd(swp)		__pmd((swp).val)
#endif /* CONFIG_ARCH_ENABLE_THP_MIGRATION */

/*
 * Ensure that there are not more swap files than can be encoded in the kernel
 * PTEs.
 */
#define MAX_SWAPFILES_CHECK() BUILD_BUG_ON(MAX_SWAPFILES_SHIFT > __SWP_TYPE_BITS)

#ifdef CONFIG_ARM64_MTE

#define __HAVE_ARCH_PREPARE_TO_SWAP
static inline int arch_prepare_to_swap(struct page *page)
{
	if (system_supports_mte())
		return mte_save_tags(page);
	return 0;
}

#define __HAVE_ARCH_SWAP_INVALIDATE
static inline void arch_swap_invalidate_page(int type, pgoff_t offset)
{
	if (system_supports_mte())
		mte_invalidate_tags(type, offset);
}

static inline void arch_swap_invalidate_area(int type)
{
	if (system_supports_mte())
		mte_invalidate_tags_area(type);
}

#define __HAVE_ARCH_SWAP_RESTORE
static inline void arch_swap_restore(swp_entry_t entry, struct folio *folio)
{
	if (system_supports_mte())
		mte_restore_tags(entry, &folio->page);
}

#endif /* CONFIG_ARM64_MTE */

/*
 * On AArch64, the cache coherency is handled via the __set_ptes() function.
 */
static inline void update_mmu_cache_range(struct vm_fault *vmf,
		struct vm_area_struct *vma, unsigned long addr, pte_t *ptep,
		unsigned int nr)
{
	/*
	 * We don't do anything here, so there's a very small chance of
	 * us retaking a user fault which we just fixed up. The alternative
	 * is doing a dsb(ishst), but that penalises the fastpath.
	 */
}

#define update_mmu_cache(vma, addr, ptep) \
	update_mmu_cache_range(NULL, vma, addr, ptep, 1)
#define update_mmu_cache_pmd(vma, address, pmd) do { } while (0)

#ifdef CONFIG_ARM64_PA_BITS_52
#define phys_to_ttbr(addr)	(((addr) | ((addr) >> 46)) & TTBR_BADDR_MASK_52)
#else
#define phys_to_ttbr(addr)	(addr)
#endif

/*
 * On arm64 without hardware Access Flag, copying from user will fail because
 * the pte is old and cannot be marked young. So we always end up with zeroed
 * page after fork() + CoW for pfn mappings. We don't always have a
 * hardware-managed access flag on arm64.
 */
#define arch_has_hw_pte_young		cpu_has_hw_af

/*
 * Experimentally, it's cheap to set the access flag in hardware and we
 * benefit from prefaulting mappings as 'old' to start with.
 */
#define arch_wants_old_prefaulted_pte	cpu_has_hw_af

static inline bool pud_sect_supported(void)
{
	return PAGE_SIZE == SZ_4K;
}


#define __HAVE_ARCH_PTEP_MODIFY_PROT_TRANSACTION
#define ptep_modify_prot_start ptep_modify_prot_start
extern pte_t ptep_modify_prot_start(struct vm_area_struct *vma,
				    unsigned long addr, pte_t *ptep);

#define ptep_modify_prot_commit ptep_modify_prot_commit
extern void ptep_modify_prot_commit(struct vm_area_struct *vma,
				    unsigned long addr, pte_t *ptep,
				    pte_t old_pte, pte_t new_pte);

#ifdef CONFIG_ARM64_CONTPTE

/*
 * The contpte APIs are used to transparently manage the contiguous bit in ptes
 * where it is possible and makes sense to do so. The PTE_CONT bit is considered
 * a private implementation detail of the public ptep API (see below).
 */
extern void __contpte_try_fold(struct mm_struct *mm, unsigned long addr,
				pte_t *ptep, pte_t pte);
extern void __contpte_try_unfold(struct mm_struct *mm, unsigned long addr,
				pte_t *ptep, pte_t pte);
extern pte_t contpte_ptep_get(pte_t *ptep, pte_t orig_pte);
extern pte_t contpte_ptep_get_lockless(pte_t *orig_ptep);
extern void contpte_set_ptes(struct mm_struct *mm, unsigned long addr,
				pte_t *ptep, pte_t pte, unsigned int nr);
extern void contpte_clear_full_ptes(struct mm_struct *mm, unsigned long addr,
				pte_t *ptep, unsigned int nr, int full);
extern pte_t contpte_get_and_clear_full_ptes(struct mm_struct *mm,
				unsigned long addr, pte_t *ptep,
				unsigned int nr, int full);
extern int contpte_ptep_test_and_clear_young(struct vm_area_struct *vma,
				unsigned long addr, pte_t *ptep);
extern int contpte_ptep_clear_flush_young(struct vm_area_struct *vma,
				unsigned long addr, pte_t *ptep);
extern void contpte_wrprotect_ptes(struct mm_struct *mm, unsigned long addr,
				pte_t *ptep, unsigned int nr);
extern int contpte_ptep_set_access_flags(struct vm_area_struct *vma,
				unsigned long addr, pte_t *ptep,
				pte_t entry, int dirty);

static __always_inline void contpte_try_fold(struct mm_struct *mm,
				unsigned long addr, pte_t *ptep, pte_t pte)
{
	/*
	 * Only bother trying if both the virtual and physical addresses are
	 * aligned and correspond to the last entry in a contig range. The core
	 * code mostly modifies ranges from low to high, so this is the likely
	 * the last modification in the contig range, so a good time to fold.
	 * We can't fold special mappings, because there is no associated folio.
	 */

	const unsigned long contmask = CONT_PTES - 1;
	bool valign = ((addr >> PAGE_SHIFT) & contmask) == contmask;

	if (unlikely(valign)) {
		bool palign = (pte_pfn(pte) & contmask) == contmask;

		if (unlikely(palign &&
		    pte_valid(pte) && !pte_cont(pte) && !pte_special(pte)))
			__contpte_try_fold(mm, addr, ptep, pte);
	}
}

static __always_inline void contpte_try_unfold(struct mm_struct *mm,
				unsigned long addr, pte_t *ptep, pte_t pte)
{
	if (unlikely(pte_valid_cont(pte)))
		__contpte_try_unfold(mm, addr, ptep, pte);
}

#define pte_batch_hint pte_batch_hint
static inline unsigned int pte_batch_hint(pte_t *ptep, pte_t pte)
{
	if (!pte_valid_cont(pte))
		return 1;

	return CONT_PTES - (((unsigned long)ptep >> 3) & (CONT_PTES - 1));
}

/*
 * The below functions constitute the public API that arm64 presents to the
 * core-mm to manipulate PTE entries within their page tables (or at least this
 * is the subset of the API that arm64 needs to implement). These public
 * versions will automatically and transparently apply the contiguous bit where
 * it makes sense to do so. Therefore any users that are contig-aware (e.g.
 * hugetlb, kernel mapper) should NOT use these APIs, but instead use the
 * private versions, which are prefixed with double underscore. All of these
 * APIs except for ptep_get_lockless() are expected to be called with the PTL
 * held. Although the contiguous bit is considered private to the
 * implementation, it is deliberately allowed to leak through the getters (e.g.
 * ptep_get()), back to core code. This is required so that pte_leaf_size() can
 * provide an accurate size for perf_get_pgtable_size(). But this leakage means
 * its possible a pte will be passed to a setter with the contiguous bit set, so
 * we explicitly clear the contiguous bit in those cases to prevent accidentally
 * setting it in the pgtable.
 */

#define ptep_get ptep_get
static inline pte_t ptep_get(pte_t *ptep)
{
	pte_t pte = __ptep_get(ptep);

	if (likely(!pte_valid_cont(pte)))
		return pte;

	return contpte_ptep_get(ptep, pte);
}

#define ptep_get_lockless ptep_get_lockless
static inline pte_t ptep_get_lockless(pte_t *ptep)
{
	pte_t pte = __ptep_get(ptep);

	if (likely(!pte_valid_cont(pte)))
		return pte;

	return contpte_ptep_get_lockless(ptep);
}

static inline void set_pte(pte_t *ptep, pte_t pte)
{
	/*
	 * We don't have the mm or vaddr so cannot unfold contig entries (since
	 * it requires tlb maintenance). set_pte() is not used in core code, so
	 * this should never even be called. Regardless do our best to service
	 * any call and emit a warning if there is any attempt to set a pte on
	 * top of an existing contig range.
	 */
	pte_t orig_pte = __ptep_get(ptep);

	WARN_ON_ONCE(pte_valid_cont(orig_pte));
	__set_pte(ptep, pte_mknoncont(pte));
}

#define set_ptes set_ptes
static __always_inline void set_ptes(struct mm_struct *mm, unsigned long addr,
				pte_t *ptep, pte_t pte, unsigned int nr)
{
	pte = pte_mknoncont(pte);

	if (likely(nr == 1)) {
		contpte_try_unfold(mm, addr, ptep, __ptep_get(ptep));
		__set_ptes(mm, addr, ptep, pte, 1);
		contpte_try_fold(mm, addr, ptep, pte);
	} else {
		contpte_set_ptes(mm, addr, ptep, pte, nr);
	}
}

static inline void pte_clear(struct mm_struct *mm,
				unsigned long addr, pte_t *ptep)
{
	contpte_try_unfold(mm, addr, ptep, __ptep_get(ptep));
	__pte_clear(mm, addr, ptep);
}

#define clear_full_ptes clear_full_ptes
static inline void clear_full_ptes(struct mm_struct *mm, unsigned long addr,
				pte_t *ptep, unsigned int nr, int full)
{
	if (likely(nr == 1)) {
		contpte_try_unfold(mm, addr, ptep, __ptep_get(ptep));
		__clear_full_ptes(mm, addr, ptep, nr, full);
	} else {
		contpte_clear_full_ptes(mm, addr, ptep, nr, full);
	}
}

#define get_and_clear_full_ptes get_and_clear_full_ptes
static inline pte_t get_and_clear_full_ptes(struct mm_struct *mm,
				unsigned long addr, pte_t *ptep,
				unsigned int nr, int full)
{
	pte_t pte;

	if (likely(nr == 1)) {
		contpte_try_unfold(mm, addr, ptep, __ptep_get(ptep));
		pte = __get_and_clear_full_ptes(mm, addr, ptep, nr, full);
	} else {
		pte = contpte_get_and_clear_full_ptes(mm, addr, ptep, nr, full);
	}

	return pte;
}

#define __HAVE_ARCH_PTEP_GET_AND_CLEAR
static inline pte_t ptep_get_and_clear(struct mm_struct *mm,
				unsigned long addr, pte_t *ptep)
{
	contpte_try_unfold(mm, addr, ptep, __ptep_get(ptep));
	return __ptep_get_and_clear(mm, addr, ptep);
}

#define __HAVE_ARCH_PTEP_TEST_AND_CLEAR_YOUNG
static inline int ptep_test_and_clear_young(struct vm_area_struct *vma,
				unsigned long addr, pte_t *ptep)
{
	pte_t orig_pte = __ptep_get(ptep);

	if (likely(!pte_valid_cont(orig_pte)))
		return __ptep_test_and_clear_young(vma, addr, ptep);

	return contpte_ptep_test_and_clear_young(vma, addr, ptep);
}

#define __HAVE_ARCH_PTEP_CLEAR_YOUNG_FLUSH
static inline int ptep_clear_flush_young(struct vm_area_struct *vma,
				unsigned long addr, pte_t *ptep)
{
	pte_t orig_pte = __ptep_get(ptep);

	if (likely(!pte_valid_cont(orig_pte)))
		return __ptep_clear_flush_young(vma, addr, ptep);

	return contpte_ptep_clear_flush_young(vma, addr, ptep);
}

#define wrprotect_ptes wrprotect_ptes
static __always_inline void wrprotect_ptes(struct mm_struct *mm,
				unsigned long addr, pte_t *ptep, unsigned int nr)
{
	if (likely(nr == 1)) {
		/*
		 * Optimization: wrprotect_ptes() can only be called for present
		 * ptes so we only need to check contig bit as condition for
		 * unfold, and we can remove the contig bit from the pte we read
		 * to avoid re-reading. This speeds up fork() which is sensitive
		 * for order-0 folios. Equivalent to contpte_try_unfold().
		 */
		pte_t orig_pte = __ptep_get(ptep);

		if (unlikely(pte_cont(orig_pte))) {
			__contpte_try_unfold(mm, addr, ptep, orig_pte);
			orig_pte = pte_mknoncont(orig_pte);
		}
		___ptep_set_wrprotect(mm, addr, ptep, orig_pte);
	} else {
		contpte_wrprotect_ptes(mm, addr, ptep, nr);
	}
}

#define __HAVE_ARCH_PTEP_SET_WRPROTECT
static inline void ptep_set_wrprotect(struct mm_struct *mm,
				unsigned long addr, pte_t *ptep)
{
	wrprotect_ptes(mm, addr, ptep, 1);
}

#define __HAVE_ARCH_PTEP_SET_ACCESS_FLAGS
static inline int ptep_set_access_flags(struct vm_area_struct *vma,
				unsigned long addr, pte_t *ptep,
				pte_t entry, int dirty)
{
	pte_t orig_pte = __ptep_get(ptep);

	entry = pte_mknoncont(entry);

	if (likely(!pte_valid_cont(orig_pte)))
		return __ptep_set_access_flags(vma, addr, ptep, entry, dirty);

	return contpte_ptep_set_access_flags(vma, addr, ptep, entry, dirty);
}

#else /* CONFIG_ARM64_CONTPTE */

#define ptep_get				__ptep_get
#define set_pte					__set_pte
#define set_ptes				__set_ptes
#define pte_clear				__pte_clear
#define clear_full_ptes				__clear_full_ptes
#define get_and_clear_full_ptes			__get_and_clear_full_ptes
#define __HAVE_ARCH_PTEP_GET_AND_CLEAR
#define ptep_get_and_clear			__ptep_get_and_clear
#define __HAVE_ARCH_PTEP_TEST_AND_CLEAR_YOUNG
#define ptep_test_and_clear_young		__ptep_test_and_clear_young
#define __HAVE_ARCH_PTEP_CLEAR_YOUNG_FLUSH
#define ptep_clear_flush_young			__ptep_clear_flush_young
#define __HAVE_ARCH_PTEP_SET_WRPROTECT
#define ptep_set_wrprotect			__ptep_set_wrprotect
#define wrprotect_ptes				__wrprotect_ptes
#define __HAVE_ARCH_PTEP_SET_ACCESS_FLAGS
#define ptep_set_access_flags			__ptep_set_access_flags

#endif /* CONFIG_ARM64_CONTPTE */

#endif /* !__ASSEMBLY__ */

#endif /* __ASM_PGTABLE_H */<|MERGE_RESOLUTION|>--- conflicted
+++ resolved
@@ -361,17 +361,6 @@
 	return __pgprot(pte_val(pfn_pte(pfn, __pgprot(0))) ^ pte_val(pte));
 }
 
-<<<<<<< HEAD
-#define pte_next_pfn pte_next_pfn
-static inline pte_t pte_next_pfn(pte_t pte)
-{
-	return pfn_pte(pte_pfn(pte) + 1, pte_pgprot(pte));
-}
-
-static inline void set_ptes(struct mm_struct *mm,
-			    unsigned long __always_unused addr,
-			    pte_t *ptep, pte_t pte, unsigned int nr)
-=======
 #define pte_advance_pfn pte_advance_pfn
 static inline pte_t pte_advance_pfn(pte_t pte, unsigned long nr)
 {
@@ -381,7 +370,6 @@
 static inline void __set_ptes(struct mm_struct *mm,
 			      unsigned long __always_unused addr,
 			      pte_t *ptep, pte_t pte, unsigned int nr)
->>>>>>> 3430d1a2
 {
 	page_table_check_ptes_set(mm, ptep, pte, nr);
 	__sync_cache_and_tags(pte, nr);
@@ -392,11 +380,7 @@
 		if (--nr == 0)
 			break;
 		ptep++;
-<<<<<<< HEAD
-		pte = pte_next_pfn(pte);
-=======
 		pte = pte_advance_pfn(pte, 1);
->>>>>>> 3430d1a2
 	}
 }
 
