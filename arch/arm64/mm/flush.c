// SPDX-License-Identifier: GPL-2.0-only
/*
 * Based on arch/arm/mm/flush.c
 *
 * Copyright (C) 1995-2002 Russell King
 * Copyright (C) 2012 ARM Ltd.
 */

#include <linux/export.h>
#include <linux/mm.h>
#include <linux/pagemap.h>

#include <asm/cacheflush.h>
#include <asm/cache.h>
#include <asm/tlbflush.h>

void sync_icache_aliases(unsigned long start, unsigned long end)
{
	if (icache_is_aliasing()) {
		dcache_clean_pou(start, end);
		icache_inval_all_pou();
	} else {
		/*
		 * Don't issue kick_all_cpus_sync() after I-cache invalidation
		 * for user mappings.
		 */
		caches_clean_inval_pou(start, end);
	}
}

static void flush_ptrace_access(struct vm_area_struct *vma, unsigned long start,
				unsigned long end)
{
	if (vma->vm_flags & VM_EXEC)
		sync_icache_aliases(start, end);
}

/*
 * Copy user data from/to a page which is mapped into a different processes
 * address space.  Really, we want to allow our "user space" model to handle
 * this.
 */
void copy_to_user_page(struct vm_area_struct *vma, struct page *page,
		       unsigned long uaddr, void *dst, const void *src,
		       unsigned long len)
{
	memcpy(dst, src, len);
	flush_ptrace_access(vma, (unsigned long)dst, (unsigned long)dst + len);
}

void __sync_icache_dcache(pte_t pte)
{
	struct page *page = pte_page(pte);

	/*
	 * HugeTLB pages are always fully mapped, so only setting head page's
	 * PG_dcache_clean flag is enough.
	 */
	if (PageHuge(page))
		page = compound_head(page);

	if (!test_bit(PG_dcache_clean, &page->flags)) {
		sync_icache_aliases((unsigned long)page_address(page),
				    (unsigned long)page_address(page) +
					    page_size(page));
		set_bit(PG_dcache_clean, &page->flags);
	}
}
EXPORT_SYMBOL_GPL(__sync_icache_dcache);

/*
 * This function is called when a page has been modified by the kernel. Mark
 * it as dirty for later flushing when mapped in user space (if executable,
 * see __sync_icache_dcache).
 */
void flush_dcache_page(struct page *page)
{
	/*
<<<<<<< HEAD
	 * Only the head page's flags of HugeTLB can be cleared since the tail
	 * vmemmap pages associated with each HugeTLB page are mapped with
	 * read-only when CONFIG_HUGETLB_PAGE_OPTIMIZE_VMEMMAP is enabled (more
	 * details can refer to vmemmap_remap_pte()).  Although
	 * __sync_icache_dcache() only set PG_dcache_clean flag on the head
	 * page struct, there is more than one page struct with PG_dcache_clean
	 * associated with the HugeTLB page since the head vmemmap page frame
	 * is reused (more details can refer to the comments above
	 * page_fixed_fake_head()).
	 */
	if (hugetlb_optimize_vmemmap_enabled() && PageHuge(page))
=======
	 * HugeTLB pages are always fully mapped and only head page will be
	 * set PG_dcache_clean (see comments in __sync_icache_dcache()).
	 */
	if (PageHuge(page))
>>>>>>> 7365df19
		page = compound_head(page);

	if (test_bit(PG_dcache_clean, &page->flags))
		clear_bit(PG_dcache_clean, &page->flags);
}
EXPORT_SYMBOL(flush_dcache_page);

/*
 * Additional functions defined in assembly.
 */
EXPORT_SYMBOL(caches_clean_inval_pou);

#ifdef CONFIG_ARCH_HAS_PMEM_API
void arch_wb_cache_pmem(void *addr, size_t size)
{
	/* Ensure order against any prior non-cacheable writes */
	dmb(osh);
	dcache_clean_pop((unsigned long)addr, (unsigned long)addr + size);
}
EXPORT_SYMBOL_GPL(arch_wb_cache_pmem);

void arch_invalidate_pmem(void *addr, size_t size)
{
	dcache_inval_poc((unsigned long)addr, (unsigned long)addr + size);
}
EXPORT_SYMBOL_GPL(arch_invalidate_pmem);
#endif<|MERGE_RESOLUTION|>--- conflicted
+++ resolved
@@ -76,24 +76,10 @@
 void flush_dcache_page(struct page *page)
 {
 	/*
-<<<<<<< HEAD
-	 * Only the head page's flags of HugeTLB can be cleared since the tail
-	 * vmemmap pages associated with each HugeTLB page are mapped with
-	 * read-only when CONFIG_HUGETLB_PAGE_OPTIMIZE_VMEMMAP is enabled (more
-	 * details can refer to vmemmap_remap_pte()).  Although
-	 * __sync_icache_dcache() only set PG_dcache_clean flag on the head
-	 * page struct, there is more than one page struct with PG_dcache_clean
-	 * associated with the HugeTLB page since the head vmemmap page frame
-	 * is reused (more details can refer to the comments above
-	 * page_fixed_fake_head()).
-	 */
-	if (hugetlb_optimize_vmemmap_enabled() && PageHuge(page))
-=======
 	 * HugeTLB pages are always fully mapped and only head page will be
 	 * set PG_dcache_clean (see comments in __sync_icache_dcache()).
 	 */
 	if (PageHuge(page))
->>>>>>> 7365df19
 		page = compound_head(page);
 
 	if (test_bit(PG_dcache_clean, &page->flags))
