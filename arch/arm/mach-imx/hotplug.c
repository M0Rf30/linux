--- conflicted
+++ resolved
@@ -50,16 +50,4 @@
 	/* spin here until hardware takes it down */
 	while (1)
 		;
-<<<<<<< HEAD
-}
-
-int platform_cpu_disable(unsigned int cpu)
-{
-	/*
-	 * we don't allow CPU 0 to be shutdown (it is still too special
-	 * e.g. clock tick interrupts)
-	 */
-	return cpu == 0 ? -EPERM : 0;
-=======
->>>>>>> 1ec9c26a
 }