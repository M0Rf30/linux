--- conflicted
+++ resolved
@@ -25,11 +25,6 @@
  */
 .macro do_flush flushins:req optflushins optnopins label
 
-<<<<<<< HEAD
-	/* end = ((end - 1) & -L1_CACHE_BYTES) + L1_CACHE_BYTES; */
-	R1 += -1;
-	R2 = -L1_CACHE_BYTES;
-=======
 	R2 = -L1_CACHE_BYTES;
 
 	/* start = (start & -L1_CACHE_BYTES) */
@@ -37,7 +32,6 @@
 
 	/* end = ((end - 1) & -L1_CACHE_BYTES) + L1_CACHE_BYTES; */
 	R1 += -1;
->>>>>>> c07f62e5
 	R1 = R1 & R2;
 	R1 += L1_CACHE_BYTES;
 
@@ -73,11 +67,7 @@
 
 /* Flush all cache lines assocoiated with this area of memory. */
 ENTRY(_blackfin_icache_dcache_flush_range)
-<<<<<<< HEAD
-	do_flush IFLUSH, FLUSH
-=======
 	do_flush FLUSH, IFLUSH
->>>>>>> c07f62e5
 ENDPROC(_blackfin_icache_dcache_flush_range)
 
 /* Throw away all D-cached data in specified region without any obligation to
