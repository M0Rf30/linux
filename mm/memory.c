
// SPDX-License-Identifier: GPL-2.0-only
/*
 *  linux/mm/memory.c
 *
 *  Copyright (C) 1991, 1992, 1993, 1994  Linus Torvalds
 */

/*
 * demand-loading started 01.12.91 - seems it is high on the list of
 * things wanted, and it should be easy to implement. - Linus
 */

/*
 * Ok, demand-loading was easy, shared pages a little bit tricker. Shared
 * pages started 02.12.91, seems to work. - Linus.
 *
 * Tested sharing by executing about 30 /bin/sh: under the old kernel it
 * would have taken more than the 6M I have free, but it worked well as
 * far as I could see.
 *
 * Also corrected some "invalidate()"s - I wasn't doing enough of them.
 */

/*
 * Real VM (paging to/from disk) started 18.12.91. Much more work and
 * thought has to go into this. Oh, well..
 * 19.12.91  -  works, somewhat. Sometimes I get faults, don't know why.
 *		Found it. Everything seems to work now.
 * 20.12.91  -  Ok, making the swap-device changeable like the root.
 */

/*
 * 05.04.94  -  Multi-page memory management added for v1.1.
 *              Idea by Alex Bligh (alex@cconcepts.co.uk)
 *
 * 16.07.99  -  Support of BIGMEM added by Gerhard Wichert, Siemens AG
 *		(Gerhard.Wichert@pdb.siemens.de)
 *
 * Aug/Sep 2004 Changed to four level page tables (Andi Kleen)
 */

#include <linux/kernel_stat.h>
#include <linux/mm.h>
#include <linux/mm_inline.h>
#include <linux/sched/mm.h>
#include <linux/sched/coredump.h>
#include <linux/sched/numa_balancing.h>
#include <linux/sched/task.h>
#include <linux/hugetlb.h>
#include <linux/mman.h>
#include <linux/swap.h>
#include <linux/highmem.h>
#include <linux/pagemap.h>
#include <linux/memremap.h>
#include <linux/kmsan.h>
#include <linux/ksm.h>
#include <linux/rmap.h>
#include <linux/export.h>
#include <linux/delayacct.h>
#include <linux/init.h>
#include <linux/pfn_t.h>
#include <linux/writeback.h>
#include <linux/memcontrol.h>
#include <linux/mmu_notifier.h>
#include <linux/swapops.h>
#include <linux/elf.h>
#include <linux/gfp.h>
#include <linux/migrate.h>
#include <linux/string.h>
#include <linux/memory-tiers.h>
#include <linux/debugfs.h>
#include <linux/userfaultfd_k.h>
#include <linux/dax.h>
#include <linux/oom.h>
#include <linux/numa.h>
#include <linux/perf_event.h>
#include <linux/ptrace.h>
#include <linux/vmalloc.h>
#include <linux/sched/sysctl.h>

#include <trace/events/kmem.h>

#include <asm/io.h>
#include <asm/mmu_context.h>
#include <asm/pgalloc.h>
#include <linux/uaccess.h>
#include <asm/tlb.h>
#include <asm/tlbflush.h>

#include "pgalloc-track.h"
#include "internal.h"
#include "swap.h"

#if defined(LAST_CPUPID_NOT_IN_PAGE_FLAGS) && !defined(CONFIG_COMPILE_TEST)
#warning Unfortunate NUMA and NUMA Balancing config, growing page-frame for last_cpupid.
#endif

#ifndef CONFIG_NUMA
unsigned long max_mapnr;
EXPORT_SYMBOL(max_mapnr);

struct page *mem_map;
EXPORT_SYMBOL(mem_map);
#endif

static vm_fault_t do_fault(struct vm_fault *vmf);
static vm_fault_t do_anonymous_page(struct vm_fault *vmf);
static bool vmf_pte_changed(struct vm_fault *vmf);

/*
 * Return true if the original pte was a uffd-wp pte marker (so the pte was
 * wr-protected).
 */
static bool vmf_orig_pte_uffd_wp(struct vm_fault *vmf)
{
	if (!(vmf->flags & FAULT_FLAG_ORIG_PTE_VALID))
		return false;

	return pte_marker_uffd_wp(vmf->orig_pte);
}

/*
 * A number of key systems in x86 including ioremap() rely on the assumption
 * that high_memory defines the upper bound on direct map memory, then end
 * of ZONE_NORMAL.
 */
void *high_memory;
EXPORT_SYMBOL(high_memory);

/*
 * Randomize the address space (stacks, mmaps, brk, etc.).
 *
 * ( When CONFIG_COMPAT_BRK=y we exclude brk from randomization,
 *   as ancient (libc5 based) binaries can segfault. )
 */
int randomize_va_space __read_mostly =
#ifdef CONFIG_COMPAT_BRK
					1;
#else
					2;
#endif

#ifndef arch_wants_old_prefaulted_pte
static inline bool arch_wants_old_prefaulted_pte(void)
{
	/*
	 * Transitioning a PTE from 'old' to 'young' can be expensive on
	 * some architectures, even if it's performed in hardware. By
	 * default, "false" means prefaulted entries will be 'young'.
	 */
	return false;
}
#endif

static int __init disable_randmaps(char *s)
{
	randomize_va_space = 0;
	return 1;
}
__setup("norandmaps", disable_randmaps);

unsigned long zero_pfn __read_mostly;
EXPORT_SYMBOL(zero_pfn);

unsigned long highest_memmap_pfn __read_mostly;

/*
 * CONFIG_MMU architectures set up ZERO_PAGE in their paging_init()
 */
static int __init init_zero_pfn(void)
{
	zero_pfn = page_to_pfn(ZERO_PAGE(0));
	return 0;
}
early_initcall(init_zero_pfn);

void mm_trace_rss_stat(struct mm_struct *mm, int member)
{
	trace_rss_stat(mm, member);
}

/*
 * Note: this doesn't free the actual pages themselves. That
 * has been handled earlier when unmapping all the memory regions.
 */
static void free_pte_range(struct mmu_gather *tlb, pmd_t *pmd,
			   unsigned long addr)
{
	pgtable_t token = pmd_pgtable(*pmd);
	pmd_clear(pmd);
	pte_free_tlb(tlb, token, addr);
	mm_dec_nr_ptes(tlb->mm);
}

static inline void free_pmd_range(struct mmu_gather *tlb, pud_t *pud,
				unsigned long addr, unsigned long end,
				unsigned long floor, unsigned long ceiling)
{
	pmd_t *pmd;
	unsigned long next;
	unsigned long start;

	start = addr;
	pmd = pmd_offset(pud, addr);
	do {
		next = pmd_addr_end(addr, end);
		if (pmd_none_or_clear_bad(pmd))
			continue;
		free_pte_range(tlb, pmd, addr);
	} while (pmd++, addr = next, addr != end);

	start &= PUD_MASK;
	if (start < floor)
		return;
	if (ceiling) {
		ceiling &= PUD_MASK;
		if (!ceiling)
			return;
	}
	if (end - 1 > ceiling - 1)
		return;

	pmd = pmd_offset(pud, start);
	pud_clear(pud);
	pmd_free_tlb(tlb, pmd, start);
	mm_dec_nr_pmds(tlb->mm);
}

static inline void free_pud_range(struct mmu_gather *tlb, p4d_t *p4d,
				unsigned long addr, unsigned long end,
				unsigned long floor, unsigned long ceiling)
{
	pud_t *pud;
	unsigned long next;
	unsigned long start;

	start = addr;
	pud = pud_offset(p4d, addr);
	do {
		next = pud_addr_end(addr, end);
		if (pud_none_or_clear_bad(pud))
			continue;
		free_pmd_range(tlb, pud, addr, next, floor, ceiling);
	} while (pud++, addr = next, addr != end);

	start &= P4D_MASK;
	if (start < floor)
		return;
	if (ceiling) {
		ceiling &= P4D_MASK;
		if (!ceiling)
			return;
	}
	if (end - 1 > ceiling - 1)
		return;

	pud = pud_offset(p4d, start);
	p4d_clear(p4d);
	pud_free_tlb(tlb, pud, start);
	mm_dec_nr_puds(tlb->mm);
}

static inline void free_p4d_range(struct mmu_gather *tlb, pgd_t *pgd,
				unsigned long addr, unsigned long end,
				unsigned long floor, unsigned long ceiling)
{
	p4d_t *p4d;
	unsigned long next;
	unsigned long start;

	start = addr;
	p4d = p4d_offset(pgd, addr);
	do {
		next = p4d_addr_end(addr, end);
		if (p4d_none_or_clear_bad(p4d))
			continue;
		free_pud_range(tlb, p4d, addr, next, floor, ceiling);
	} while (p4d++, addr = next, addr != end);

	start &= PGDIR_MASK;
	if (start < floor)
		return;
	if (ceiling) {
		ceiling &= PGDIR_MASK;
		if (!ceiling)
			return;
	}
	if (end - 1 > ceiling - 1)
		return;

	p4d = p4d_offset(pgd, start);
	pgd_clear(pgd);
	p4d_free_tlb(tlb, p4d, start);
}

/*
 * This function frees user-level page tables of a process.
 */
void free_pgd_range(struct mmu_gather *tlb,
			unsigned long addr, unsigned long end,
			unsigned long floor, unsigned long ceiling)
{
	pgd_t *pgd;
	unsigned long next;

	/*
	 * The next few lines have given us lots of grief...
	 *
	 * Why are we testing PMD* at this top level?  Because often
	 * there will be no work to do at all, and we'd prefer not to
	 * go all the way down to the bottom just to discover that.
	 *
	 * Why all these "- 1"s?  Because 0 represents both the bottom
	 * of the address space and the top of it (using -1 for the
	 * top wouldn't help much: the masks would do the wrong thing).
	 * The rule is that addr 0 and floor 0 refer to the bottom of
	 * the address space, but end 0 and ceiling 0 refer to the top
	 * Comparisons need to use "end - 1" and "ceiling - 1" (though
	 * that end 0 case should be mythical).
	 *
	 * Wherever addr is brought up or ceiling brought down, we must
	 * be careful to reject "the opposite 0" before it confuses the
	 * subsequent tests.  But what about where end is brought down
	 * by PMD_SIZE below? no, end can't go down to 0 there.
	 *
	 * Whereas we round start (addr) and ceiling down, by different
	 * masks at different levels, in order to test whether a table
	 * now has no other vmas using it, so can be freed, we don't
	 * bother to round floor or end up - the tests don't need that.
	 */

	addr &= PMD_MASK;
	if (addr < floor) {
		addr += PMD_SIZE;
		if (!addr)
			return;
	}
	if (ceiling) {
		ceiling &= PMD_MASK;
		if (!ceiling)
			return;
	}
	if (end - 1 > ceiling - 1)
		end -= PMD_SIZE;
	if (addr > end - 1)
		return;
	/*
	 * We add page table cache pages with PAGE_SIZE,
	 * (see pte_free_tlb()), flush the tlb if we need
	 */
	tlb_change_page_size(tlb, PAGE_SIZE);
	pgd = pgd_offset(tlb->mm, addr);
	do {
		next = pgd_addr_end(addr, end);
		if (pgd_none_or_clear_bad(pgd))
			continue;
		free_p4d_range(tlb, pgd, addr, next, floor, ceiling);
	} while (pgd++, addr = next, addr != end);
}

void free_pgtables(struct mmu_gather *tlb, struct ma_state *mas,
		   struct vm_area_struct *vma, unsigned long floor,
		   unsigned long ceiling, bool mm_wr_locked)
{
	do {
		unsigned long addr = vma->vm_start;
		struct vm_area_struct *next;

		/*
		 * Note: USER_PGTABLES_CEILING may be passed as ceiling and may
		 * be 0.  This will underflow and is okay.
		 */
		next = mas_find(mas, ceiling - 1);
		if (unlikely(xa_is_zero(next)))
			next = NULL;

		/*
		 * Hide vma from rmap and truncate_pagecache before freeing
		 * pgtables
		 */
		if (mm_wr_locked)
			vma_start_write(vma);
		unlink_anon_vmas(vma);
		unlink_file_vma(vma);

		if (is_vm_hugetlb_page(vma)) {
			hugetlb_free_pgd_range(tlb, addr, vma->vm_end,
				floor, next ? next->vm_start : ceiling);
		} else {
			/*
			 * Optimization: gather nearby vmas into one call down
			 */
			while (next && next->vm_start <= vma->vm_end + PMD_SIZE
			       && !is_vm_hugetlb_page(next)) {
				vma = next;
				next = mas_find(mas, ceiling - 1);
				if (unlikely(xa_is_zero(next)))
					next = NULL;
				if (mm_wr_locked)
					vma_start_write(vma);
				unlink_anon_vmas(vma);
				unlink_file_vma(vma);
			}
			free_pgd_range(tlb, addr, vma->vm_end,
				floor, next ? next->vm_start : ceiling);
		}
		vma = next;
	} while (vma);
}

void pmd_install(struct mm_struct *mm, pmd_t *pmd, pgtable_t *pte)
{
	spinlock_t *ptl = pmd_lock(mm, pmd);

	if (likely(pmd_none(*pmd))) {	/* Has another populated it ? */
		mm_inc_nr_ptes(mm);
		/*
		 * Ensure all pte setup (eg. pte page lock and page clearing) are
		 * visible before the pte is made visible to other CPUs by being
		 * put into page tables.
		 *
		 * The other side of the story is the pointer chasing in the page
		 * table walking code (when walking the page table without locking;
		 * ie. most of the time). Fortunately, these data accesses consist
		 * of a chain of data-dependent loads, meaning most CPUs (alpha
		 * being the notable exception) will already guarantee loads are
		 * seen in-order. See the alpha page table accessors for the
		 * smp_rmb() barriers in page table walking code.
		 */
		smp_wmb(); /* Could be smp_wmb__xxx(before|after)_spin_lock */
		pmd_populate(mm, pmd, *pte);
		*pte = NULL;
	}
	spin_unlock(ptl);
}

int __pte_alloc(struct mm_struct *mm, pmd_t *pmd)
{
	pgtable_t new = pte_alloc_one(mm);
	if (!new)
		return -ENOMEM;

	pmd_install(mm, pmd, &new);
	if (new)
		pte_free(mm, new);
	return 0;
}

int __pte_alloc_kernel(pmd_t *pmd)
{
	pte_t *new = pte_alloc_one_kernel(&init_mm);
	if (!new)
		return -ENOMEM;

	spin_lock(&init_mm.page_table_lock);
	if (likely(pmd_none(*pmd))) {	/* Has another populated it ? */
		smp_wmb(); /* See comment in pmd_install() */
		pmd_populate_kernel(&init_mm, pmd, new);
		new = NULL;
	}
	spin_unlock(&init_mm.page_table_lock);
	if (new)
		pte_free_kernel(&init_mm, new);
	return 0;
}

static inline void init_rss_vec(int *rss)
{
	memset(rss, 0, sizeof(int) * NR_MM_COUNTERS);
}

static inline void add_mm_rss_vec(struct mm_struct *mm, int *rss)
{
	int i;

	for (i = 0; i < NR_MM_COUNTERS; i++)
		if (rss[i])
			add_mm_counter(mm, i, rss[i]);
}

/*
 * This function is called to print an error when a bad pte
 * is found. For example, we might have a PFN-mapped pte in
 * a region that doesn't allow it.
 *
 * The calling function must still handle the error.
 */
static void print_bad_pte(struct vm_area_struct *vma, unsigned long addr,
			  pte_t pte, struct page *page)
{
	pgd_t *pgd = pgd_offset(vma->vm_mm, addr);
	p4d_t *p4d = p4d_offset(pgd, addr);
	pud_t *pud = pud_offset(p4d, addr);
	pmd_t *pmd = pmd_offset(pud, addr);
	struct address_space *mapping;
	pgoff_t index;
	static unsigned long resume;
	static unsigned long nr_shown;
	static unsigned long nr_unshown;

	/*
	 * Allow a burst of 60 reports, then keep quiet for that minute;
	 * or allow a steady drip of one report per second.
	 */
	if (nr_shown == 60) {
		if (time_before(jiffies, resume)) {
			nr_unshown++;
			return;
		}
		if (nr_unshown) {
			pr_alert("BUG: Bad page map: %lu messages suppressed\n",
				 nr_unshown);
			nr_unshown = 0;
		}
		nr_shown = 0;
	}
	if (nr_shown++ == 0)
		resume = jiffies + 60 * HZ;

	mapping = vma->vm_file ? vma->vm_file->f_mapping : NULL;
	index = linear_page_index(vma, addr);

	pr_alert("BUG: Bad page map in process %s  pte:%08llx pmd:%08llx\n",
		 current->comm,
		 (long long)pte_val(pte), (long long)pmd_val(*pmd));
	if (page)
		dump_page(page, "bad pte");
	pr_alert("addr:%px vm_flags:%08lx anon_vma:%px mapping:%px index:%lx\n",
		 (void *)addr, vma->vm_flags, vma->anon_vma, mapping, index);
	pr_alert("file:%pD fault:%ps mmap:%ps read_folio:%ps\n",
		 vma->vm_file,
		 vma->vm_ops ? vma->vm_ops->fault : NULL,
		 vma->vm_file ? vma->vm_file->f_op->mmap : NULL,
		 mapping ? mapping->a_ops->read_folio : NULL);
	dump_stack();
	add_taint(TAINT_BAD_PAGE, LOCKDEP_NOW_UNRELIABLE);
}

/*
 * vm_normal_page -- This function gets the "struct page" associated with a pte.
 *
 * "Special" mappings do not wish to be associated with a "struct page" (either
 * it doesn't exist, or it exists but they don't want to touch it). In this
 * case, NULL is returned here. "Normal" mappings do have a struct page.
 *
 * There are 2 broad cases. Firstly, an architecture may define a pte_special()
 * pte bit, in which case this function is trivial. Secondly, an architecture
 * may not have a spare pte bit, which requires a more complicated scheme,
 * described below.
 *
 * A raw VM_PFNMAP mapping (ie. one that is not COWed) is always considered a
 * special mapping (even if there are underlying and valid "struct pages").
 * COWed pages of a VM_PFNMAP are always normal.
 *
 * The way we recognize COWed pages within VM_PFNMAP mappings is through the
 * rules set up by "remap_pfn_range()": the vma will have the VM_PFNMAP bit
 * set, and the vm_pgoff will point to the first PFN mapped: thus every special
 * mapping will always honor the rule
 *
 *	pfn_of_page == vma->vm_pgoff + ((addr - vma->vm_start) >> PAGE_SHIFT)
 *
 * And for normal mappings this is false.
 *
 * This restricts such mappings to be a linear translation from virtual address
 * to pfn. To get around this restriction, we allow arbitrary mappings so long
 * as the vma is not a COW mapping; in that case, we know that all ptes are
 * special (because none can have been COWed).
 *
 *
 * In order to support COW of arbitrary special mappings, we have VM_MIXEDMAP.
 *
 * VM_MIXEDMAP mappings can likewise contain memory with or without "struct
 * page" backing, however the difference is that _all_ pages with a struct
 * page (that is, those where pfn_valid is true) are refcounted and considered
 * normal pages by the VM. The disadvantage is that pages are refcounted
 * (which can be slower and simply not an option for some PFNMAP users). The
 * advantage is that we don't have to follow the strict linearity rule of
 * PFNMAP mappings in order to support COWable mappings.
 *
 */
struct page *vm_normal_page(struct vm_area_struct *vma, unsigned long addr,
			    pte_t pte)
{
	unsigned long pfn = pte_pfn(pte);

	if (IS_ENABLED(CONFIG_ARCH_HAS_PTE_SPECIAL)) {
		if (likely(!pte_special(pte)))
			goto check_pfn;
		if (vma->vm_ops && vma->vm_ops->find_special_page)
			return vma->vm_ops->find_special_page(vma, addr);
		if (vma->vm_flags & (VM_PFNMAP | VM_MIXEDMAP))
			return NULL;
		if (is_zero_pfn(pfn))
			return NULL;
		if (pte_devmap(pte))
		/*
		 * NOTE: New users of ZONE_DEVICE will not set pte_devmap()
		 * and will have refcounts incremented on their struct pages
		 * when they are inserted into PTEs, thus they are safe to
		 * return here. Legacy ZONE_DEVICE pages that set pte_devmap()
		 * do not have refcounts. Example of legacy ZONE_DEVICE is
		 * MEMORY_DEVICE_FS_DAX type in pmem or virtio_fs drivers.
		 */
			return NULL;

		print_bad_pte(vma, addr, pte, NULL);
		return NULL;
	}

	/* !CONFIG_ARCH_HAS_PTE_SPECIAL case follows: */

	if (unlikely(vma->vm_flags & (VM_PFNMAP|VM_MIXEDMAP))) {
		if (vma->vm_flags & VM_MIXEDMAP) {
			if (!pfn_valid(pfn))
				return NULL;
			goto out;
		} else {
			unsigned long off;
			off = (addr - vma->vm_start) >> PAGE_SHIFT;
			if (pfn == vma->vm_pgoff + off)
				return NULL;
			if (!is_cow_mapping(vma->vm_flags))
				return NULL;
		}
	}

	if (is_zero_pfn(pfn))
		return NULL;

check_pfn:
	if (unlikely(pfn > highest_memmap_pfn)) {
		print_bad_pte(vma, addr, pte, NULL);
		return NULL;
	}

	/*
	 * NOTE! We still have PageReserved() pages in the page tables.
	 * eg. VDSO mappings can cause them to exist.
	 */
out:
	return pfn_to_page(pfn);
}

struct folio *vm_normal_folio(struct vm_area_struct *vma, unsigned long addr,
			    pte_t pte)
{
	struct page *page = vm_normal_page(vma, addr, pte);

	if (page)
		return page_folio(page);
	return NULL;
}

#ifdef CONFIG_TRANSPARENT_HUGEPAGE
struct page *vm_normal_page_pmd(struct vm_area_struct *vma, unsigned long addr,
				pmd_t pmd)
{
	unsigned long pfn = pmd_pfn(pmd);

	/*
	 * There is no pmd_special() but there may be special pmds, e.g.
	 * in a direct-access (dax) mapping, so let's just replicate the
	 * !CONFIG_ARCH_HAS_PTE_SPECIAL case from vm_normal_page() here.
	 */
	if (unlikely(vma->vm_flags & (VM_PFNMAP|VM_MIXEDMAP))) {
		if (vma->vm_flags & VM_MIXEDMAP) {
			if (!pfn_valid(pfn))
				return NULL;
			goto out;
		} else {
			unsigned long off;
			off = (addr - vma->vm_start) >> PAGE_SHIFT;
			if (pfn == vma->vm_pgoff + off)
				return NULL;
			if (!is_cow_mapping(vma->vm_flags))
				return NULL;
		}
	}

	if (pmd_devmap(pmd))
		return NULL;
	if (is_huge_zero_pmd(pmd))
		return NULL;
	if (unlikely(pfn > highest_memmap_pfn))
		return NULL;

	/*
	 * NOTE! We still have PageReserved() pages in the page tables.
	 * eg. VDSO mappings can cause them to exist.
	 */
out:
	return pfn_to_page(pfn);
}

struct folio *vm_normal_folio_pmd(struct vm_area_struct *vma,
				  unsigned long addr, pmd_t pmd)
{
	struct page *page = vm_normal_page_pmd(vma, addr, pmd);

	if (page)
		return page_folio(page);
	return NULL;
}
#endif

static void restore_exclusive_pte(struct vm_area_struct *vma,
				  struct page *page, unsigned long address,
				  pte_t *ptep)
{
	struct folio *folio = page_folio(page);
	pte_t orig_pte;
	pte_t pte;
	swp_entry_t entry;

	orig_pte = ptep_get(ptep);
	pte = pte_mkold(mk_pte(page, READ_ONCE(vma->vm_page_prot)));
	if (pte_swp_soft_dirty(orig_pte))
		pte = pte_mksoft_dirty(pte);

	entry = pte_to_swp_entry(orig_pte);
	if (pte_swp_uffd_wp(orig_pte))
		pte = pte_mkuffd_wp(pte);
	else if (is_writable_device_exclusive_entry(entry))
		pte = maybe_mkwrite(pte_mkdirty(pte), vma);

	VM_BUG_ON_FOLIO(pte_write(pte) && (!folio_test_anon(folio) &&
					   PageAnonExclusive(page)), folio);

	/*
	 * No need to take a page reference as one was already
	 * created when the swap entry was made.
	 */
	if (folio_test_anon(folio))
		folio_add_anon_rmap_pte(folio, page, vma, address, RMAP_NONE);
	else
		/*
		 * Currently device exclusive access only supports anonymous
		 * memory so the entry shouldn't point to a filebacked page.
		 */
		WARN_ON_ONCE(1);

	set_pte_at(vma->vm_mm, address, ptep, pte);

	/*
	 * No need to invalidate - it was non-present before. However
	 * secondary CPUs may have mappings that need invalidating.
	 */
	update_mmu_cache(vma, address, ptep);
}

/*
 * Tries to restore an exclusive pte if the page lock can be acquired without
 * sleeping.
 */
static int
try_restore_exclusive_pte(pte_t *src_pte, struct vm_area_struct *vma,
			unsigned long addr)
{
	swp_entry_t entry = pte_to_swp_entry(ptep_get(src_pte));
	struct page *page = pfn_swap_entry_to_page(entry);

	if (trylock_page(page)) {
		restore_exclusive_pte(vma, page, addr, src_pte);
		unlock_page(page);
		return 0;
	}

	return -EBUSY;
}

/*
 * copy one vm_area from one task to the other. Assumes the page tables
 * already present in the new task to be cleared in the whole range
 * covered by this vma.
 */

static unsigned long
copy_nonpresent_pte(struct mm_struct *dst_mm, struct mm_struct *src_mm,
		pte_t *dst_pte, pte_t *src_pte, struct vm_area_struct *dst_vma,
		struct vm_area_struct *src_vma, unsigned long addr, int *rss)
{
	unsigned long vm_flags = dst_vma->vm_flags;
	pte_t orig_pte = ptep_get(src_pte);
	pte_t pte = orig_pte;
	struct folio *folio;
	struct page *page;
	swp_entry_t entry = pte_to_swp_entry(orig_pte);

	if (likely(!non_swap_entry(entry))) {
		if (swap_duplicate(entry) < 0)
			return -EIO;

		/* make sure dst_mm is on swapoff's mmlist. */
		if (unlikely(list_empty(&dst_mm->mmlist))) {
			spin_lock(&mmlist_lock);
			if (list_empty(&dst_mm->mmlist))
				list_add(&dst_mm->mmlist,
						&src_mm->mmlist);
			spin_unlock(&mmlist_lock);
		}
		/* Mark the swap entry as shared. */
		if (pte_swp_exclusive(orig_pte)) {
			pte = pte_swp_clear_exclusive(orig_pte);
			set_pte_at(src_mm, addr, src_pte, pte);
		}
		rss[MM_SWAPENTS]++;
	} else if (is_migration_entry(entry)) {
		folio = pfn_swap_entry_folio(entry);

		rss[mm_counter(folio)]++;

		if (!is_readable_migration_entry(entry) &&
				is_cow_mapping(vm_flags)) {
			/*
			 * COW mappings require pages in both parent and child
			 * to be set to read. A previously exclusive entry is
			 * now shared.
			 */
			entry = make_readable_migration_entry(
							swp_offset(entry));
			pte = swp_entry_to_pte(entry);
			if (pte_swp_soft_dirty(orig_pte))
				pte = pte_swp_mksoft_dirty(pte);
			if (pte_swp_uffd_wp(orig_pte))
				pte = pte_swp_mkuffd_wp(pte);
			set_pte_at(src_mm, addr, src_pte, pte);
		}
	} else if (is_device_private_entry(entry)) {
		page = pfn_swap_entry_to_page(entry);
		folio = page_folio(page);

		/*
		 * Update rss count even for unaddressable pages, as
		 * they should treated just like normal pages in this
		 * respect.
		 *
		 * We will likely want to have some new rss counters
		 * for unaddressable pages, at some point. But for now
		 * keep things as they are.
		 */
		folio_get(folio);
		rss[mm_counter(folio)]++;
		/* Cannot fail as these pages cannot get pinned. */
		folio_try_dup_anon_rmap_pte(folio, page, src_vma);

		/*
		 * We do not preserve soft-dirty information, because so
		 * far, checkpoint/restore is the only feature that
		 * requires that. And checkpoint/restore does not work
		 * when a device driver is involved (you cannot easily
		 * save and restore device driver state).
		 */
		if (is_writable_device_private_entry(entry) &&
		    is_cow_mapping(vm_flags)) {
			entry = make_readable_device_private_entry(
							swp_offset(entry));
			pte = swp_entry_to_pte(entry);
			if (pte_swp_uffd_wp(orig_pte))
				pte = pte_swp_mkuffd_wp(pte);
			set_pte_at(src_mm, addr, src_pte, pte);
		}
	} else if (is_device_exclusive_entry(entry)) {
		/*
		 * Make device exclusive entries present by restoring the
		 * original entry then copying as for a present pte. Device
		 * exclusive entries currently only support private writable
		 * (ie. COW) mappings.
		 */
		VM_BUG_ON(!is_cow_mapping(src_vma->vm_flags));
		if (try_restore_exclusive_pte(src_pte, src_vma, addr))
			return -EBUSY;
		return -ENOENT;
	} else if (is_pte_marker_entry(entry)) {
		pte_marker marker = copy_pte_marker(entry, dst_vma);

		if (marker)
			set_pte_at(dst_mm, addr, dst_pte,
				   make_pte_marker(marker));
		return 0;
	}
	if (!userfaultfd_wp(dst_vma))
		pte = pte_swp_clear_uffd_wp(pte);
	set_pte_at(dst_mm, addr, dst_pte, pte);
	return 0;
}

/*
 * Copy a present and normal page.
 *
 * NOTE! The usual case is that this isn't required;
 * instead, the caller can just increase the page refcount
 * and re-use the pte the traditional way.
 *
 * And if we need a pre-allocated page but don't yet have
 * one, return a negative error to let the preallocation
 * code know so that it can do so outside the page table
 * lock.
 */
static inline int
copy_present_page(struct vm_area_struct *dst_vma, struct vm_area_struct *src_vma,
		  pte_t *dst_pte, pte_t *src_pte, unsigned long addr, int *rss,
		  struct folio **prealloc, struct page *page)
{
	struct folio *new_folio;
	pte_t pte;

	new_folio = *prealloc;
	if (!new_folio)
		return -EAGAIN;

	/*
	 * We have a prealloc page, all good!  Take it
	 * over and copy the page & arm it.
	 */
	*prealloc = NULL;
	copy_user_highpage(&new_folio->page, page, addr, src_vma);
	__folio_mark_uptodate(new_folio);
	folio_add_new_anon_rmap(new_folio, dst_vma, addr);
	folio_add_lru_vma(new_folio, dst_vma);
	rss[MM_ANONPAGES]++;

	/* All done, just insert the new page copy in the child */
	pte = mk_pte(&new_folio->page, dst_vma->vm_page_prot);
	pte = maybe_mkwrite(pte_mkdirty(pte), dst_vma);
	if (userfaultfd_pte_wp(dst_vma, ptep_get(src_pte)))
		/* Uffd-wp needs to be delivered to dest pte as well */
		pte = pte_mkuffd_wp(pte);
	set_pte_at(dst_vma->vm_mm, addr, dst_pte, pte);
	return 0;
}

static __always_inline void __copy_present_ptes(struct vm_area_struct *dst_vma,
		struct vm_area_struct *src_vma, pte_t *dst_pte, pte_t *src_pte,
		pte_t pte, unsigned long addr, int nr)
{
	struct mm_struct *src_mm = src_vma->vm_mm;

	/* If it's a COW mapping, write protect it both processes. */
	if (is_cow_mapping(src_vma->vm_flags) && pte_write(pte)) {
		wrprotect_ptes(src_mm, addr, src_pte, nr);
		pte = pte_wrprotect(pte);
	}

	/* If it's a shared mapping, mark it clean in the child. */
	if (src_vma->vm_flags & VM_SHARED)
		pte = pte_mkclean(pte);
	pte = pte_mkold(pte);

	if (!userfaultfd_wp(dst_vma))
		pte = pte_clear_uffd_wp(pte);

	set_ptes(dst_vma->vm_mm, addr, dst_pte, pte, nr);
}

/* Flags for folio_pte_batch(). */
typedef int __bitwise fpb_t;

/* Compare PTEs after pte_mkclean(), ignoring the dirty bit. */
#define FPB_IGNORE_DIRTY		((__force fpb_t)BIT(0))

/* Compare PTEs after pte_clear_soft_dirty(), ignoring the soft-dirty bit. */
#define FPB_IGNORE_SOFT_DIRTY		((__force fpb_t)BIT(1))

static inline pte_t __pte_batch_clear_ignored(pte_t pte, fpb_t flags)
{
	if (flags & FPB_IGNORE_DIRTY)
		pte = pte_mkclean(pte);
	if (likely(flags & FPB_IGNORE_SOFT_DIRTY))
		pte = pte_clear_soft_dirty(pte);
	return pte_wrprotect(pte_mkold(pte));
}

<<<<<<< HEAD
/*
 * Detect a PTE batch: consecutive (present) PTEs that map consecutive
 * pages of the same folio.
 *
 * All PTEs inside a PTE batch have the same PTE bits set, excluding the PFN,
 * the accessed bit, writable bit, dirty bit (with FPB_IGNORE_DIRTY) and
 * soft-dirty bit (with FPB_IGNORE_SOFT_DIRTY).
 *
 * If "any_writable" is set, it will indicate if any other PTE besides the
 * first (given) PTE is writable.
 */
static inline int folio_pte_batch(struct folio *folio, unsigned long addr,
		pte_t *start_ptep, pte_t pte, int max_nr, fpb_t flags,
		bool *any_writable)
{
	unsigned long folio_end_pfn = folio_pfn(folio) + folio_nr_pages(folio);
	const pte_t *end_ptep = start_ptep + max_nr;
	pte_t expected_pte = __pte_batch_clear_ignored(pte_next_pfn(pte), flags);
	pte_t *ptep = start_ptep + 1;
	bool writable;

	if (any_writable)
		*any_writable = false;

	VM_WARN_ON_FOLIO(!pte_present(pte), folio);

	while (ptep != end_ptep) {
		pte = ptep_get(ptep);
		if (any_writable)
			writable = !!pte_write(pte);
		pte = __pte_batch_clear_ignored(pte, flags);

		if (!pte_same(pte, expected_pte))
			break;

		/*
		 * Stop immediately once we reached the end of the folio. In
		 * corner cases the next PFN might fall into a different
		 * folio.
		 */
		if (pte_pfn(pte) == folio_end_pfn)
			break;

		if (any_writable)
			*any_writable |= writable;

		expected_pte = pte_next_pfn(expected_pte);
		ptep++;
	}

	return ptep - start_ptep;
}

/*
=======
/*
 * Detect a PTE batch: consecutive (present) PTEs that map consecutive
 * pages of the same folio.
 *
 * All PTEs inside a PTE batch have the same PTE bits set, excluding the PFN,
 * the accessed bit, writable bit, dirty bit (with FPB_IGNORE_DIRTY) and
 * soft-dirty bit (with FPB_IGNORE_SOFT_DIRTY).
 *
 * If "any_writable" is set, it will indicate if any other PTE besides the
 * first (given) PTE is writable.
 */
static inline int folio_pte_batch(struct folio *folio, unsigned long addr,
		pte_t *start_ptep, pte_t pte, int max_nr, fpb_t flags,
		bool *any_writable)
{
	unsigned long folio_end_pfn = folio_pfn(folio) + folio_nr_pages(folio);
	const pte_t *end_ptep = start_ptep + max_nr;
	pte_t expected_pte, *ptep;
	bool writable;
	int nr;

	if (any_writable)
		*any_writable = false;

	VM_WARN_ON_FOLIO(!pte_present(pte), folio);

	nr = pte_batch_hint(start_ptep, pte);
	expected_pte = __pte_batch_clear_ignored(pte_advance_pfn(pte, nr), flags);
	ptep = start_ptep + nr;

	while (ptep < end_ptep) {
		pte = ptep_get(ptep);
		if (any_writable)
			writable = !!pte_write(pte);
		pte = __pte_batch_clear_ignored(pte, flags);

		if (!pte_same(pte, expected_pte))
			break;

		/*
		 * Stop immediately once we reached the end of the folio. In
		 * corner cases the next PFN might fall into a different
		 * folio.
		 */
		if (pte_pfn(pte) >= folio_end_pfn)
			break;

		if (any_writable)
			*any_writable |= writable;

		nr = pte_batch_hint(ptep, pte);
		expected_pte = pte_advance_pfn(expected_pte, nr);
		ptep += nr;
	}

	return min(ptep - start_ptep, max_nr);
}

/*
>>>>>>> 3430d1a2
 * Copy one present PTE, trying to batch-process subsequent PTEs that map
 * consecutive pages of the same folio by copying them as well.
 *
 * Returns -EAGAIN if one preallocated page is required to copy the next PTE.
 * Otherwise, returns the number of copied PTEs (at least 1).
 */
static inline int
copy_present_ptes(struct vm_area_struct *dst_vma, struct vm_area_struct *src_vma,
		 pte_t *dst_pte, pte_t *src_pte, pte_t pte, unsigned long addr,
		 int max_nr, int *rss, struct folio **prealloc)
{
	struct page *page;
	struct folio *folio;
	bool any_writable;
	fpb_t flags = 0;
	int err, nr;

	page = vm_normal_page(src_vma, addr, pte);
	if (unlikely(!page))
		goto copy_pte;

	folio = page_folio(page);

	/*
	 * If we likely have to copy, just don't bother with batching. Make
	 * sure that the common "small folio" case is as fast as possible
	 * by keeping the batching logic separate.
	 */
	if (unlikely(!*prealloc && folio_test_large(folio) && max_nr != 1)) {
		if (src_vma->vm_flags & VM_SHARED)
			flags |= FPB_IGNORE_DIRTY;
		if (!vma_soft_dirty_enabled(src_vma))
			flags |= FPB_IGNORE_SOFT_DIRTY;

		nr = folio_pte_batch(folio, addr, src_pte, pte, max_nr, flags,
				     &any_writable);
		folio_ref_add(folio, nr);
		if (folio_test_anon(folio)) {
			if (unlikely(folio_try_dup_anon_rmap_ptes(folio, page,
								  nr, src_vma))) {
				folio_ref_sub(folio, nr);
				return -EAGAIN;
			}
			rss[MM_ANONPAGES] += nr;
			VM_WARN_ON_FOLIO(PageAnonExclusive(page), folio);
		} else {
			folio_dup_file_rmap_ptes(folio, page, nr);
			rss[mm_counter_file(folio)] += nr;
		}
		if (any_writable)
			pte = pte_mkwrite(pte, src_vma);
		__copy_present_ptes(dst_vma, src_vma, dst_pte, src_pte, pte,
				    addr, nr);
		return nr;
	}

	folio_get(folio);
	if (folio_test_anon(folio)) {
		/*
		 * If this page may have been pinned by the parent process,
		 * copy the page immediately for the child so that we'll always
		 * guarantee the pinned page won't be randomly replaced in the
		 * future.
		 */
		if (unlikely(folio_try_dup_anon_rmap_pte(folio, page, src_vma))) {
			/* Page may be pinned, we have to copy. */
			folio_put(folio);
			err = copy_present_page(dst_vma, src_vma, dst_pte, src_pte,
						addr, rss, prealloc, page);
			return err ? err : 1;
		}
		rss[MM_ANONPAGES]++;
		VM_WARN_ON_FOLIO(PageAnonExclusive(page), folio);
	} else {
		folio_dup_file_rmap_pte(folio, page);
		rss[mm_counter_file(folio)]++;
	}

copy_pte:
	__copy_present_ptes(dst_vma, src_vma, dst_pte, src_pte, pte, addr, 1);
	return 1;
}

static inline struct folio *folio_prealloc(struct mm_struct *src_mm,
		struct vm_area_struct *vma, unsigned long addr, bool need_zero)
{
	struct folio *new_folio;

	if (need_zero)
		new_folio = vma_alloc_zeroed_movable_folio(vma, addr);
	else
		new_folio = vma_alloc_folio(GFP_HIGHUSER_MOVABLE, 0, vma,
					    addr, false);

	if (!new_folio)
		return NULL;

	if (mem_cgroup_charge(new_folio, src_mm, GFP_KERNEL)) {
		folio_put(new_folio);
		return NULL;
	}
	folio_throttle_swaprate(new_folio, GFP_KERNEL);

	return new_folio;
}

static int
copy_pte_range(struct vm_area_struct *dst_vma, struct vm_area_struct *src_vma,
	       pmd_t *dst_pmd, pmd_t *src_pmd, unsigned long addr,
	       unsigned long end)
{
	struct mm_struct *dst_mm = dst_vma->vm_mm;
	struct mm_struct *src_mm = src_vma->vm_mm;
	pte_t *orig_src_pte, *orig_dst_pte;
	pte_t *src_pte, *dst_pte;
	pte_t ptent;
	spinlock_t *src_ptl, *dst_ptl;
	int progress, max_nr, ret = 0;
	int rss[NR_MM_COUNTERS];
	swp_entry_t entry = (swp_entry_t){0};
	struct folio *prealloc = NULL;
	int nr;

again:
	progress = 0;
	init_rss_vec(rss);

	/*
	 * copy_pmd_range()'s prior pmd_none_or_clear_bad(src_pmd), and the
	 * error handling here, assume that exclusive mmap_lock on dst and src
	 * protects anon from unexpected THP transitions; with shmem and file
	 * protected by mmap_lock-less collapse skipping areas with anon_vma
	 * (whereas vma_needs_copy() skips areas without anon_vma).  A rework
	 * can remove such assumptions later, but this is good enough for now.
	 */
	dst_pte = pte_alloc_map_lock(dst_mm, dst_pmd, addr, &dst_ptl);
	if (!dst_pte) {
		ret = -ENOMEM;
		goto out;
	}
	src_pte = pte_offset_map_nolock(src_mm, src_pmd, addr, &src_ptl);
	if (!src_pte) {
		pte_unmap_unlock(dst_pte, dst_ptl);
		/* ret == 0 */
		goto out;
	}
	spin_lock_nested(src_ptl, SINGLE_DEPTH_NESTING);
	orig_src_pte = src_pte;
	orig_dst_pte = dst_pte;
	arch_enter_lazy_mmu_mode();

	do {
		nr = 1;

		/*
		 * We are holding two locks at this point - either of them
		 * could generate latencies in another task on another CPU.
		 */
		if (progress >= 32) {
			progress = 0;
			if (need_resched() ||
			    spin_needbreak(src_ptl) || spin_needbreak(dst_ptl))
				break;
		}
		ptent = ptep_get(src_pte);
		if (pte_none(ptent)) {
			progress++;
			continue;
		}
		if (unlikely(!pte_present(ptent))) {
			ret = copy_nonpresent_pte(dst_mm, src_mm,
						  dst_pte, src_pte,
						  dst_vma, src_vma,
						  addr, rss);
			if (ret == -EIO) {
				entry = pte_to_swp_entry(ptep_get(src_pte));
				break;
			} else if (ret == -EBUSY) {
				break;
			} else if (!ret) {
				progress += 8;
				continue;
			}
			ptent = ptep_get(src_pte);
			VM_WARN_ON_ONCE(!pte_present(ptent));

			/*
			 * Device exclusive entry restored, continue by copying
			 * the now present pte.
			 */
			WARN_ON_ONCE(ret != -ENOENT);
		}
		/* copy_present_ptes() will clear `*prealloc' if consumed */
		max_nr = (end - addr) / PAGE_SIZE;
		ret = copy_present_ptes(dst_vma, src_vma, dst_pte, src_pte,
					ptent, addr, max_nr, rss, &prealloc);
		/*
		 * If we need a pre-allocated page for this pte, drop the
		 * locks, allocate, and try again.
		 */
		if (unlikely(ret == -EAGAIN))
			break;
		if (unlikely(prealloc)) {
			/*
			 * pre-alloc page cannot be reused by next time so as
			 * to strictly follow mempolicy (e.g., alloc_page_vma()
			 * will allocate page according to address).  This
			 * could only happen if one pinned pte changed.
			 */
			folio_put(prealloc);
			prealloc = NULL;
		}
		nr = ret;
		progress += 8 * nr;
	} while (dst_pte += nr, src_pte += nr, addr += PAGE_SIZE * nr,
		 addr != end);

	arch_leave_lazy_mmu_mode();
	pte_unmap_unlock(orig_src_pte, src_ptl);
	add_mm_rss_vec(dst_mm, rss);
	pte_unmap_unlock(orig_dst_pte, dst_ptl);
	cond_resched();

	if (ret == -EIO) {
		VM_WARN_ON_ONCE(!entry.val);
		if (add_swap_count_continuation(entry, GFP_KERNEL) < 0) {
			ret = -ENOMEM;
			goto out;
		}
		entry.val = 0;
	} else if (ret == -EBUSY) {
		goto out;
	} else if (ret ==  -EAGAIN) {
		prealloc = folio_prealloc(src_mm, src_vma, addr, false);
		if (!prealloc)
			return -ENOMEM;
	} else if (ret < 0) {
		VM_WARN_ON_ONCE(1);
	}

	/* We've captured and resolved the error. Reset, try again. */
	ret = 0;

	if (addr != end)
		goto again;
out:
	if (unlikely(prealloc))
		folio_put(prealloc);
	return ret;
}

static inline int
copy_pmd_range(struct vm_area_struct *dst_vma, struct vm_area_struct *src_vma,
	       pud_t *dst_pud, pud_t *src_pud, unsigned long addr,
	       unsigned long end)
{
	struct mm_struct *dst_mm = dst_vma->vm_mm;
	struct mm_struct *src_mm = src_vma->vm_mm;
	pmd_t *src_pmd, *dst_pmd;
	unsigned long next;

	dst_pmd = pmd_alloc(dst_mm, dst_pud, addr);
	if (!dst_pmd)
		return -ENOMEM;
	src_pmd = pmd_offset(src_pud, addr);
	do {
		next = pmd_addr_end(addr, end);
		if (is_swap_pmd(*src_pmd) || pmd_trans_huge(*src_pmd)
			|| pmd_devmap(*src_pmd)) {
			int err;
			VM_BUG_ON_VMA(next-addr != HPAGE_PMD_SIZE, src_vma);
			err = copy_huge_pmd(dst_mm, src_mm, dst_pmd, src_pmd,
					    addr, dst_vma, src_vma);
			if (err == -ENOMEM)
				return -ENOMEM;
			if (!err)
				continue;
			/* fall through */
		}
		if (pmd_none_or_clear_bad(src_pmd))
			continue;
		if (copy_pte_range(dst_vma, src_vma, dst_pmd, src_pmd,
				   addr, next))
			return -ENOMEM;
	} while (dst_pmd++, src_pmd++, addr = next, addr != end);
	return 0;
}

static inline int
copy_pud_range(struct vm_area_struct *dst_vma, struct vm_area_struct *src_vma,
	       p4d_t *dst_p4d, p4d_t *src_p4d, unsigned long addr,
	       unsigned long end)
{
	struct mm_struct *dst_mm = dst_vma->vm_mm;
	struct mm_struct *src_mm = src_vma->vm_mm;
	pud_t *src_pud, *dst_pud;
	unsigned long next;

	dst_pud = pud_alloc(dst_mm, dst_p4d, addr);
	if (!dst_pud)
		return -ENOMEM;
	src_pud = pud_offset(src_p4d, addr);
	do {
		next = pud_addr_end(addr, end);
		if (pud_trans_huge(*src_pud) || pud_devmap(*src_pud)) {
			int err;

			VM_BUG_ON_VMA(next-addr != HPAGE_PUD_SIZE, src_vma);
			err = copy_huge_pud(dst_mm, src_mm,
					    dst_pud, src_pud, addr, src_vma);
			if (err == -ENOMEM)
				return -ENOMEM;
			if (!err)
				continue;
			/* fall through */
		}
		if (pud_none_or_clear_bad(src_pud))
			continue;
		if (copy_pmd_range(dst_vma, src_vma, dst_pud, src_pud,
				   addr, next))
			return -ENOMEM;
	} while (dst_pud++, src_pud++, addr = next, addr != end);
	return 0;
}

static inline int
copy_p4d_range(struct vm_area_struct *dst_vma, struct vm_area_struct *src_vma,
	       pgd_t *dst_pgd, pgd_t *src_pgd, unsigned long addr,
	       unsigned long end)
{
	struct mm_struct *dst_mm = dst_vma->vm_mm;
	p4d_t *src_p4d, *dst_p4d;
	unsigned long next;

	dst_p4d = p4d_alloc(dst_mm, dst_pgd, addr);
	if (!dst_p4d)
		return -ENOMEM;
	src_p4d = p4d_offset(src_pgd, addr);
	do {
		next = p4d_addr_end(addr, end);
		if (p4d_none_or_clear_bad(src_p4d))
			continue;
		if (copy_pud_range(dst_vma, src_vma, dst_p4d, src_p4d,
				   addr, next))
			return -ENOMEM;
	} while (dst_p4d++, src_p4d++, addr = next, addr != end);
	return 0;
}

/*
 * Return true if the vma needs to copy the pgtable during this fork().  Return
 * false when we can speed up fork() by allowing lazy page faults later until
 * when the child accesses the memory range.
 */
static bool
vma_needs_copy(struct vm_area_struct *dst_vma, struct vm_area_struct *src_vma)
{
	/*
	 * Always copy pgtables when dst_vma has uffd-wp enabled even if it's
	 * file-backed (e.g. shmem). Because when uffd-wp is enabled, pgtable
	 * contains uffd-wp protection information, that's something we can't
	 * retrieve from page cache, and skip copying will lose those info.
	 */
	if (userfaultfd_wp(dst_vma))
		return true;

	if (src_vma->vm_flags & (VM_PFNMAP | VM_MIXEDMAP))
		return true;

	if (src_vma->anon_vma)
		return true;

	/*
	 * Don't copy ptes where a page fault will fill them correctly.  Fork
	 * becomes much lighter when there are big shared or private readonly
	 * mappings. The tradeoff is that copy_page_range is more efficient
	 * than faulting.
	 */
	return false;
}

int
copy_page_range(struct vm_area_struct *dst_vma, struct vm_area_struct *src_vma)
{
	pgd_t *src_pgd, *dst_pgd;
	unsigned long next;
	unsigned long addr = src_vma->vm_start;
	unsigned long end = src_vma->vm_end;
	struct mm_struct *dst_mm = dst_vma->vm_mm;
	struct mm_struct *src_mm = src_vma->vm_mm;
	struct mmu_notifier_range range;
	bool is_cow;
	int ret;

	if (!vma_needs_copy(dst_vma, src_vma))
		return 0;

	if (is_vm_hugetlb_page(src_vma))
		return copy_hugetlb_page_range(dst_mm, src_mm, dst_vma, src_vma);

	if (unlikely(src_vma->vm_flags & VM_PFNMAP)) {
		/*
		 * We do not free on error cases below as remove_vma
		 * gets called on error from higher level routine
		 */
		ret = track_pfn_copy(src_vma);
		if (ret)
			return ret;
	}

	/*
	 * We need to invalidate the secondary MMU mappings only when
	 * there could be a permission downgrade on the ptes of the
	 * parent mm. And a permission downgrade will only happen if
	 * is_cow_mapping() returns true.
	 */
	is_cow = is_cow_mapping(src_vma->vm_flags);

	if (is_cow) {
		mmu_notifier_range_init(&range, MMU_NOTIFY_PROTECTION_PAGE,
					0, src_mm, addr, end);
		mmu_notifier_invalidate_range_start(&range);
		/*
		 * Disabling preemption is not needed for the write side, as
		 * the read side doesn't spin, but goes to the mmap_lock.
		 *
		 * Use the raw variant of the seqcount_t write API to avoid
		 * lockdep complaining about preemptibility.
		 */
		vma_assert_write_locked(src_vma);
		raw_write_seqcount_begin(&src_mm->write_protect_seq);
	}

	ret = 0;
	dst_pgd = pgd_offset(dst_mm, addr);
	src_pgd = pgd_offset(src_mm, addr);
	do {
		next = pgd_addr_end(addr, end);
		if (pgd_none_or_clear_bad(src_pgd))
			continue;
		if (unlikely(copy_p4d_range(dst_vma, src_vma, dst_pgd, src_pgd,
					    addr, next))) {
			untrack_pfn_clear(dst_vma);
			ret = -ENOMEM;
			break;
		}
	} while (dst_pgd++, src_pgd++, addr = next, addr != end);

	if (is_cow) {
		raw_write_seqcount_end(&src_mm->write_protect_seq);
		mmu_notifier_invalidate_range_end(&range);
	}
	return ret;
}

/* Whether we should zap all COWed (private) pages too */
static inline bool should_zap_cows(struct zap_details *details)
{
	/* By default, zap all pages */
	if (!details)
		return true;

	/* Or, we zap COWed pages only if the caller wants to */
	return details->even_cows;
}

/* Decides whether we should zap this folio with the folio pointer specified */
static inline bool should_zap_folio(struct zap_details *details,
				    struct folio *folio)
{
	/* If we can make a decision without *folio.. */
	if (should_zap_cows(details))
		return true;

<<<<<<< HEAD
	/* E.g. the caller passes NULL for the case of a zero folio */
	if (!folio)
		return true;

=======
>>>>>>> 3430d1a2
	/* Otherwise we should only zap non-anon folios */
	return !folio_test_anon(folio);
}

static inline bool zap_drop_file_uffd_wp(struct zap_details *details)
{
	if (!details)
		return false;

	return details->zap_flags & ZAP_FLAG_DROP_MARKER;
}

/*
 * This function makes sure that we'll replace the none pte with an uffd-wp
 * swap special pte marker when necessary. Must be with the pgtable lock held.
 */
static inline void
zap_install_uffd_wp_if_needed(struct vm_area_struct *vma,
			      unsigned long addr, pte_t *pte, int nr,
			      struct zap_details *details, pte_t pteval)
{
	/* Zap on anonymous always means dropping everything */
	if (vma_is_anonymous(vma))
		return;

	if (zap_drop_file_uffd_wp(details))
		return;

	for (;;) {
		/* the PFN in the PTE is irrelevant. */
		pte_install_uffd_wp_if_needed(vma, addr, pte, pteval);
		if (--nr == 0)
			break;
		pte++;
		addr += PAGE_SIZE;
	}
}

static __always_inline void zap_present_folio_ptes(struct mmu_gather *tlb,
		struct vm_area_struct *vma, struct folio *folio,
		struct page *page, pte_t *pte, pte_t ptent, unsigned int nr,
		unsigned long addr, struct zap_details *details, int *rss,
		bool *force_flush, bool *force_break)
{
	struct mm_struct *mm = tlb->mm;
	bool delay_rmap = false;

	if (!folio_test_anon(folio)) {
		ptent = get_and_clear_full_ptes(mm, addr, pte, nr, tlb->fullmm);
		if (pte_dirty(ptent)) {
			folio_mark_dirty(folio);
			if (tlb_delay_rmap(tlb)) {
				delay_rmap = true;
				*force_flush = true;
			}
		}
		if (pte_young(ptent) && likely(vma_has_recency(vma)))
			folio_mark_accessed(folio);
		rss[mm_counter(folio)] -= nr;
	} else {
		/* We don't need up-to-date accessed/dirty bits. */
		clear_full_ptes(mm, addr, pte, nr, tlb->fullmm);
		rss[MM_ANONPAGES] -= nr;
	}
	/* Checking a single PTE in a batch is sufficient. */
	arch_check_zapped_pte(vma, ptent);
	tlb_remove_tlb_entries(tlb, pte, nr, addr);
	if (unlikely(userfaultfd_pte_wp(vma, ptent)))
		zap_install_uffd_wp_if_needed(vma, addr, pte, nr, details,
					      ptent);

	if (!delay_rmap) {
		folio_remove_rmap_ptes(folio, page, nr, vma);

		/* Only sanity-check the first page in a batch. */
		if (unlikely(page_mapcount(page) < 0))
			print_bad_pte(vma, addr, ptent, page);
	}
	if (unlikely(__tlb_remove_folio_pages(tlb, page, nr, delay_rmap))) {
		*force_flush = true;
		*force_break = true;
	}
}

/*
 * Zap or skip at least one present PTE, trying to batch-process subsequent
 * PTEs that map consecutive pages of the same folio.
 *
 * Returns the number of processed (skipped or zapped) PTEs (at least 1).
 */
static inline int zap_present_ptes(struct mmu_gather *tlb,
		struct vm_area_struct *vma, pte_t *pte, pte_t ptent,
		unsigned int max_nr, unsigned long addr,
		struct zap_details *details, int *rss, bool *force_flush,
		bool *force_break)
{
	const fpb_t fpb_flags = FPB_IGNORE_DIRTY | FPB_IGNORE_SOFT_DIRTY;
	struct mm_struct *mm = tlb->mm;
	struct folio *folio;
	struct page *page;
	int nr;

	page = vm_normal_page(vma, addr, ptent);
	if (!page) {
		/* We don't need up-to-date accessed/dirty bits. */
		ptep_get_and_clear_full(mm, addr, pte, tlb->fullmm);
		arch_check_zapped_pte(vma, ptent);
		tlb_remove_tlb_entry(tlb, pte, addr);
		VM_WARN_ON_ONCE(userfaultfd_wp(vma));
		ksm_might_unmap_zero_page(mm, ptent);
		return 1;
	}

	folio = page_folio(page);
	if (unlikely(!should_zap_folio(details, folio)))
		return 1;

	/*
	 * Make sure that the common "small folio" case is as fast as possible
	 * by keeping the batching logic separate.
	 */
	if (unlikely(folio_test_large(folio) && max_nr != 1)) {
		nr = folio_pte_batch(folio, addr, pte, ptent, max_nr, fpb_flags,
				     NULL);

		zap_present_folio_ptes(tlb, vma, folio, page, pte, ptent, nr,
				       addr, details, rss, force_flush,
				       force_break);
		return nr;
	}
	zap_present_folio_ptes(tlb, vma, folio, page, pte, ptent, 1, addr,
			       details, rss, force_flush, force_break);
	return 1;
}

static unsigned long zap_pte_range(struct mmu_gather *tlb,
				struct vm_area_struct *vma, pmd_t *pmd,
				unsigned long addr, unsigned long end,
				struct zap_details *details)
{
	bool force_flush = false, force_break = false;
	struct mm_struct *mm = tlb->mm;
	int rss[NR_MM_COUNTERS];
	spinlock_t *ptl;
	pte_t *start_pte;
	pte_t *pte;
	swp_entry_t entry;
	int nr;

	tlb_change_page_size(tlb, PAGE_SIZE);
	init_rss_vec(rss);
	start_pte = pte = pte_offset_map_lock(mm, pmd, addr, &ptl);
	if (!pte)
		return addr;

	flush_tlb_batched_pending(mm);
	arch_enter_lazy_mmu_mode();
	do {
		pte_t ptent = ptep_get(pte);
		struct folio *folio = NULL;
		struct page *page;
		int max_nr;

		nr = 1;
		if (pte_none(ptent))
			continue;

		if (need_resched())
			break;

		if (pte_present(ptent)) {
<<<<<<< HEAD
			unsigned int delay_rmap;

			page = vm_normal_page(vma, addr, ptent);
			if (page)
				folio = page_folio(page);

			if (unlikely(!should_zap_folio(details, folio)))
				continue;
			ptent = ptep_get_and_clear_full(mm, addr, pte,
							tlb->fullmm);
			arch_check_zapped_pte(vma, ptent);
			tlb_remove_tlb_entry(tlb, pte, addr);
			zap_install_uffd_wp_if_needed(vma, addr, pte, details,
						      ptent);
			if (unlikely(!page)) {
				ksm_might_unmap_zero_page(mm, ptent);
				continue;
			}

			delay_rmap = 0;
			if (!folio_test_anon(folio)) {
				if (pte_dirty(ptent)) {
					folio_mark_dirty(folio);
					if (tlb_delay_rmap(tlb)) {
						delay_rmap = 1;
						force_flush = 1;
					}
				}
				if (pte_young(ptent) && likely(vma_has_recency(vma)))
					folio_mark_accessed(folio);
			}
			rss[mm_counter(folio)]--;
			if (!delay_rmap) {
				folio_remove_rmap_pte(folio, page, vma);
				if (unlikely(page_mapcount(page) < 0))
					print_bad_pte(vma, addr, ptent, page);
			}
			if (unlikely(__tlb_remove_page(tlb, page, delay_rmap))) {
				force_flush = 1;
				addr += PAGE_SIZE;
=======
			max_nr = (end - addr) / PAGE_SIZE;
			nr = zap_present_ptes(tlb, vma, pte, ptent, max_nr,
					      addr, details, rss, &force_flush,
					      &force_break);
			if (unlikely(force_break)) {
				addr += nr * PAGE_SIZE;
>>>>>>> 3430d1a2
				break;
			}
			continue;
		}

		entry = pte_to_swp_entry(ptent);
		if (is_device_private_entry(entry) ||
		    is_device_exclusive_entry(entry)) {
			page = pfn_swap_entry_to_page(entry);
			folio = page_folio(page);
			if (unlikely(!should_zap_folio(details, folio)))
				continue;
			/*
			 * Both device private/exclusive mappings should only
			 * work with anonymous page so far, so we don't need to
			 * consider uffd-wp bit when zap. For more information,
			 * see zap_install_uffd_wp_if_needed().
			 */
			WARN_ON_ONCE(!vma_is_anonymous(vma));
			rss[mm_counter(folio)]--;
			if (is_device_private_entry(entry))
				folio_remove_rmap_pte(folio, page, vma);
			folio_put(folio);
		} else if (!non_swap_entry(entry)) {
			/* Genuine swap entry, hence a private anon page */
			if (!should_zap_cows(details))
				continue;
			rss[MM_SWAPENTS]--;
			if (unlikely(!free_swap_and_cache(entry)))
				print_bad_pte(vma, addr, ptent, NULL);
		} else if (is_migration_entry(entry)) {
			folio = pfn_swap_entry_folio(entry);
			if (!should_zap_folio(details, folio))
				continue;
			rss[mm_counter(folio)]--;
		} else if (pte_marker_entry_uffd_wp(entry)) {
			/*
			 * For anon: always drop the marker; for file: only
			 * drop the marker if explicitly requested.
			 */
			if (!vma_is_anonymous(vma) &&
			    !zap_drop_file_uffd_wp(details))
				continue;
		} else if (is_hwpoison_entry(entry) ||
			   is_poisoned_swp_entry(entry)) {
			if (!should_zap_cows(details))
				continue;
		} else {
			/* We should have covered all the swap entry types */
			pr_alert("unrecognized swap entry 0x%lx\n", entry.val);
			WARN_ON_ONCE(1);
		}
		pte_clear_not_present_full(mm, addr, pte, tlb->fullmm);
		zap_install_uffd_wp_if_needed(vma, addr, pte, 1, details, ptent);
	} while (pte += nr, addr += PAGE_SIZE * nr, addr != end);

	add_mm_rss_vec(mm, rss);
	arch_leave_lazy_mmu_mode();

	/* Do the actual TLB flush before dropping ptl */
	if (force_flush) {
		tlb_flush_mmu_tlbonly(tlb);
		tlb_flush_rmaps(tlb, vma);
	}
	pte_unmap_unlock(start_pte, ptl);

	/*
	 * If we forced a TLB flush (either due to running out of
	 * batch buffers or because we needed to flush dirty TLB
	 * entries before releasing the ptl), free the batched
	 * memory too. Come back again if we didn't do everything.
	 */
	if (force_flush)
		tlb_flush_mmu(tlb);

	return addr;
}

static inline unsigned long zap_pmd_range(struct mmu_gather *tlb,
				struct vm_area_struct *vma, pud_t *pud,
				unsigned long addr, unsigned long end,
				struct zap_details *details)
{
	pmd_t *pmd;
	unsigned long next;

	pmd = pmd_offset(pud, addr);
	do {
		next = pmd_addr_end(addr, end);
		if (is_swap_pmd(*pmd) || pmd_trans_huge(*pmd) || pmd_devmap(*pmd)) {
			if (next - addr != HPAGE_PMD_SIZE)
				__split_huge_pmd(vma, pmd, addr, false, NULL);
			else if (zap_huge_pmd(tlb, vma, pmd, addr)) {
				addr = next;
				continue;
			}
			/* fall through */
		} else if (details && details->single_folio &&
			   folio_test_pmd_mappable(details->single_folio) &&
			   next - addr == HPAGE_PMD_SIZE && pmd_none(*pmd)) {
			spinlock_t *ptl = pmd_lock(tlb->mm, pmd);
			/*
			 * Take and drop THP pmd lock so that we cannot return
			 * prematurely, while zap_huge_pmd() has cleared *pmd,
			 * but not yet decremented compound_mapcount().
			 */
			spin_unlock(ptl);
		}
		if (pmd_none(*pmd)) {
			addr = next;
			continue;
		}
		addr = zap_pte_range(tlb, vma, pmd, addr, next, details);
		if (addr != next)
			pmd--;
	} while (pmd++, cond_resched(), addr != end);

	return addr;
}

static inline unsigned long zap_pud_range(struct mmu_gather *tlb,
				struct vm_area_struct *vma, p4d_t *p4d,
				unsigned long addr, unsigned long end,
				struct zap_details *details)
{
	pud_t *pud;
	unsigned long next;

	pud = pud_offset(p4d, addr);
	do {
		next = pud_addr_end(addr, end);
		if (pud_trans_huge(*pud) || pud_devmap(*pud)) {
			if (next - addr != HPAGE_PUD_SIZE) {
				mmap_assert_locked(tlb->mm);
				split_huge_pud(vma, pud, addr);
			} else if (zap_huge_pud(tlb, vma, pud, addr))
				goto next;
			/* fall through */
		}
		if (pud_none_or_clear_bad(pud))
			continue;
		next = zap_pmd_range(tlb, vma, pud, addr, next, details);
next:
		cond_resched();
	} while (pud++, addr = next, addr != end);

	return addr;
}

static inline unsigned long zap_p4d_range(struct mmu_gather *tlb,
				struct vm_area_struct *vma, pgd_t *pgd,
				unsigned long addr, unsigned long end,
				struct zap_details *details)
{
	p4d_t *p4d;
	unsigned long next;

	p4d = p4d_offset(pgd, addr);
	do {
		next = p4d_addr_end(addr, end);
		if (p4d_none_or_clear_bad(p4d))
			continue;
		next = zap_pud_range(tlb, vma, p4d, addr, next, details);
	} while (p4d++, addr = next, addr != end);

	return addr;
}

void unmap_page_range(struct mmu_gather *tlb,
			     struct vm_area_struct *vma,
			     unsigned long addr, unsigned long end,
			     struct zap_details *details)
{
	pgd_t *pgd;
	unsigned long next;

	BUG_ON(addr >= end);
	tlb_start_vma(tlb, vma);
	pgd = pgd_offset(vma->vm_mm, addr);
	do {
		next = pgd_addr_end(addr, end);
		if (pgd_none_or_clear_bad(pgd))
			continue;
		next = zap_p4d_range(tlb, vma, pgd, addr, next, details);
	} while (pgd++, addr = next, addr != end);
	tlb_end_vma(tlb, vma);
}


static void unmap_single_vma(struct mmu_gather *tlb,
		struct vm_area_struct *vma, unsigned long start_addr,
		unsigned long end_addr,
		struct zap_details *details, bool mm_wr_locked)
{
	unsigned long start = max(vma->vm_start, start_addr);
	unsigned long end;

	if (start >= vma->vm_end)
		return;
	end = min(vma->vm_end, end_addr);
	if (end <= vma->vm_start)
		return;

	if (vma->vm_file)
		uprobe_munmap(vma, start, end);

	if (unlikely(vma->vm_flags & VM_PFNMAP))
		untrack_pfn(vma, 0, 0, mm_wr_locked);

	if (start != end) {
		if (unlikely(is_vm_hugetlb_page(vma))) {
			/*
			 * It is undesirable to test vma->vm_file as it
			 * should be non-null for valid hugetlb area.
			 * However, vm_file will be NULL in the error
			 * cleanup path of mmap_region. When
			 * hugetlbfs ->mmap method fails,
			 * mmap_region() nullifies vma->vm_file
			 * before calling this function to clean up.
			 * Since no pte has actually been setup, it is
			 * safe to do nothing in this case.
			 */
			if (vma->vm_file) {
				zap_flags_t zap_flags = details ?
				    details->zap_flags : 0;
				__unmap_hugepage_range(tlb, vma, start, end,
							     NULL, zap_flags);
			}
		} else
			unmap_page_range(tlb, vma, start, end, details);
	}
}

/**
 * unmap_vmas - unmap a range of memory covered by a list of vma's
 * @tlb: address of the caller's struct mmu_gather
 * @mas: the maple state
 * @vma: the starting vma
 * @start_addr: virtual address at which to start unmapping
 * @end_addr: virtual address at which to end unmapping
 * @tree_end: The maximum index to check
 * @mm_wr_locked: lock flag
 *
 * Unmap all pages in the vma list.
 *
 * Only addresses between `start' and `end' will be unmapped.
 *
 * The VMA list must be sorted in ascending virtual address order.
 *
 * unmap_vmas() assumes that the caller will flush the whole unmapped address
 * range after unmap_vmas() returns.  So the only responsibility here is to
 * ensure that any thus-far unmapped pages are flushed before unmap_vmas()
 * drops the lock and schedules.
 */
void unmap_vmas(struct mmu_gather *tlb, struct ma_state *mas,
		struct vm_area_struct *vma, unsigned long start_addr,
		unsigned long end_addr, unsigned long tree_end,
		bool mm_wr_locked)
{
	struct mmu_notifier_range range;
	struct zap_details details = {
		.zap_flags = ZAP_FLAG_DROP_MARKER | ZAP_FLAG_UNMAP,
		/* Careful - we need to zap private pages too! */
		.even_cows = true,
	};

	mmu_notifier_range_init(&range, MMU_NOTIFY_UNMAP, 0, vma->vm_mm,
				start_addr, end_addr);
	mmu_notifier_invalidate_range_start(&range);
	do {
		unsigned long start = start_addr;
		unsigned long end = end_addr;
		hugetlb_zap_begin(vma, &start, &end);
		unmap_single_vma(tlb, vma, start, end, &details,
				 mm_wr_locked);
		hugetlb_zap_end(vma, &details);
		vma = mas_find(mas, tree_end - 1);
	} while (vma && likely(!xa_is_zero(vma)));
	mmu_notifier_invalidate_range_end(&range);
}

/**
 * zap_page_range_single - remove user pages in a given range
 * @vma: vm_area_struct holding the applicable pages
 * @address: starting address of pages to zap
 * @size: number of bytes to zap
 * @details: details of shared cache invalidation
 *
 * The range must fit into one VMA.
 */
void zap_page_range_single(struct vm_area_struct *vma, unsigned long address,
		unsigned long size, struct zap_details *details)
{
	const unsigned long end = address + size;
	struct mmu_notifier_range range;
	struct mmu_gather tlb;

	lru_add_drain();
	mmu_notifier_range_init(&range, MMU_NOTIFY_CLEAR, 0, vma->vm_mm,
				address, end);
	hugetlb_zap_begin(vma, &range.start, &range.end);
	tlb_gather_mmu(&tlb, vma->vm_mm);
	update_hiwater_rss(vma->vm_mm);
	mmu_notifier_invalidate_range_start(&range);
	/*
	 * unmap 'address-end' not 'range.start-range.end' as range
	 * could have been expanded for hugetlb pmd sharing.
	 */
	unmap_single_vma(&tlb, vma, address, end, details, false);
	mmu_notifier_invalidate_range_end(&range);
	tlb_finish_mmu(&tlb);
	hugetlb_zap_end(vma, details);
}

/**
 * zap_vma_ptes - remove ptes mapping the vma
 * @vma: vm_area_struct holding ptes to be zapped
 * @address: starting address of pages to zap
 * @size: number of bytes to zap
 *
 * This function only unmaps ptes assigned to VM_PFNMAP vmas.
 *
 * The entire address range must be fully contained within the vma.
 *
 */
void zap_vma_ptes(struct vm_area_struct *vma, unsigned long address,
		unsigned long size)
{
	if (!range_in_vma(vma, address, address + size) ||
	    		!(vma->vm_flags & VM_PFNMAP))
		return;

	zap_page_range_single(vma, address, size, NULL);
}
EXPORT_SYMBOL_GPL(zap_vma_ptes);

static pmd_t *walk_to_pmd(struct mm_struct *mm, unsigned long addr)
{
	pgd_t *pgd;
	p4d_t *p4d;
	pud_t *pud;
	pmd_t *pmd;

	pgd = pgd_offset(mm, addr);
	p4d = p4d_alloc(mm, pgd, addr);
	if (!p4d)
		return NULL;
	pud = pud_alloc(mm, p4d, addr);
	if (!pud)
		return NULL;
	pmd = pmd_alloc(mm, pud, addr);
	if (!pmd)
		return NULL;

	VM_BUG_ON(pmd_trans_huge(*pmd));
	return pmd;
}

pte_t *__get_locked_pte(struct mm_struct *mm, unsigned long addr,
			spinlock_t **ptl)
{
	pmd_t *pmd = walk_to_pmd(mm, addr);

	if (!pmd)
		return NULL;
	return pte_alloc_map_lock(mm, pmd, addr, ptl);
}

static int validate_page_before_insert(struct page *page)
{
	struct folio *folio = page_folio(page);

	if (folio_test_anon(folio) || folio_test_slab(folio) ||
	    page_has_type(page))
		return -EINVAL;
	flush_dcache_folio(folio);
	return 0;
}

static int insert_page_into_pte_locked(struct vm_area_struct *vma, pte_t *pte,
			unsigned long addr, struct page *page, pgprot_t prot)
{
	struct folio *folio = page_folio(page);

	if (!pte_none(ptep_get(pte)))
		return -EBUSY;
	/* Ok, finally just insert the thing.. */
	folio_get(folio);
	inc_mm_counter(vma->vm_mm, mm_counter_file(folio));
	folio_add_file_rmap_pte(folio, page, vma);
	set_pte_at(vma->vm_mm, addr, pte, mk_pte(page, prot));
	return 0;
}

/*
 * This is the old fallback for page remapping.
 *
 * For historical reasons, it only allows reserved pages. Only
 * old drivers should use this, and they needed to mark their
 * pages reserved for the old functions anyway.
 */
static int insert_page(struct vm_area_struct *vma, unsigned long addr,
			struct page *page, pgprot_t prot)
{
	int retval;
	pte_t *pte;
	spinlock_t *ptl;

	retval = validate_page_before_insert(page);
	if (retval)
		goto out;
	retval = -ENOMEM;
	pte = get_locked_pte(vma->vm_mm, addr, &ptl);
	if (!pte)
		goto out;
	retval = insert_page_into_pte_locked(vma, pte, addr, page, prot);
	pte_unmap_unlock(pte, ptl);
out:
	return retval;
}

static int insert_page_in_batch_locked(struct vm_area_struct *vma, pte_t *pte,
			unsigned long addr, struct page *page, pgprot_t prot)
{
	int err;

	if (!page_count(page))
		return -EINVAL;
	err = validate_page_before_insert(page);
	if (err)
		return err;
	return insert_page_into_pte_locked(vma, pte, addr, page, prot);
}

/* insert_pages() amortizes the cost of spinlock operations
 * when inserting pages in a loop.
 */
static int insert_pages(struct vm_area_struct *vma, unsigned long addr,
			struct page **pages, unsigned long *num, pgprot_t prot)
{
	pmd_t *pmd = NULL;
	pte_t *start_pte, *pte;
	spinlock_t *pte_lock;
	struct mm_struct *const mm = vma->vm_mm;
	unsigned long curr_page_idx = 0;
	unsigned long remaining_pages_total = *num;
	unsigned long pages_to_write_in_pmd;
	int ret;
more:
	ret = -EFAULT;
	pmd = walk_to_pmd(mm, addr);
	if (!pmd)
		goto out;

	pages_to_write_in_pmd = min_t(unsigned long,
		remaining_pages_total, PTRS_PER_PTE - pte_index(addr));

	/* Allocate the PTE if necessary; takes PMD lock once only. */
	ret = -ENOMEM;
	if (pte_alloc(mm, pmd))
		goto out;

	while (pages_to_write_in_pmd) {
		int pte_idx = 0;
		const int batch_size = min_t(int, pages_to_write_in_pmd, 8);

		start_pte = pte_offset_map_lock(mm, pmd, addr, &pte_lock);
		if (!start_pte) {
			ret = -EFAULT;
			goto out;
		}
		for (pte = start_pte; pte_idx < batch_size; ++pte, ++pte_idx) {
			int err = insert_page_in_batch_locked(vma, pte,
				addr, pages[curr_page_idx], prot);
			if (unlikely(err)) {
				pte_unmap_unlock(start_pte, pte_lock);
				ret = err;
				remaining_pages_total -= pte_idx;
				goto out;
			}
			addr += PAGE_SIZE;
			++curr_page_idx;
		}
		pte_unmap_unlock(start_pte, pte_lock);
		pages_to_write_in_pmd -= batch_size;
		remaining_pages_total -= batch_size;
	}
	if (remaining_pages_total)
		goto more;
	ret = 0;
out:
	*num = remaining_pages_total;
	return ret;
}

/**
 * vm_insert_pages - insert multiple pages into user vma, batching the pmd lock.
 * @vma: user vma to map to
 * @addr: target start user address of these pages
 * @pages: source kernel pages
 * @num: in: number of pages to map. out: number of pages that were *not*
 * mapped. (0 means all pages were successfully mapped).
 *
 * Preferred over vm_insert_page() when inserting multiple pages.
 *
 * In case of error, we may have mapped a subset of the provided
 * pages. It is the caller's responsibility to account for this case.
 *
 * The same restrictions apply as in vm_insert_page().
 */
int vm_insert_pages(struct vm_area_struct *vma, unsigned long addr,
			struct page **pages, unsigned long *num)
{
	const unsigned long end_addr = addr + (*num * PAGE_SIZE) - 1;

	if (addr < vma->vm_start || end_addr >= vma->vm_end)
		return -EFAULT;
	if (!(vma->vm_flags & VM_MIXEDMAP)) {
		BUG_ON(mmap_read_trylock(vma->vm_mm));
		BUG_ON(vma->vm_flags & VM_PFNMAP);
		vm_flags_set(vma, VM_MIXEDMAP);
	}
	/* Defer page refcount checking till we're about to map that page. */
	return insert_pages(vma, addr, pages, num, vma->vm_page_prot);
}
EXPORT_SYMBOL(vm_insert_pages);

/**
 * vm_insert_page - insert single page into user vma
 * @vma: user vma to map to
 * @addr: target user address of this page
 * @page: source kernel page
 *
 * This allows drivers to insert individual pages they've allocated
 * into a user vma.
 *
 * The page has to be a nice clean _individual_ kernel allocation.
 * If you allocate a compound page, you need to have marked it as
 * such (__GFP_COMP), or manually just split the page up yourself
 * (see split_page()).
 *
 * NOTE! Traditionally this was done with "remap_pfn_range()" which
 * took an arbitrary page protection parameter. This doesn't allow
 * that. Your vma protection will have to be set up correctly, which
 * means that if you want a shared writable mapping, you'd better
 * ask for a shared writable mapping!
 *
 * The page does not need to be reserved.
 *
 * Usually this function is called from f_op->mmap() handler
 * under mm->mmap_lock write-lock, so it can change vma->vm_flags.
 * Caller must set VM_MIXEDMAP on vma if it wants to call this
 * function from other places, for example from page-fault handler.
 *
 * Return: %0 on success, negative error code otherwise.
 */
int vm_insert_page(struct vm_area_struct *vma, unsigned long addr,
			struct page *page)
{
	if (addr < vma->vm_start || addr >= vma->vm_end)
		return -EFAULT;
	if (!page_count(page))
		return -EINVAL;
	if (!(vma->vm_flags & VM_MIXEDMAP)) {
		BUG_ON(mmap_read_trylock(vma->vm_mm));
		BUG_ON(vma->vm_flags & VM_PFNMAP);
		vm_flags_set(vma, VM_MIXEDMAP);
	}
	return insert_page(vma, addr, page, vma->vm_page_prot);
}
EXPORT_SYMBOL(vm_insert_page);

/*
 * __vm_map_pages - maps range of kernel pages into user vma
 * @vma: user vma to map to
 * @pages: pointer to array of source kernel pages
 * @num: number of pages in page array
 * @offset: user's requested vm_pgoff
 *
 * This allows drivers to map range of kernel pages into a user vma.
 *
 * Return: 0 on success and error code otherwise.
 */
static int __vm_map_pages(struct vm_area_struct *vma, struct page **pages,
				unsigned long num, unsigned long offset)
{
	unsigned long count = vma_pages(vma);
	unsigned long uaddr = vma->vm_start;
	int ret, i;

	/* Fail if the user requested offset is beyond the end of the object */
	if (offset >= num)
		return -ENXIO;

	/* Fail if the user requested size exceeds available object size */
	if (count > num - offset)
		return -ENXIO;

	for (i = 0; i < count; i++) {
		ret = vm_insert_page(vma, uaddr, pages[offset + i]);
		if (ret < 0)
			return ret;
		uaddr += PAGE_SIZE;
	}

	return 0;
}

/**
 * vm_map_pages - maps range of kernel pages starts with non zero offset
 * @vma: user vma to map to
 * @pages: pointer to array of source kernel pages
 * @num: number of pages in page array
 *
 * Maps an object consisting of @num pages, catering for the user's
 * requested vm_pgoff
 *
 * If we fail to insert any page into the vma, the function will return
 * immediately leaving any previously inserted pages present.  Callers
 * from the mmap handler may immediately return the error as their caller
 * will destroy the vma, removing any successfully inserted pages. Other
 * callers should make their own arrangements for calling unmap_region().
 *
 * Context: Process context. Called by mmap handlers.
 * Return: 0 on success and error code otherwise.
 */
int vm_map_pages(struct vm_area_struct *vma, struct page **pages,
				unsigned long num)
{
	return __vm_map_pages(vma, pages, num, vma->vm_pgoff);
}
EXPORT_SYMBOL(vm_map_pages);

/**
 * vm_map_pages_zero - map range of kernel pages starts with zero offset
 * @vma: user vma to map to
 * @pages: pointer to array of source kernel pages
 * @num: number of pages in page array
 *
 * Similar to vm_map_pages(), except that it explicitly sets the offset
 * to 0. This function is intended for the drivers that did not consider
 * vm_pgoff.
 *
 * Context: Process context. Called by mmap handlers.
 * Return: 0 on success and error code otherwise.
 */
int vm_map_pages_zero(struct vm_area_struct *vma, struct page **pages,
				unsigned long num)
{
	return __vm_map_pages(vma, pages, num, 0);
}
EXPORT_SYMBOL(vm_map_pages_zero);

static vm_fault_t insert_pfn(struct vm_area_struct *vma, unsigned long addr,
			pfn_t pfn, pgprot_t prot, bool mkwrite)
{
	struct mm_struct *mm = vma->vm_mm;
	pte_t *pte, entry;
	spinlock_t *ptl;

	pte = get_locked_pte(mm, addr, &ptl);
	if (!pte)
		return VM_FAULT_OOM;
	entry = ptep_get(pte);
	if (!pte_none(entry)) {
		if (mkwrite) {
			/*
			 * For read faults on private mappings the PFN passed
			 * in may not match the PFN we have mapped if the
			 * mapped PFN is a writeable COW page.  In the mkwrite
			 * case we are creating a writable PTE for a shared
			 * mapping and we expect the PFNs to match. If they
			 * don't match, we are likely racing with block
			 * allocation and mapping invalidation so just skip the
			 * update.
			 */
			if (pte_pfn(entry) != pfn_t_to_pfn(pfn)) {
				WARN_ON_ONCE(!is_zero_pfn(pte_pfn(entry)));
				goto out_unlock;
			}
			entry = pte_mkyoung(entry);
			entry = maybe_mkwrite(pte_mkdirty(entry), vma);
			if (ptep_set_access_flags(vma, addr, pte, entry, 1))
				update_mmu_cache(vma, addr, pte);
		}
		goto out_unlock;
	}

	/* Ok, finally just insert the thing.. */
	if (pfn_t_devmap(pfn))
		entry = pte_mkdevmap(pfn_t_pte(pfn, prot));
	else
		entry = pte_mkspecial(pfn_t_pte(pfn, prot));

	if (mkwrite) {
		entry = pte_mkyoung(entry);
		entry = maybe_mkwrite(pte_mkdirty(entry), vma);
	}

	set_pte_at(mm, addr, pte, entry);
	update_mmu_cache(vma, addr, pte); /* XXX: why not for insert_page? */

out_unlock:
	pte_unmap_unlock(pte, ptl);
	return VM_FAULT_NOPAGE;
}

/**
 * vmf_insert_pfn_prot - insert single pfn into user vma with specified pgprot
 * @vma: user vma to map to
 * @addr: target user address of this page
 * @pfn: source kernel pfn
 * @pgprot: pgprot flags for the inserted page
 *
 * This is exactly like vmf_insert_pfn(), except that it allows drivers
 * to override pgprot on a per-page basis.
 *
 * This only makes sense for IO mappings, and it makes no sense for
 * COW mappings.  In general, using multiple vmas is preferable;
 * vmf_insert_pfn_prot should only be used if using multiple VMAs is
 * impractical.
 *
 * pgprot typically only differs from @vma->vm_page_prot when drivers set
 * caching- and encryption bits different than those of @vma->vm_page_prot,
 * because the caching- or encryption mode may not be known at mmap() time.
 *
 * This is ok as long as @vma->vm_page_prot is not used by the core vm
 * to set caching and encryption bits for those vmas (except for COW pages).
 * This is ensured by core vm only modifying these page table entries using
 * functions that don't touch caching- or encryption bits, using pte_modify()
 * if needed. (See for example mprotect()).
 *
 * Also when new page-table entries are created, this is only done using the
 * fault() callback, and never using the value of vma->vm_page_prot,
 * except for page-table entries that point to anonymous pages as the result
 * of COW.
 *
 * Context: Process context.  May allocate using %GFP_KERNEL.
 * Return: vm_fault_t value.
 */
vm_fault_t vmf_insert_pfn_prot(struct vm_area_struct *vma, unsigned long addr,
			unsigned long pfn, pgprot_t pgprot)
{
	/*
	 * Technically, architectures with pte_special can avoid all these
	 * restrictions (same for remap_pfn_range).  However we would like
	 * consistency in testing and feature parity among all, so we should
	 * try to keep these invariants in place for everybody.
	 */
	BUG_ON(!(vma->vm_flags & (VM_PFNMAP|VM_MIXEDMAP)));
	BUG_ON((vma->vm_flags & (VM_PFNMAP|VM_MIXEDMAP)) ==
						(VM_PFNMAP|VM_MIXEDMAP));
	BUG_ON((vma->vm_flags & VM_PFNMAP) && is_cow_mapping(vma->vm_flags));
	BUG_ON((vma->vm_flags & VM_MIXEDMAP) && pfn_valid(pfn));

	if (addr < vma->vm_start || addr >= vma->vm_end)
		return VM_FAULT_SIGBUS;

	if (!pfn_modify_allowed(pfn, pgprot))
		return VM_FAULT_SIGBUS;

	track_pfn_insert(vma, &pgprot, __pfn_to_pfn_t(pfn, PFN_DEV));

	return insert_pfn(vma, addr, __pfn_to_pfn_t(pfn, PFN_DEV), pgprot,
			false);
}
EXPORT_SYMBOL(vmf_insert_pfn_prot);

/**
 * vmf_insert_pfn - insert single pfn into user vma
 * @vma: user vma to map to
 * @addr: target user address of this page
 * @pfn: source kernel pfn
 *
 * Similar to vm_insert_page, this allows drivers to insert individual pages
 * they've allocated into a user vma. Same comments apply.
 *
 * This function should only be called from a vm_ops->fault handler, and
 * in that case the handler should return the result of this function.
 *
 * vma cannot be a COW mapping.
 *
 * As this is called only for pages that do not currently exist, we
 * do not need to flush old virtual caches or the TLB.
 *
 * Context: Process context.  May allocate using %GFP_KERNEL.
 * Return: vm_fault_t value.
 */
vm_fault_t vmf_insert_pfn(struct vm_area_struct *vma, unsigned long addr,
			unsigned long pfn)
{
	return vmf_insert_pfn_prot(vma, addr, pfn, vma->vm_page_prot);
}
EXPORT_SYMBOL(vmf_insert_pfn);

static bool vm_mixed_ok(struct vm_area_struct *vma, pfn_t pfn)
{
	/* these checks mirror the abort conditions in vm_normal_page */
	if (vma->vm_flags & VM_MIXEDMAP)
		return true;
	if (pfn_t_devmap(pfn))
		return true;
	if (pfn_t_special(pfn))
		return true;
	if (is_zero_pfn(pfn_t_to_pfn(pfn)))
		return true;
	return false;
}

static vm_fault_t __vm_insert_mixed(struct vm_area_struct *vma,
		unsigned long addr, pfn_t pfn, bool mkwrite)
{
	pgprot_t pgprot = vma->vm_page_prot;
	int err;

	BUG_ON(!vm_mixed_ok(vma, pfn));

	if (addr < vma->vm_start || addr >= vma->vm_end)
		return VM_FAULT_SIGBUS;

	track_pfn_insert(vma, &pgprot, pfn);

	if (!pfn_modify_allowed(pfn_t_to_pfn(pfn), pgprot))
		return VM_FAULT_SIGBUS;

	/*
	 * If we don't have pte special, then we have to use the pfn_valid()
	 * based VM_MIXEDMAP scheme (see vm_normal_page), and thus we *must*
	 * refcount the page if pfn_valid is true (hence insert_page rather
	 * than insert_pfn).  If a zero_pfn were inserted into a VM_MIXEDMAP
	 * without pte special, it would there be refcounted as a normal page.
	 */
	if (!IS_ENABLED(CONFIG_ARCH_HAS_PTE_SPECIAL) &&
	    !pfn_t_devmap(pfn) && pfn_t_valid(pfn)) {
		struct page *page;

		/*
		 * At this point we are committed to insert_page()
		 * regardless of whether the caller specified flags that
		 * result in pfn_t_has_page() == false.
		 */
		page = pfn_to_page(pfn_t_to_pfn(pfn));
		err = insert_page(vma, addr, page, pgprot);
	} else {
		return insert_pfn(vma, addr, pfn, pgprot, mkwrite);
	}

	if (err == -ENOMEM)
		return VM_FAULT_OOM;
	if (err < 0 && err != -EBUSY)
		return VM_FAULT_SIGBUS;

	return VM_FAULT_NOPAGE;
}

vm_fault_t vmf_insert_mixed(struct vm_area_struct *vma, unsigned long addr,
		pfn_t pfn)
{
	return __vm_insert_mixed(vma, addr, pfn, false);
}
EXPORT_SYMBOL(vmf_insert_mixed);

/*
 *  If the insertion of PTE failed because someone else already added a
 *  different entry in the mean time, we treat that as success as we assume
 *  the same entry was actually inserted.
 */
vm_fault_t vmf_insert_mixed_mkwrite(struct vm_area_struct *vma,
		unsigned long addr, pfn_t pfn)
{
	return __vm_insert_mixed(vma, addr, pfn, true);
}
EXPORT_SYMBOL(vmf_insert_mixed_mkwrite);

/*
 * maps a range of physical memory into the requested pages. the old
 * mappings are removed. any references to nonexistent pages results
 * in null mappings (currently treated as "copy-on-access")
 */
static int remap_pte_range(struct mm_struct *mm, pmd_t *pmd,
			unsigned long addr, unsigned long end,
			unsigned long pfn, pgprot_t prot)
{
	pte_t *pte, *mapped_pte;
	spinlock_t *ptl;
	int err = 0;

	mapped_pte = pte = pte_alloc_map_lock(mm, pmd, addr, &ptl);
	if (!pte)
		return -ENOMEM;
	arch_enter_lazy_mmu_mode();
	do {
		BUG_ON(!pte_none(ptep_get(pte)));
		if (!pfn_modify_allowed(pfn, prot)) {
			err = -EACCES;
			break;
		}
		set_pte_at(mm, addr, pte, pte_mkspecial(pfn_pte(pfn, prot)));
		pfn++;
	} while (pte++, addr += PAGE_SIZE, addr != end);
	arch_leave_lazy_mmu_mode();
	pte_unmap_unlock(mapped_pte, ptl);
	return err;
}

static inline int remap_pmd_range(struct mm_struct *mm, pud_t *pud,
			unsigned long addr, unsigned long end,
			unsigned long pfn, pgprot_t prot)
{
	pmd_t *pmd;
	unsigned long next;
	int err;

	pfn -= addr >> PAGE_SHIFT;
	pmd = pmd_alloc(mm, pud, addr);
	if (!pmd)
		return -ENOMEM;
	VM_BUG_ON(pmd_trans_huge(*pmd));
	do {
		next = pmd_addr_end(addr, end);
		err = remap_pte_range(mm, pmd, addr, next,
				pfn + (addr >> PAGE_SHIFT), prot);
		if (err)
			return err;
	} while (pmd++, addr = next, addr != end);
	return 0;
}

static inline int remap_pud_range(struct mm_struct *mm, p4d_t *p4d,
			unsigned long addr, unsigned long end,
			unsigned long pfn, pgprot_t prot)
{
	pud_t *pud;
	unsigned long next;
	int err;

	pfn -= addr >> PAGE_SHIFT;
	pud = pud_alloc(mm, p4d, addr);
	if (!pud)
		return -ENOMEM;
	do {
		next = pud_addr_end(addr, end);
		err = remap_pmd_range(mm, pud, addr, next,
				pfn + (addr >> PAGE_SHIFT), prot);
		if (err)
			return err;
	} while (pud++, addr = next, addr != end);
	return 0;
}

static inline int remap_p4d_range(struct mm_struct *mm, pgd_t *pgd,
			unsigned long addr, unsigned long end,
			unsigned long pfn, pgprot_t prot)
{
	p4d_t *p4d;
	unsigned long next;
	int err;

	pfn -= addr >> PAGE_SHIFT;
	p4d = p4d_alloc(mm, pgd, addr);
	if (!p4d)
		return -ENOMEM;
	do {
		next = p4d_addr_end(addr, end);
		err = remap_pud_range(mm, p4d, addr, next,
				pfn + (addr >> PAGE_SHIFT), prot);
		if (err)
			return err;
	} while (p4d++, addr = next, addr != end);
	return 0;
}

/*
 * Variant of remap_pfn_range that does not call track_pfn_remap.  The caller
 * must have pre-validated the caching bits of the pgprot_t.
 */
int remap_pfn_range_notrack(struct vm_area_struct *vma, unsigned long addr,
		unsigned long pfn, unsigned long size, pgprot_t prot)
{
	pgd_t *pgd;
	unsigned long next;
	unsigned long end = addr + PAGE_ALIGN(size);
	struct mm_struct *mm = vma->vm_mm;
	int err;

	if (WARN_ON_ONCE(!PAGE_ALIGNED(addr)))
		return -EINVAL;

	/*
	 * Physically remapped pages are special. Tell the
	 * rest of the world about it:
	 *   VM_IO tells people not to look at these pages
	 *	(accesses can have side effects).
	 *   VM_PFNMAP tells the core MM that the base pages are just
	 *	raw PFN mappings, and do not have a "struct page" associated
	 *	with them.
	 *   VM_DONTEXPAND
	 *      Disable vma merging and expanding with mremap().
	 *   VM_DONTDUMP
	 *      Omit vma from core dump, even when VM_IO turned off.
	 *
	 * There's a horrible special case to handle copy-on-write
	 * behaviour that some programs depend on. We mark the "original"
	 * un-COW'ed pages by matching them up with "vma->vm_pgoff".
	 * See vm_normal_page() for details.
	 */
	if (is_cow_mapping(vma->vm_flags)) {
		if (addr != vma->vm_start || end != vma->vm_end)
			return -EINVAL;
		vma->vm_pgoff = pfn;
	}

	vm_flags_set(vma, VM_IO | VM_PFNMAP | VM_DONTEXPAND | VM_DONTDUMP);

	BUG_ON(addr >= end);
	pfn -= addr >> PAGE_SHIFT;
	pgd = pgd_offset(mm, addr);
	flush_cache_range(vma, addr, end);
	do {
		next = pgd_addr_end(addr, end);
		err = remap_p4d_range(mm, pgd, addr, next,
				pfn + (addr >> PAGE_SHIFT), prot);
		if (err)
			return err;
	} while (pgd++, addr = next, addr != end);

	return 0;
}

/**
 * remap_pfn_range - remap kernel memory to userspace
 * @vma: user vma to map to
 * @addr: target page aligned user address to start at
 * @pfn: page frame number of kernel physical memory address
 * @size: size of mapping area
 * @prot: page protection flags for this mapping
 *
 * Note: this is only safe if the mm semaphore is held when called.
 *
 * Return: %0 on success, negative error code otherwise.
 */
int remap_pfn_range(struct vm_area_struct *vma, unsigned long addr,
		    unsigned long pfn, unsigned long size, pgprot_t prot)
{
	int err;

	err = track_pfn_remap(vma, &prot, pfn, addr, PAGE_ALIGN(size));
	if (err)
		return -EINVAL;

	err = remap_pfn_range_notrack(vma, addr, pfn, size, prot);
	if (err)
		untrack_pfn(vma, pfn, PAGE_ALIGN(size), true);
	return err;
}
EXPORT_SYMBOL(remap_pfn_range);

/**
 * vm_iomap_memory - remap memory to userspace
 * @vma: user vma to map to
 * @start: start of the physical memory to be mapped
 * @len: size of area
 *
 * This is a simplified io_remap_pfn_range() for common driver use. The
 * driver just needs to give us the physical memory range to be mapped,
 * we'll figure out the rest from the vma information.
 *
 * NOTE! Some drivers might want to tweak vma->vm_page_prot first to get
 * whatever write-combining details or similar.
 *
 * Return: %0 on success, negative error code otherwise.
 */
int vm_iomap_memory(struct vm_area_struct *vma, phys_addr_t start, unsigned long len)
{
	unsigned long vm_len, pfn, pages;

	/* Check that the physical memory area passed in looks valid */
	if (start + len < start)
		return -EINVAL;
	/*
	 * You *really* shouldn't map things that aren't page-aligned,
	 * but we've historically allowed it because IO memory might
	 * just have smaller alignment.
	 */
	len += start & ~PAGE_MASK;
	pfn = start >> PAGE_SHIFT;
	pages = (len + ~PAGE_MASK) >> PAGE_SHIFT;
	if (pfn + pages < pfn)
		return -EINVAL;

	/* We start the mapping 'vm_pgoff' pages into the area */
	if (vma->vm_pgoff > pages)
		return -EINVAL;
	pfn += vma->vm_pgoff;
	pages -= vma->vm_pgoff;

	/* Can we fit all of the mapping? */
	vm_len = vma->vm_end - vma->vm_start;
	if (vm_len >> PAGE_SHIFT > pages)
		return -EINVAL;

	/* Ok, let it rip */
	return io_remap_pfn_range(vma, vma->vm_start, pfn, vm_len, vma->vm_page_prot);
}
EXPORT_SYMBOL(vm_iomap_memory);

static int apply_to_pte_range(struct mm_struct *mm, pmd_t *pmd,
				     unsigned long addr, unsigned long end,
				     pte_fn_t fn, void *data, bool create,
				     pgtbl_mod_mask *mask)
{
	pte_t *pte, *mapped_pte;
	int err = 0;
	spinlock_t *ptl;

	if (create) {
		mapped_pte = pte = (mm == &init_mm) ?
			pte_alloc_kernel_track(pmd, addr, mask) :
			pte_alloc_map_lock(mm, pmd, addr, &ptl);
		if (!pte)
			return -ENOMEM;
	} else {
		mapped_pte = pte = (mm == &init_mm) ?
			pte_offset_kernel(pmd, addr) :
			pte_offset_map_lock(mm, pmd, addr, &ptl);
		if (!pte)
			return -EINVAL;
	}

	arch_enter_lazy_mmu_mode();

	if (fn) {
		do {
			if (create || !pte_none(ptep_get(pte))) {
				err = fn(pte++, addr, data);
				if (err)
					break;
			}
		} while (addr += PAGE_SIZE, addr != end);
	}
	*mask |= PGTBL_PTE_MODIFIED;

	arch_leave_lazy_mmu_mode();

	if (mm != &init_mm)
		pte_unmap_unlock(mapped_pte, ptl);
	return err;
}

static int apply_to_pmd_range(struct mm_struct *mm, pud_t *pud,
				     unsigned long addr, unsigned long end,
				     pte_fn_t fn, void *data, bool create,
				     pgtbl_mod_mask *mask)
{
	pmd_t *pmd;
	unsigned long next;
	int err = 0;

	BUG_ON(pud_huge(*pud));

	if (create) {
		pmd = pmd_alloc_track(mm, pud, addr, mask);
		if (!pmd)
			return -ENOMEM;
	} else {
		pmd = pmd_offset(pud, addr);
	}
	do {
		next = pmd_addr_end(addr, end);
		if (pmd_none(*pmd) && !create)
			continue;
		if (WARN_ON_ONCE(pmd_leaf(*pmd)))
			return -EINVAL;
		if (!pmd_none(*pmd) && WARN_ON_ONCE(pmd_bad(*pmd))) {
			if (!create)
				continue;
			pmd_clear_bad(pmd);
		}
		err = apply_to_pte_range(mm, pmd, addr, next,
					 fn, data, create, mask);
		if (err)
			break;
	} while (pmd++, addr = next, addr != end);

	return err;
}

static int apply_to_pud_range(struct mm_struct *mm, p4d_t *p4d,
				     unsigned long addr, unsigned long end,
				     pte_fn_t fn, void *data, bool create,
				     pgtbl_mod_mask *mask)
{
	pud_t *pud;
	unsigned long next;
	int err = 0;

	if (create) {
		pud = pud_alloc_track(mm, p4d, addr, mask);
		if (!pud)
			return -ENOMEM;
	} else {
		pud = pud_offset(p4d, addr);
	}
	do {
		next = pud_addr_end(addr, end);
		if (pud_none(*pud) && !create)
			continue;
		if (WARN_ON_ONCE(pud_leaf(*pud)))
			return -EINVAL;
		if (!pud_none(*pud) && WARN_ON_ONCE(pud_bad(*pud))) {
			if (!create)
				continue;
			pud_clear_bad(pud);
		}
		err = apply_to_pmd_range(mm, pud, addr, next,
					 fn, data, create, mask);
		if (err)
			break;
	} while (pud++, addr = next, addr != end);

	return err;
}

static int apply_to_p4d_range(struct mm_struct *mm, pgd_t *pgd,
				     unsigned long addr, unsigned long end,
				     pte_fn_t fn, void *data, bool create,
				     pgtbl_mod_mask *mask)
{
	p4d_t *p4d;
	unsigned long next;
	int err = 0;

	if (create) {
		p4d = p4d_alloc_track(mm, pgd, addr, mask);
		if (!p4d)
			return -ENOMEM;
	} else {
		p4d = p4d_offset(pgd, addr);
	}
	do {
		next = p4d_addr_end(addr, end);
		if (p4d_none(*p4d) && !create)
			continue;
		if (WARN_ON_ONCE(p4d_leaf(*p4d)))
			return -EINVAL;
		if (!p4d_none(*p4d) && WARN_ON_ONCE(p4d_bad(*p4d))) {
			if (!create)
				continue;
			p4d_clear_bad(p4d);
		}
		err = apply_to_pud_range(mm, p4d, addr, next,
					 fn, data, create, mask);
		if (err)
			break;
	} while (p4d++, addr = next, addr != end);

	return err;
}

static int __apply_to_page_range(struct mm_struct *mm, unsigned long addr,
				 unsigned long size, pte_fn_t fn,
				 void *data, bool create)
{
	pgd_t *pgd;
	unsigned long start = addr, next;
	unsigned long end = addr + size;
	pgtbl_mod_mask mask = 0;
	int err = 0;

	if (WARN_ON(addr >= end))
		return -EINVAL;

	pgd = pgd_offset(mm, addr);
	do {
		next = pgd_addr_end(addr, end);
		if (pgd_none(*pgd) && !create)
			continue;
		if (WARN_ON_ONCE(pgd_leaf(*pgd)))
			return -EINVAL;
		if (!pgd_none(*pgd) && WARN_ON_ONCE(pgd_bad(*pgd))) {
			if (!create)
				continue;
			pgd_clear_bad(pgd);
		}
		err = apply_to_p4d_range(mm, pgd, addr, next,
					 fn, data, create, &mask);
		if (err)
			break;
	} while (pgd++, addr = next, addr != end);

	if (mask & ARCH_PAGE_TABLE_SYNC_MASK)
		arch_sync_kernel_mappings(start, start + size);

	return err;
}

/*
 * Scan a region of virtual memory, filling in page tables as necessary
 * and calling a provided function on each leaf page table.
 */
int apply_to_page_range(struct mm_struct *mm, unsigned long addr,
			unsigned long size, pte_fn_t fn, void *data)
{
	return __apply_to_page_range(mm, addr, size, fn, data, true);
}
EXPORT_SYMBOL_GPL(apply_to_page_range);

/*
 * Scan a region of virtual memory, calling a provided function on
 * each leaf page table where it exists.
 *
 * Unlike apply_to_page_range, this does _not_ fill in page tables
 * where they are absent.
 */
int apply_to_existing_page_range(struct mm_struct *mm, unsigned long addr,
				 unsigned long size, pte_fn_t fn, void *data)
{
	return __apply_to_page_range(mm, addr, size, fn, data, false);
}
EXPORT_SYMBOL_GPL(apply_to_existing_page_range);

/*
 * handle_pte_fault chooses page fault handler according to an entry which was
 * read non-atomically.  Before making any commitment, on those architectures
 * or configurations (e.g. i386 with PAE) which might give a mix of unmatched
 * parts, do_swap_page must check under lock before unmapping the pte and
 * proceeding (but do_wp_page is only called after already making such a check;
 * and do_anonymous_page can safely check later on).
 */
static inline int pte_unmap_same(struct vm_fault *vmf)
{
	int same = 1;
#if defined(CONFIG_SMP) || defined(CONFIG_PREEMPTION)
	if (sizeof(pte_t) > sizeof(unsigned long)) {
		spin_lock(vmf->ptl);
		same = pte_same(ptep_get(vmf->pte), vmf->orig_pte);
		spin_unlock(vmf->ptl);
	}
#endif
	pte_unmap(vmf->pte);
	vmf->pte = NULL;
	return same;
}

/*
 * Return:
 *	0:		copied succeeded
 *	-EHWPOISON:	copy failed due to hwpoison in source page
 *	-EAGAIN:	copied failed (some other reason)
 */
static inline int __wp_page_copy_user(struct page *dst, struct page *src,
				      struct vm_fault *vmf)
{
	int ret;
	void *kaddr;
	void __user *uaddr;
	struct vm_area_struct *vma = vmf->vma;
	struct mm_struct *mm = vma->vm_mm;
	unsigned long addr = vmf->address;

	if (likely(src)) {
		if (copy_mc_user_highpage(dst, src, addr, vma)) {
			memory_failure_queue(page_to_pfn(src), 0);
			return -EHWPOISON;
		}
		return 0;
	}

	/*
	 * If the source page was a PFN mapping, we don't have
	 * a "struct page" for it. We do a best-effort copy by
	 * just copying from the original user address. If that
	 * fails, we just zero-fill it. Live with it.
	 */
	kaddr = kmap_local_page(dst);
	pagefault_disable();
	uaddr = (void __user *)(addr & PAGE_MASK);

	/*
	 * On architectures with software "accessed" bits, we would
	 * take a double page fault, so mark it accessed here.
	 */
	vmf->pte = NULL;
	if (!arch_has_hw_pte_young() && !pte_young(vmf->orig_pte)) {
		pte_t entry;

		vmf->pte = pte_offset_map_lock(mm, vmf->pmd, addr, &vmf->ptl);
		if (unlikely(!vmf->pte || !pte_same(ptep_get(vmf->pte), vmf->orig_pte))) {
			/*
			 * Other thread has already handled the fault
			 * and update local tlb only
			 */
			if (vmf->pte)
				update_mmu_tlb(vma, addr, vmf->pte);
			ret = -EAGAIN;
			goto pte_unlock;
		}

		entry = pte_mkyoung(vmf->orig_pte);
		if (ptep_set_access_flags(vma, addr, vmf->pte, entry, 0))
			update_mmu_cache_range(vmf, vma, addr, vmf->pte, 1);
	}

	/*
	 * This really shouldn't fail, because the page is there
	 * in the page tables. But it might just be unreadable,
	 * in which case we just give up and fill the result with
	 * zeroes.
	 */
	if (__copy_from_user_inatomic(kaddr, uaddr, PAGE_SIZE)) {
		if (vmf->pte)
			goto warn;

		/* Re-validate under PTL if the page is still mapped */
		vmf->pte = pte_offset_map_lock(mm, vmf->pmd, addr, &vmf->ptl);
		if (unlikely(!vmf->pte || !pte_same(ptep_get(vmf->pte), vmf->orig_pte))) {
			/* The PTE changed under us, update local tlb */
			if (vmf->pte)
				update_mmu_tlb(vma, addr, vmf->pte);
			ret = -EAGAIN;
			goto pte_unlock;
		}

		/*
		 * The same page can be mapped back since last copy attempt.
		 * Try to copy again under PTL.
		 */
		if (__copy_from_user_inatomic(kaddr, uaddr, PAGE_SIZE)) {
			/*
			 * Give a warn in case there can be some obscure
			 * use-case
			 */
warn:
			WARN_ON_ONCE(1);
			clear_page(kaddr);
		}
	}

	ret = 0;

pte_unlock:
	if (vmf->pte)
		pte_unmap_unlock(vmf->pte, vmf->ptl);
	pagefault_enable();
	kunmap_local(kaddr);
	flush_dcache_page(dst);

	return ret;
}

static gfp_t __get_fault_gfp_mask(struct vm_area_struct *vma)
{
	struct file *vm_file = vma->vm_file;

	if (vm_file)
		return mapping_gfp_mask(vm_file->f_mapping) | __GFP_FS | __GFP_IO;

	/*
	 * Special mappings (e.g. VDSO) do not have any file so fake
	 * a default GFP_KERNEL for them.
	 */
	return GFP_KERNEL;
}

/*
 * Notify the address space that the page is about to become writable so that
 * it can prohibit this or wait for the page to get into an appropriate state.
 *
 * We do this without the lock held, so that it can sleep if it needs to.
 */
static vm_fault_t do_page_mkwrite(struct vm_fault *vmf, struct folio *folio)
{
	vm_fault_t ret;
	unsigned int old_flags = vmf->flags;

	vmf->flags = FAULT_FLAG_WRITE|FAULT_FLAG_MKWRITE;

	if (vmf->vma->vm_file &&
	    IS_SWAPFILE(vmf->vma->vm_file->f_mapping->host))
		return VM_FAULT_SIGBUS;

	ret = vmf->vma->vm_ops->page_mkwrite(vmf);
	/* Restore original flags so that caller is not surprised */
	vmf->flags = old_flags;
	if (unlikely(ret & (VM_FAULT_ERROR | VM_FAULT_NOPAGE)))
		return ret;
	if (unlikely(!(ret & VM_FAULT_LOCKED))) {
		folio_lock(folio);
		if (!folio->mapping) {
			folio_unlock(folio);
			return 0; /* retry */
		}
		ret |= VM_FAULT_LOCKED;
	} else
		VM_BUG_ON_FOLIO(!folio_test_locked(folio), folio);
	return ret;
}

/*
 * Handle dirtying of a page in shared file mapping on a write fault.
 *
 * The function expects the page to be locked and unlocks it.
 */
static vm_fault_t fault_dirty_shared_page(struct vm_fault *vmf)
{
	struct vm_area_struct *vma = vmf->vma;
	struct address_space *mapping;
	struct folio *folio = page_folio(vmf->page);
	bool dirtied;
	bool page_mkwrite = vma->vm_ops && vma->vm_ops->page_mkwrite;

	dirtied = folio_mark_dirty(folio);
	VM_BUG_ON_FOLIO(folio_test_anon(folio), folio);
	/*
	 * Take a local copy of the address_space - folio.mapping may be zeroed
	 * by truncate after folio_unlock().   The address_space itself remains
	 * pinned by vma->vm_file's reference.  We rely on folio_unlock()'s
	 * release semantics to prevent the compiler from undoing this copying.
	 */
	mapping = folio_raw_mapping(folio);
	folio_unlock(folio);

	if (!page_mkwrite)
		file_update_time(vma->vm_file);

	/*
	 * Throttle page dirtying rate down to writeback speed.
	 *
	 * mapping may be NULL here because some device drivers do not
	 * set page.mapping but still dirty their pages
	 *
	 * Drop the mmap_lock before waiting on IO, if we can. The file
	 * is pinning the mapping, as per above.
	 */
	if ((dirtied || page_mkwrite) && mapping) {
		struct file *fpin;

		fpin = maybe_unlock_mmap_for_io(vmf, NULL);
		balance_dirty_pages_ratelimited(mapping);
		if (fpin) {
			fput(fpin);
			return VM_FAULT_COMPLETED;
		}
	}

	return 0;
}

/*
 * Handle write page faults for pages that can be reused in the current vma
 *
 * This can happen either due to the mapping being with the VM_SHARED flag,
 * or due to us being the last reference standing to the page. In either
 * case, all we need to do here is to mark the page as writable and update
 * any related book-keeping.
 */
static inline void wp_page_reuse(struct vm_fault *vmf, struct folio *folio)
	__releases(vmf->ptl)
{
	struct vm_area_struct *vma = vmf->vma;
	pte_t entry;

	VM_BUG_ON(!(vmf->flags & FAULT_FLAG_WRITE));

	if (folio) {
		VM_BUG_ON(folio_test_anon(folio) &&
			  !PageAnonExclusive(vmf->page));
		/*
		 * Clear the folio's cpupid information as the existing
		 * information potentially belongs to a now completely
		 * unrelated process.
		 */
		folio_xchg_last_cpupid(folio, (1 << LAST_CPUPID_SHIFT) - 1);
	}

	flush_cache_page(vma, vmf->address, pte_pfn(vmf->orig_pte));
	entry = pte_mkyoung(vmf->orig_pte);
	entry = maybe_mkwrite(pte_mkdirty(entry), vma);
	if (ptep_set_access_flags(vma, vmf->address, vmf->pte, entry, 1))
		update_mmu_cache_range(vmf, vma, vmf->address, vmf->pte, 1);
	pte_unmap_unlock(vmf->pte, vmf->ptl);
	count_vm_event(PGREUSE);
}

/*
 * We could add a bitflag somewhere, but for now, we know that all
 * vm_ops that have a ->map_pages have been audited and don't need
 * the mmap_lock to be held.
 */
static inline vm_fault_t vmf_can_call_fault(const struct vm_fault *vmf)
{
	struct vm_area_struct *vma = vmf->vma;

	if (vma->vm_ops->map_pages || !(vmf->flags & FAULT_FLAG_VMA_LOCK))
		return 0;
	vma_end_read(vma);
	return VM_FAULT_RETRY;
}

static vm_fault_t vmf_anon_prepare(struct vm_fault *vmf)
{
	struct vm_area_struct *vma = vmf->vma;

	if (likely(vma->anon_vma))
		return 0;
	if (vmf->flags & FAULT_FLAG_VMA_LOCK) {
		vma_end_read(vma);
		return VM_FAULT_RETRY;
	}
	if (__anon_vma_prepare(vma))
		return VM_FAULT_OOM;
	return 0;
}

/*
 * Handle the case of a page which we actually need to copy to a new page,
 * either due to COW or unsharing.
 *
 * Called with mmap_lock locked and the old page referenced, but
 * without the ptl held.
 *
 * High level logic flow:
 *
 * - Allocate a page, copy the content of the old page to the new one.
 * - Handle book keeping and accounting - cgroups, mmu-notifiers, etc.
 * - Take the PTL. If the pte changed, bail out and release the allocated page
 * - If the pte is still the way we remember it, update the page table and all
 *   relevant references. This includes dropping the reference the page-table
 *   held to the old page, as well as updating the rmap.
 * - In any case, unlock the PTL and drop the reference we took to the old page.
 */
static vm_fault_t wp_page_copy(struct vm_fault *vmf)
{
	const bool unshare = vmf->flags & FAULT_FLAG_UNSHARE;
	struct vm_area_struct *vma = vmf->vma;
	struct mm_struct *mm = vma->vm_mm;
	struct folio *old_folio = NULL;
	struct folio *new_folio = NULL;
	pte_t entry;
	int page_copied = 0;
	struct mmu_notifier_range range;
	vm_fault_t ret;
	bool pfn_is_zero;

	delayacct_wpcopy_start();

	if (vmf->page)
		old_folio = page_folio(vmf->page);
	ret = vmf_anon_prepare(vmf);
	if (unlikely(ret))
		goto out;

	pfn_is_zero = is_zero_pfn(pte_pfn(vmf->orig_pte));
	new_folio = folio_prealloc(mm, vma, vmf->address, pfn_is_zero);
	if (!new_folio)
		goto oom;

	if (!pfn_is_zero) {
		int err;

		err = __wp_page_copy_user(&new_folio->page, vmf->page, vmf);
		if (err) {
			/*
			 * COW failed, if the fault was solved by other,
			 * it's fine. If not, userspace would re-fault on
			 * the same address and we will handle the fault
			 * from the second attempt.
			 * The -EHWPOISON case will not be retried.
			 */
			folio_put(new_folio);
			if (old_folio)
				folio_put(old_folio);

			delayacct_wpcopy_end();
			return err == -EHWPOISON ? VM_FAULT_HWPOISON : 0;
		}
		kmsan_copy_page_meta(&new_folio->page, vmf->page);
	}

	__folio_mark_uptodate(new_folio);

	mmu_notifier_range_init(&range, MMU_NOTIFY_CLEAR, 0, mm,
				vmf->address & PAGE_MASK,
				(vmf->address & PAGE_MASK) + PAGE_SIZE);
	mmu_notifier_invalidate_range_start(&range);

	/*
	 * Re-check the pte - we dropped the lock
	 */
	vmf->pte = pte_offset_map_lock(mm, vmf->pmd, vmf->address, &vmf->ptl);
	if (likely(vmf->pte && pte_same(ptep_get(vmf->pte), vmf->orig_pte))) {
		if (old_folio) {
			if (!folio_test_anon(old_folio)) {
				dec_mm_counter(mm, mm_counter_file(old_folio));
				inc_mm_counter(mm, MM_ANONPAGES);
			}
		} else {
			ksm_might_unmap_zero_page(mm, vmf->orig_pte);
			inc_mm_counter(mm, MM_ANONPAGES);
		}
		flush_cache_page(vma, vmf->address, pte_pfn(vmf->orig_pte));
		entry = mk_pte(&new_folio->page, vma->vm_page_prot);
		entry = pte_sw_mkyoung(entry);
		if (unlikely(unshare)) {
			if (pte_soft_dirty(vmf->orig_pte))
				entry = pte_mksoft_dirty(entry);
			if (pte_uffd_wp(vmf->orig_pte))
				entry = pte_mkuffd_wp(entry);
		} else {
			entry = maybe_mkwrite(pte_mkdirty(entry), vma);
		}

		/*
		 * Clear the pte entry and flush it first, before updating the
		 * pte with the new entry, to keep TLBs on different CPUs in
		 * sync. This code used to set the new PTE then flush TLBs, but
		 * that left a window where the new PTE could be loaded into
		 * some TLBs while the old PTE remains in others.
		 */
		ptep_clear_flush(vma, vmf->address, vmf->pte);
		folio_add_new_anon_rmap(new_folio, vma, vmf->address);
		folio_add_lru_vma(new_folio, vma);
		/*
		 * We call the notify macro here because, when using secondary
		 * mmu page tables (such as kvm shadow page tables), we want the
		 * new page to be mapped directly into the secondary page table.
		 */
		BUG_ON(unshare && pte_write(entry));
		set_pte_at_notify(mm, vmf->address, vmf->pte, entry);
		update_mmu_cache_range(vmf, vma, vmf->address, vmf->pte, 1);
		if (old_folio) {
			/*
			 * Only after switching the pte to the new page may
			 * we remove the mapcount here. Otherwise another
			 * process may come and find the rmap count decremented
			 * before the pte is switched to the new page, and
			 * "reuse" the old page writing into it while our pte
			 * here still points into it and can be read by other
			 * threads.
			 *
			 * The critical issue is to order this
			 * folio_remove_rmap_pte() with the ptp_clear_flush
			 * above. Those stores are ordered by (if nothing else,)
			 * the barrier present in the atomic_add_negative
			 * in folio_remove_rmap_pte();
			 *
			 * Then the TLB flush in ptep_clear_flush ensures that
			 * no process can access the old page before the
			 * decremented mapcount is visible. And the old page
			 * cannot be reused until after the decremented
			 * mapcount is visible. So transitively, TLBs to
			 * old page will be flushed before it can be reused.
			 */
			folio_remove_rmap_pte(old_folio, vmf->page, vma);
		}

		/* Free the old page.. */
		new_folio = old_folio;
		page_copied = 1;
		pte_unmap_unlock(vmf->pte, vmf->ptl);
	} else if (vmf->pte) {
		update_mmu_tlb(vma, vmf->address, vmf->pte);
		pte_unmap_unlock(vmf->pte, vmf->ptl);
	}

	mmu_notifier_invalidate_range_end(&range);

	if (new_folio)
		folio_put(new_folio);
	if (old_folio) {
		if (page_copied)
			free_swap_cache(&old_folio->page);
		folio_put(old_folio);
	}

	delayacct_wpcopy_end();
	return 0;
oom:
	ret = VM_FAULT_OOM;
out:
	if (old_folio)
		folio_put(old_folio);

	delayacct_wpcopy_end();
	return ret;
}

/**
 * finish_mkwrite_fault - finish page fault for a shared mapping, making PTE
 *			  writeable once the page is prepared
 *
 * @vmf: structure describing the fault
 * @folio: the folio of vmf->page
 *
 * This function handles all that is needed to finish a write page fault in a
 * shared mapping due to PTE being read-only once the mapped page is prepared.
 * It handles locking of PTE and modifying it.
 *
 * The function expects the page to be locked or other protection against
 * concurrent faults / writeback (such as DAX radix tree locks).
 *
 * Return: %0 on success, %VM_FAULT_NOPAGE when PTE got changed before
 * we acquired PTE lock.
 */
static vm_fault_t finish_mkwrite_fault(struct vm_fault *vmf, struct folio *folio)
{
	WARN_ON_ONCE(!(vmf->vma->vm_flags & VM_SHARED));
	vmf->pte = pte_offset_map_lock(vmf->vma->vm_mm, vmf->pmd, vmf->address,
				       &vmf->ptl);
	if (!vmf->pte)
		return VM_FAULT_NOPAGE;
	/*
	 * We might have raced with another page fault while we released the
	 * pte_offset_map_lock.
	 */
	if (!pte_same(ptep_get(vmf->pte), vmf->orig_pte)) {
		update_mmu_tlb(vmf->vma, vmf->address, vmf->pte);
		pte_unmap_unlock(vmf->pte, vmf->ptl);
		return VM_FAULT_NOPAGE;
	}
	wp_page_reuse(vmf, folio);
	return 0;
}

/*
 * Handle write page faults for VM_MIXEDMAP or VM_PFNMAP for a VM_SHARED
 * mapping
 */
static vm_fault_t wp_pfn_shared(struct vm_fault *vmf)
{
	struct vm_area_struct *vma = vmf->vma;

	if (vma->vm_ops && vma->vm_ops->pfn_mkwrite) {
		vm_fault_t ret;

		pte_unmap_unlock(vmf->pte, vmf->ptl);
		ret = vmf_can_call_fault(vmf);
		if (ret)
			return ret;

		vmf->flags |= FAULT_FLAG_MKWRITE;
		ret = vma->vm_ops->pfn_mkwrite(vmf);
		if (ret & (VM_FAULT_ERROR | VM_FAULT_NOPAGE))
			return ret;
		return finish_mkwrite_fault(vmf, NULL);
	}
	wp_page_reuse(vmf, NULL);
	return 0;
}

static vm_fault_t wp_page_shared(struct vm_fault *vmf, struct folio *folio)
	__releases(vmf->ptl)
{
	struct vm_area_struct *vma = vmf->vma;
	vm_fault_t ret = 0;

	folio_get(folio);

	if (vma->vm_ops && vma->vm_ops->page_mkwrite) {
		vm_fault_t tmp;

		pte_unmap_unlock(vmf->pte, vmf->ptl);
		tmp = vmf_can_call_fault(vmf);
		if (tmp) {
			folio_put(folio);
			return tmp;
		}

		tmp = do_page_mkwrite(vmf, folio);
		if (unlikely(!tmp || (tmp &
				      (VM_FAULT_ERROR | VM_FAULT_NOPAGE)))) {
			folio_put(folio);
			return tmp;
		}
		tmp = finish_mkwrite_fault(vmf, folio);
		if (unlikely(tmp & (VM_FAULT_ERROR | VM_FAULT_NOPAGE))) {
			folio_unlock(folio);
			folio_put(folio);
			return tmp;
		}
	} else {
		wp_page_reuse(vmf, folio);
		folio_lock(folio);
	}
	ret |= fault_dirty_shared_page(vmf);
	folio_put(folio);

	return ret;
}

static bool wp_can_reuse_anon_folio(struct folio *folio,
				    struct vm_area_struct *vma)
{
	/*
	 * We have to verify under folio lock: these early checks are
	 * just an optimization to avoid locking the folio and freeing
	 * the swapcache if there is little hope that we can reuse.
	 *
	 * KSM doesn't necessarily raise the folio refcount.
	 */
	if (folio_test_ksm(folio) || folio_ref_count(folio) > 3)
		return false;
	if (!folio_test_lru(folio))
		/*
		 * We cannot easily detect+handle references from
		 * remote LRU caches or references to LRU folios.
		 */
		lru_add_drain();
	if (folio_ref_count(folio) > 1 + folio_test_swapcache(folio))
		return false;
	if (!folio_trylock(folio))
		return false;
	if (folio_test_swapcache(folio))
		folio_free_swap(folio);
	if (folio_test_ksm(folio) || folio_ref_count(folio) != 1) {
		folio_unlock(folio);
		return false;
	}
	/*
	 * Ok, we've got the only folio reference from our mapping
	 * and the folio is locked, it's dark out, and we're wearing
	 * sunglasses. Hit it.
	 */
	folio_move_anon_rmap(folio, vma);
	folio_unlock(folio);
	return true;
}

/*
 * This routine handles present pages, when
 * * users try to write to a shared page (FAULT_FLAG_WRITE)
 * * GUP wants to take a R/O pin on a possibly shared anonymous page
 *   (FAULT_FLAG_UNSHARE)
 *
 * It is done by copying the page to a new address and decrementing the
 * shared-page counter for the old page.
 *
 * Note that this routine assumes that the protection checks have been
 * done by the caller (the low-level page fault routine in most cases).
 * Thus, with FAULT_FLAG_WRITE, we can safely just mark it writable once we've
 * done any necessary COW.
 *
 * In case of FAULT_FLAG_WRITE, we also mark the page dirty at this point even
 * though the page will change only once the write actually happens. This
 * avoids a few races, and potentially makes it more efficient.
 *
 * We enter with non-exclusive mmap_lock (to exclude vma changes,
 * but allow concurrent faults), with pte both mapped and locked.
 * We return with mmap_lock still held, but pte unmapped and unlocked.
 */
static vm_fault_t do_wp_page(struct vm_fault *vmf)
	__releases(vmf->ptl)
{
	const bool unshare = vmf->flags & FAULT_FLAG_UNSHARE;
	struct vm_area_struct *vma = vmf->vma;
	struct folio *folio = NULL;
	pte_t pte;

	if (likely(!unshare)) {
		if (userfaultfd_pte_wp(vma, ptep_get(vmf->pte))) {
			if (!userfaultfd_wp_async(vma)) {
				pte_unmap_unlock(vmf->pte, vmf->ptl);
				return handle_userfault(vmf, VM_UFFD_WP);
			}

			/*
			 * Nothing needed (cache flush, TLB invalidations,
			 * etc.) because we're only removing the uffd-wp bit,
			 * which is completely invisible to the user.
			 */
			pte = pte_clear_uffd_wp(ptep_get(vmf->pte));

			set_pte_at(vma->vm_mm, vmf->address, vmf->pte, pte);
			/*
			 * Update this to be prepared for following up CoW
			 * handling
			 */
			vmf->orig_pte = pte;
		}

		/*
		 * Userfaultfd write-protect can defer flushes. Ensure the TLB
		 * is flushed in this case before copying.
		 */
		if (unlikely(userfaultfd_wp(vmf->vma) &&
			     mm_tlb_flush_pending(vmf->vma->vm_mm)))
			flush_tlb_page(vmf->vma, vmf->address);
	}

	vmf->page = vm_normal_page(vma, vmf->address, vmf->orig_pte);

	if (vmf->page)
		folio = page_folio(vmf->page);

	/*
	 * Shared mapping: we are guaranteed to have VM_WRITE and
	 * FAULT_FLAG_WRITE set at this point.
	 */
	if (vma->vm_flags & (VM_SHARED | VM_MAYSHARE)) {
		/*
		 * VM_MIXEDMAP !pfn_valid() case, or VM_SOFTDIRTY clear on a
		 * VM_PFNMAP VMA.
		 *
		 * We should not cow pages in a shared writeable mapping.
		 * Just mark the pages writable and/or call ops->pfn_mkwrite.
		 */
		if (!vmf->page)
			return wp_pfn_shared(vmf);
		return wp_page_shared(vmf, folio);
	}

	/*
	 * Private mapping: create an exclusive anonymous page copy if reuse
	 * is impossible. We might miss VM_WRITE for FOLL_FORCE handling.
	 *
	 * If we encounter a page that is marked exclusive, we must reuse
	 * the page without further checks.
	 */
	if (folio && folio_test_anon(folio) &&
	    (PageAnonExclusive(vmf->page) || wp_can_reuse_anon_folio(folio, vma))) {
		if (!PageAnonExclusive(vmf->page))
			SetPageAnonExclusive(vmf->page);
		if (unlikely(unshare)) {
			pte_unmap_unlock(vmf->pte, vmf->ptl);
			return 0;
		}
		wp_page_reuse(vmf, folio);
		return 0;
	}
	/*
	 * Ok, we need to copy. Oh, well..
	 */
	if (folio)
		folio_get(folio);

	pte_unmap_unlock(vmf->pte, vmf->ptl);
#ifdef CONFIG_KSM
	if (folio && folio_test_ksm(folio))
		count_vm_event(COW_KSM);
#endif
	return wp_page_copy(vmf);
}

static void unmap_mapping_range_vma(struct vm_area_struct *vma,
		unsigned long start_addr, unsigned long end_addr,
		struct zap_details *details)
{
	zap_page_range_single(vma, start_addr, end_addr - start_addr, details);
}

static inline void unmap_mapping_range_tree(struct rb_root_cached *root,
					    pgoff_t first_index,
					    pgoff_t last_index,
					    struct zap_details *details)
{
	struct vm_area_struct *vma;
	pgoff_t vba, vea, zba, zea;

	vma_interval_tree_foreach(vma, root, first_index, last_index) {
		vba = vma->vm_pgoff;
		vea = vba + vma_pages(vma) - 1;
		zba = max(first_index, vba);
		zea = min(last_index, vea);

		unmap_mapping_range_vma(vma,
			((zba - vba) << PAGE_SHIFT) + vma->vm_start,
			((zea - vba + 1) << PAGE_SHIFT) + vma->vm_start,
				details);
	}
}

/**
 * unmap_mapping_folio() - Unmap single folio from processes.
 * @folio: The locked folio to be unmapped.
 *
 * Unmap this folio from any userspace process which still has it mmaped.
 * Typically, for efficiency, the range of nearby pages has already been
 * unmapped by unmap_mapping_pages() or unmap_mapping_range().  But once
 * truncation or invalidation holds the lock on a folio, it may find that
 * the page has been remapped again: and then uses unmap_mapping_folio()
 * to unmap it finally.
 */
void unmap_mapping_folio(struct folio *folio)
{
	struct address_space *mapping = folio->mapping;
	struct zap_details details = { };
	pgoff_t	first_index;
	pgoff_t	last_index;

	VM_BUG_ON(!folio_test_locked(folio));

	first_index = folio->index;
	last_index = folio_next_index(folio) - 1;

	details.even_cows = false;
	details.single_folio = folio;
	details.zap_flags = ZAP_FLAG_DROP_MARKER;

	i_mmap_lock_read(mapping);
	if (unlikely(!RB_EMPTY_ROOT(&mapping->i_mmap.rb_root)))
		unmap_mapping_range_tree(&mapping->i_mmap, first_index,
					 last_index, &details);
	i_mmap_unlock_read(mapping);
}

/**
 * unmap_mapping_pages() - Unmap pages from processes.
 * @mapping: The address space containing pages to be unmapped.
 * @start: Index of first page to be unmapped.
 * @nr: Number of pages to be unmapped.  0 to unmap to end of file.
 * @even_cows: Whether to unmap even private COWed pages.
 *
 * Unmap the pages in this address space from any userspace process which
 * has them mmaped.  Generally, you want to remove COWed pages as well when
 * a file is being truncated, but not when invalidating pages from the page
 * cache.
 */
void unmap_mapping_pages(struct address_space *mapping, pgoff_t start,
		pgoff_t nr, bool even_cows)
{
	struct zap_details details = { };
	pgoff_t	first_index = start;
	pgoff_t	last_index = start + nr - 1;

	details.even_cows = even_cows;
	if (last_index < first_index)
		last_index = ULONG_MAX;

	i_mmap_lock_read(mapping);
	if (unlikely(!RB_EMPTY_ROOT(&mapping->i_mmap.rb_root)))
		unmap_mapping_range_tree(&mapping->i_mmap, first_index,
					 last_index, &details);
	i_mmap_unlock_read(mapping);
}
EXPORT_SYMBOL_GPL(unmap_mapping_pages);

/**
 * unmap_mapping_range - unmap the portion of all mmaps in the specified
 * address_space corresponding to the specified byte range in the underlying
 * file.
 *
 * @mapping: the address space containing mmaps to be unmapped.
 * @holebegin: byte in first page to unmap, relative to the start of
 * the underlying file.  This will be rounded down to a PAGE_SIZE
 * boundary.  Note that this is different from truncate_pagecache(), which
 * must keep the partial page.  In contrast, we must get rid of
 * partial pages.
 * @holelen: size of prospective hole in bytes.  This will be rounded
 * up to a PAGE_SIZE boundary.  A holelen of zero truncates to the
 * end of the file.
 * @even_cows: 1 when truncating a file, unmap even private COWed pages;
 * but 0 when invalidating pagecache, don't throw away private data.
 */
void unmap_mapping_range(struct address_space *mapping,
		loff_t const holebegin, loff_t const holelen, int even_cows)
{
	pgoff_t hba = (pgoff_t)(holebegin) >> PAGE_SHIFT;
	pgoff_t hlen = ((pgoff_t)(holelen) + PAGE_SIZE - 1) >> PAGE_SHIFT;

	/* Check for overflow. */
	if (sizeof(holelen) > sizeof(hlen)) {
		long long holeend =
			(holebegin + holelen + PAGE_SIZE - 1) >> PAGE_SHIFT;
		if (holeend & ~(long long)ULONG_MAX)
			hlen = ULONG_MAX - hba + 1;
	}

	unmap_mapping_pages(mapping, hba, hlen, even_cows);
}
EXPORT_SYMBOL(unmap_mapping_range);

/*
 * Restore a potential device exclusive pte to a working pte entry
 */
static vm_fault_t remove_device_exclusive_entry(struct vm_fault *vmf)
{
	struct folio *folio = page_folio(vmf->page);
	struct vm_area_struct *vma = vmf->vma;
	struct mmu_notifier_range range;
	vm_fault_t ret;

	/*
	 * We need a reference to lock the folio because we don't hold
	 * the PTL so a racing thread can remove the device-exclusive
	 * entry and unmap it. If the folio is free the entry must
	 * have been removed already. If it happens to have already
	 * been re-allocated after being freed all we do is lock and
	 * unlock it.
	 */
	if (!folio_try_get(folio))
		return 0;

	ret = folio_lock_or_retry(folio, vmf);
	if (ret) {
		folio_put(folio);
		return ret;
	}
	mmu_notifier_range_init_owner(&range, MMU_NOTIFY_EXCLUSIVE, 0,
				vma->vm_mm, vmf->address & PAGE_MASK,
				(vmf->address & PAGE_MASK) + PAGE_SIZE, NULL);
	mmu_notifier_invalidate_range_start(&range);

	vmf->pte = pte_offset_map_lock(vma->vm_mm, vmf->pmd, vmf->address,
				&vmf->ptl);
	if (likely(vmf->pte && pte_same(ptep_get(vmf->pte), vmf->orig_pte)))
		restore_exclusive_pte(vma, vmf->page, vmf->address, vmf->pte);

	if (vmf->pte)
		pte_unmap_unlock(vmf->pte, vmf->ptl);
	folio_unlock(folio);
	folio_put(folio);

	mmu_notifier_invalidate_range_end(&range);
	return 0;
}

static inline bool should_try_to_free_swap(struct folio *folio,
					   struct vm_area_struct *vma,
					   unsigned int fault_flags)
{
	if (!folio_test_swapcache(folio))
		return false;
	if (mem_cgroup_swap_full(folio) || (vma->vm_flags & VM_LOCKED) ||
	    folio_test_mlocked(folio))
		return true;
	/*
	 * If we want to map a page that's in the swapcache writable, we
	 * have to detect via the refcount if we're really the exclusive
	 * user. Try freeing the swapcache to get rid of the swapcache
	 * reference only in case it's likely that we'll be the exlusive user.
	 */
	return (fault_flags & FAULT_FLAG_WRITE) && !folio_test_ksm(folio) &&
		folio_ref_count(folio) == 2;
}

static vm_fault_t pte_marker_clear(struct vm_fault *vmf)
{
	vmf->pte = pte_offset_map_lock(vmf->vma->vm_mm, vmf->pmd,
				       vmf->address, &vmf->ptl);
	if (!vmf->pte)
		return 0;
	/*
	 * Be careful so that we will only recover a special uffd-wp pte into a
	 * none pte.  Otherwise it means the pte could have changed, so retry.
	 *
	 * This should also cover the case where e.g. the pte changed
	 * quickly from a PTE_MARKER_UFFD_WP into PTE_MARKER_POISONED.
	 * So is_pte_marker() check is not enough to safely drop the pte.
	 */
	if (pte_same(vmf->orig_pte, ptep_get(vmf->pte)))
		pte_clear(vmf->vma->vm_mm, vmf->address, vmf->pte);
	pte_unmap_unlock(vmf->pte, vmf->ptl);
	return 0;
}

static vm_fault_t do_pte_missing(struct vm_fault *vmf)
{
	if (vma_is_anonymous(vmf->vma))
		return do_anonymous_page(vmf);
	else
		return do_fault(vmf);
}

/*
 * This is actually a page-missing access, but with uffd-wp special pte
 * installed.  It means this pte was wr-protected before being unmapped.
 */
static vm_fault_t pte_marker_handle_uffd_wp(struct vm_fault *vmf)
{
	/*
	 * Just in case there're leftover special ptes even after the region
	 * got unregistered - we can simply clear them.
	 */
	if (unlikely(!userfaultfd_wp(vmf->vma)))
		return pte_marker_clear(vmf);

	return do_pte_missing(vmf);
}

static vm_fault_t handle_pte_marker(struct vm_fault *vmf)
{
	swp_entry_t entry = pte_to_swp_entry(vmf->orig_pte);
	unsigned long marker = pte_marker_get(entry);

	/*
	 * PTE markers should never be empty.  If anything weird happened,
	 * the best thing to do is to kill the process along with its mm.
	 */
	if (WARN_ON_ONCE(!marker))
		return VM_FAULT_SIGBUS;

	/* Higher priority than uffd-wp when data corrupted */
	if (marker & PTE_MARKER_POISONED)
		return VM_FAULT_HWPOISON;

	if (pte_marker_entry_uffd_wp(entry))
		return pte_marker_handle_uffd_wp(vmf);

	/* This is an unknown pte marker */
	return VM_FAULT_SIGBUS;
}

/*
 * We enter with non-exclusive mmap_lock (to exclude vma changes,
 * but allow concurrent faults), and pte mapped but not yet locked.
 * We return with pte unmapped and unlocked.
 *
 * We return with the mmap_lock locked or unlocked in the same cases
 * as does filemap_fault().
 */
vm_fault_t do_swap_page(struct vm_fault *vmf)
{
	struct vm_area_struct *vma = vmf->vma;
	struct folio *swapcache, *folio = NULL;
	struct page *page;
	struct swap_info_struct *si = NULL;
	rmap_t rmap_flags = RMAP_NONE;
	bool need_clear_cache = false;
	bool exclusive = false;
	swp_entry_t entry;
	pte_t pte;
	vm_fault_t ret = 0;
	void *shadow = NULL;

	if (!pte_unmap_same(vmf))
		goto out;

	entry = pte_to_swp_entry(vmf->orig_pte);
	if (unlikely(non_swap_entry(entry))) {
		if (is_migration_entry(entry)) {
			migration_entry_wait(vma->vm_mm, vmf->pmd,
					     vmf->address);
		} else if (is_device_exclusive_entry(entry)) {
			vmf->page = pfn_swap_entry_to_page(entry);
			ret = remove_device_exclusive_entry(vmf);
		} else if (is_device_private_entry(entry)) {
			if (vmf->flags & FAULT_FLAG_VMA_LOCK) {
				/*
				 * migrate_to_ram is not yet ready to operate
				 * under VMA lock.
				 */
				vma_end_read(vma);
				ret = VM_FAULT_RETRY;
				goto out;
			}

			vmf->page = pfn_swap_entry_to_page(entry);
			vmf->pte = pte_offset_map_lock(vma->vm_mm, vmf->pmd,
					vmf->address, &vmf->ptl);
			if (unlikely(!vmf->pte ||
				     !pte_same(ptep_get(vmf->pte),
							vmf->orig_pte)))
				goto unlock;

			/*
			 * Get a page reference while we know the page can't be
			 * freed.
			 */
			get_page(vmf->page);
			pte_unmap_unlock(vmf->pte, vmf->ptl);
			ret = vmf->page->pgmap->ops->migrate_to_ram(vmf);
			put_page(vmf->page);
		} else if (is_hwpoison_entry(entry)) {
			ret = VM_FAULT_HWPOISON;
		} else if (is_pte_marker_entry(entry)) {
			ret = handle_pte_marker(vmf);
		} else {
			print_bad_pte(vma, vmf->address, vmf->orig_pte, NULL);
			ret = VM_FAULT_SIGBUS;
		}
		goto out;
	}

	/* Prevent swapoff from happening to us. */
	si = get_swap_device(entry);
	if (unlikely(!si))
		goto out;

	folio = swap_cache_get_folio(entry, vma, vmf->address);
	if (folio)
		page = folio_file_page(folio, swp_offset(entry));
	swapcache = folio;

	if (!folio) {
		if (data_race(si->flags & SWP_SYNCHRONOUS_IO) &&
		    __swap_count(entry) == 1) {
			/*
			 * Prevent parallel swapin from proceeding with
			 * the cache flag. Otherwise, another thread may
			 * finish swapin first, free the entry, and swapout
			 * reusing the same entry. It's undetectable as
			 * pte_same() returns true due to entry reuse.
			 */
			if (swapcache_prepare(entry)) {
				/* Relax a bit to prevent rapid repeated page faults */
				schedule_timeout_uninterruptible(1);
				goto out;
			}
			need_clear_cache = true;

			/* skip swapcache */
			folio = vma_alloc_folio(GFP_HIGHUSER_MOVABLE, 0,
						vma, vmf->address, false);
			page = &folio->page;
			if (folio) {
				__folio_set_locked(folio);
				__folio_set_swapbacked(folio);

				if (mem_cgroup_swapin_charge_folio(folio,
							vma->vm_mm, GFP_KERNEL,
							entry)) {
					ret = VM_FAULT_OOM;
					goto out_page;
				}
				mem_cgroup_swapin_uncharge_swap(entry);

				shadow = get_shadow_from_swap_cache(entry);
				if (shadow)
					workingset_refault(folio, shadow);

				folio_add_lru(folio);

				/* To provide entry to swap_read_folio() */
				folio->swap = entry;
				swap_read_folio(folio, true, NULL);
				folio->private = NULL;
			}
		} else {
			page = swapin_readahead(entry, GFP_HIGHUSER_MOVABLE,
						vmf);
			if (page)
				folio = page_folio(page);
			swapcache = folio;
		}

		if (!folio) {
			/*
			 * Back out if somebody else faulted in this pte
			 * while we released the pte lock.
			 */
			vmf->pte = pte_offset_map_lock(vma->vm_mm, vmf->pmd,
					vmf->address, &vmf->ptl);
			if (likely(vmf->pte &&
				   pte_same(ptep_get(vmf->pte), vmf->orig_pte)))
				ret = VM_FAULT_OOM;
			goto unlock;
		}

		/* Had to read the page from swap area: Major fault */
		ret = VM_FAULT_MAJOR;
		count_vm_event(PGMAJFAULT);
		count_memcg_event_mm(vma->vm_mm, PGMAJFAULT);
	} else if (PageHWPoison(page)) {
		/*
		 * hwpoisoned dirty swapcache pages are kept for killing
		 * owner processes (which may be unknown at hwpoison time)
		 */
		ret = VM_FAULT_HWPOISON;
		goto out_release;
	}

	ret |= folio_lock_or_retry(folio, vmf);
	if (ret & VM_FAULT_RETRY)
		goto out_release;

	if (swapcache) {
		/*
		 * Make sure folio_free_swap() or swapoff did not release the
		 * swapcache from under us.  The page pin, and pte_same test
		 * below, are not enough to exclude that.  Even if it is still
		 * swapcache, we need to check that the page's swap has not
		 * changed.
		 */
		if (unlikely(!folio_test_swapcache(folio) ||
			     page_swap_entry(page).val != entry.val))
			goto out_page;

		/*
		 * KSM sometimes has to copy on read faults, for example, if
		 * page->index of !PageKSM() pages would be nonlinear inside the
		 * anon VMA -- PageKSM() is lost on actual swapout.
		 */
		folio = ksm_might_need_to_copy(folio, vma, vmf->address);
		if (unlikely(!folio)) {
			ret = VM_FAULT_OOM;
			folio = swapcache;
			goto out_page;
		} else if (unlikely(folio == ERR_PTR(-EHWPOISON))) {
			ret = VM_FAULT_HWPOISON;
			folio = swapcache;
			goto out_page;
		}
		if (folio != swapcache)
			page = folio_page(folio, 0);

		/*
		 * If we want to map a page that's in the swapcache writable, we
		 * have to detect via the refcount if we're really the exclusive
		 * owner. Try removing the extra reference from the local LRU
		 * caches if required.
		 */
		if ((vmf->flags & FAULT_FLAG_WRITE) && folio == swapcache &&
		    !folio_test_ksm(folio) && !folio_test_lru(folio))
			lru_add_drain();
	}

	folio_throttle_swaprate(folio, GFP_KERNEL);

	/*
	 * Back out if somebody else already faulted in this pte.
	 */
	vmf->pte = pte_offset_map_lock(vma->vm_mm, vmf->pmd, vmf->address,
			&vmf->ptl);
	if (unlikely(!vmf->pte || !pte_same(ptep_get(vmf->pte), vmf->orig_pte)))
		goto out_nomap;

	if (unlikely(!folio_test_uptodate(folio))) {
		ret = VM_FAULT_SIGBUS;
		goto out_nomap;
	}

	/*
	 * PG_anon_exclusive reuses PG_mappedtodisk for anon pages. A swap pte
	 * must never point at an anonymous page in the swapcache that is
	 * PG_anon_exclusive. Sanity check that this holds and especially, that
	 * no filesystem set PG_mappedtodisk on a page in the swapcache. Sanity
	 * check after taking the PT lock and making sure that nobody
	 * concurrently faulted in this page and set PG_anon_exclusive.
	 */
	BUG_ON(!folio_test_anon(folio) && folio_test_mappedtodisk(folio));
	BUG_ON(folio_test_anon(folio) && PageAnonExclusive(page));

	/*
	 * Check under PT lock (to protect against concurrent fork() sharing
	 * the swap entry concurrently) for certainly exclusive pages.
	 */
	if (!folio_test_ksm(folio)) {
		exclusive = pte_swp_exclusive(vmf->orig_pte);
		if (folio != swapcache) {
			/*
			 * We have a fresh page that is not exposed to the
			 * swapcache -> certainly exclusive.
			 */
			exclusive = true;
		} else if (exclusive && folio_test_writeback(folio) &&
			  data_race(si->flags & SWP_STABLE_WRITES)) {
			/*
			 * This is tricky: not all swap backends support
			 * concurrent page modifications while under writeback.
			 *
			 * So if we stumble over such a page in the swapcache
			 * we must not set the page exclusive, otherwise we can
			 * map it writable without further checks and modify it
			 * while still under writeback.
			 *
			 * For these problematic swap backends, simply drop the
			 * exclusive marker: this is perfectly fine as we start
			 * writeback only if we fully unmapped the page and
			 * there are no unexpected references on the page after
			 * unmapping succeeded. After fully unmapped, no
			 * further GUP references (FOLL_GET and FOLL_PIN) can
			 * appear, so dropping the exclusive marker and mapping
			 * it only R/O is fine.
			 */
			exclusive = false;
		}
	}

	/*
	 * Some architectures may have to restore extra metadata to the page
	 * when reading from swap. This metadata may be indexed by swap entry
	 * so this must be called before swap_free().
	 */
	arch_swap_restore(entry, folio);

	/*
	 * Remove the swap entry and conditionally try to free up the swapcache.
	 * We're already holding a reference on the page but haven't mapped it
	 * yet.
	 */
	swap_free(entry);
	if (should_try_to_free_swap(folio, vma, vmf->flags))
		folio_free_swap(folio);

	inc_mm_counter(vma->vm_mm, MM_ANONPAGES);
	dec_mm_counter(vma->vm_mm, MM_SWAPENTS);
	pte = mk_pte(page, vma->vm_page_prot);

	/*
	 * Same logic as in do_wp_page(); however, optimize for pages that are
	 * certainly not shared either because we just allocated them without
	 * exposing them to the swapcache or because the swap entry indicates
	 * exclusivity.
	 */
	if (!folio_test_ksm(folio) &&
	    (exclusive || folio_ref_count(folio) == 1)) {
		if (vmf->flags & FAULT_FLAG_WRITE) {
			pte = maybe_mkwrite(pte_mkdirty(pte), vma);
			vmf->flags &= ~FAULT_FLAG_WRITE;
		}
		rmap_flags |= RMAP_EXCLUSIVE;
	}
	flush_icache_page(vma, page);
	if (pte_swp_soft_dirty(vmf->orig_pte))
		pte = pte_mksoft_dirty(pte);
	if (pte_swp_uffd_wp(vmf->orig_pte))
		pte = pte_mkuffd_wp(pte);
	vmf->orig_pte = pte;

	/* ksm created a completely new copy */
	if (unlikely(folio != swapcache && swapcache)) {
		folio_add_new_anon_rmap(folio, vma, vmf->address);
		folio_add_lru_vma(folio, vma);
	} else {
		folio_add_anon_rmap_pte(folio, page, vma, vmf->address,
					rmap_flags);
	}

	VM_BUG_ON(!folio_test_anon(folio) ||
			(pte_write(pte) && !PageAnonExclusive(page)));
	set_pte_at(vma->vm_mm, vmf->address, vmf->pte, pte);
	arch_do_swap_page(vma->vm_mm, vma, vmf->address, pte, vmf->orig_pte);

	folio_unlock(folio);
	if (folio != swapcache && swapcache) {
		/*
		 * Hold the lock to avoid the swap entry to be reused
		 * until we take the PT lock for the pte_same() check
		 * (to avoid false positives from pte_same). For
		 * further safety release the lock after the swap_free
		 * so that the swap count won't change under a
		 * parallel locked swapcache.
		 */
		folio_unlock(swapcache);
		folio_put(swapcache);
	}

	if (vmf->flags & FAULT_FLAG_WRITE) {
		ret |= do_wp_page(vmf);
		if (ret & VM_FAULT_ERROR)
			ret &= VM_FAULT_ERROR;
		goto out;
	}

	/* No need to invalidate - it was non-present before */
	update_mmu_cache_range(vmf, vma, vmf->address, vmf->pte, 1);
unlock:
	if (vmf->pte)
		pte_unmap_unlock(vmf->pte, vmf->ptl);
out:
	/* Clear the swap cache pin for direct swapin after PTL unlock */
	if (need_clear_cache)
		swapcache_clear(si, entry);
	if (si)
		put_swap_device(si);
	return ret;
out_nomap:
	if (vmf->pte)
		pte_unmap_unlock(vmf->pte, vmf->ptl);
out_page:
	folio_unlock(folio);
out_release:
	folio_put(folio);
	if (folio != swapcache && swapcache) {
		folio_unlock(swapcache);
		folio_put(swapcache);
	}
	if (need_clear_cache)
		swapcache_clear(si, entry);
	if (si)
		put_swap_device(si);
	return ret;
}

static bool pte_range_none(pte_t *pte, int nr_pages)
{
	int i;

	for (i = 0; i < nr_pages; i++) {
		if (!pte_none(ptep_get_lockless(pte + i)))
			return false;
	}

	return true;
}

static struct folio *alloc_anon_folio(struct vm_fault *vmf)
{
	struct vm_area_struct *vma = vmf->vma;
#ifdef CONFIG_TRANSPARENT_HUGEPAGE
	unsigned long orders;
	struct folio *folio;
	unsigned long addr;
	pte_t *pte;
	gfp_t gfp;
	int order;

	/*
	 * If uffd is active for the vma we need per-page fault fidelity to
	 * maintain the uffd semantics.
	 */
	if (unlikely(userfaultfd_armed(vma)))
		goto fallback;

	/*
	 * Get a list of all the (large) orders below PMD_ORDER that are enabled
	 * for this vma. Then filter out the orders that can't be allocated over
	 * the faulting address and still be fully contained in the vma.
	 */
	orders = thp_vma_allowable_orders(vma, vma->vm_flags, false, true, true,
					  BIT(PMD_ORDER) - 1);
	orders = thp_vma_suitable_orders(vma, vmf->address, orders);

	if (!orders)
		goto fallback;

	pte = pte_offset_map(vmf->pmd, vmf->address & PMD_MASK);
	if (!pte)
		return ERR_PTR(-EAGAIN);

	/*
	 * Find the highest order where the aligned range is completely
	 * pte_none(). Note that all remaining orders will be completely
	 * pte_none().
	 */
	order = highest_order(orders);
	while (orders) {
		addr = ALIGN_DOWN(vmf->address, PAGE_SIZE << order);
		if (pte_range_none(pte + pte_index(addr), 1 << order))
			break;
		order = next_order(&orders, order);
	}

	pte_unmap(pte);

	/* Try allocating the highest of the remaining orders. */
	gfp = vma_thp_gfp_mask(vma);
	while (orders) {
		addr = ALIGN_DOWN(vmf->address, PAGE_SIZE << order);
		folio = vma_alloc_folio(gfp, order, vma, addr, true);
		if (folio) {
			if (mem_cgroup_charge(folio, vma->vm_mm, gfp)) {
				folio_put(folio);
				goto next;
			}
			folio_throttle_swaprate(folio, gfp);
			clear_huge_page(&folio->page, vmf->address, 1 << order);
			return folio;
		}
next:
		order = next_order(&orders, order);
	}

fallback:
#endif
	return folio_prealloc(vma->vm_mm, vma, vmf->address, true);
}

/*
 * We enter with non-exclusive mmap_lock (to exclude vma changes,
 * but allow concurrent faults), and pte mapped but not yet locked.
 * We return with mmap_lock still held, but pte unmapped and unlocked.
 */
static vm_fault_t do_anonymous_page(struct vm_fault *vmf)
{
	bool uffd_wp = vmf_orig_pte_uffd_wp(vmf);
	struct vm_area_struct *vma = vmf->vma;
	unsigned long addr = vmf->address;
	struct folio *folio;
	vm_fault_t ret = 0;
	int nr_pages = 1;
	pte_t entry;
	int i;

	/* File mapping without ->vm_ops ? */
	if (vma->vm_flags & VM_SHARED)
		return VM_FAULT_SIGBUS;

	/*
	 * Use pte_alloc() instead of pte_alloc_map(), so that OOM can
	 * be distinguished from a transient failure of pte_offset_map().
	 */
	if (pte_alloc(vma->vm_mm, vmf->pmd))
		return VM_FAULT_OOM;

	/* Use the zero-page for reads */
	if (!(vmf->flags & FAULT_FLAG_WRITE) &&
			!mm_forbids_zeropage(vma->vm_mm)) {
		entry = pte_mkspecial(pfn_pte(my_zero_pfn(vmf->address),
						vma->vm_page_prot));
		vmf->pte = pte_offset_map_lock(vma->vm_mm, vmf->pmd,
				vmf->address, &vmf->ptl);
		if (!vmf->pte)
			goto unlock;
		if (vmf_pte_changed(vmf)) {
			update_mmu_tlb(vma, vmf->address, vmf->pte);
			goto unlock;
		}
		ret = check_stable_address_space(vma->vm_mm);
		if (ret)
			goto unlock;
		/* Deliver the page fault to userland, check inside PT lock */
		if (userfaultfd_missing(vma)) {
			pte_unmap_unlock(vmf->pte, vmf->ptl);
			return handle_userfault(vmf, VM_UFFD_MISSING);
		}
		goto setpte;
	}

	/* Allocate our own private page. */
	if (unlikely(anon_vma_prepare(vma)))
		goto oom;
	/* Returns NULL on OOM or ERR_PTR(-EAGAIN) if we must retry the fault */
	folio = alloc_anon_folio(vmf);
	if (IS_ERR(folio))
		return 0;
	if (!folio)
		goto oom;

	nr_pages = folio_nr_pages(folio);
	addr = ALIGN_DOWN(vmf->address, nr_pages * PAGE_SIZE);

	/*
	 * The memory barrier inside __folio_mark_uptodate makes sure that
	 * preceding stores to the page contents become visible before
	 * the set_pte_at() write.
	 */
	__folio_mark_uptodate(folio);

	entry = mk_pte(&folio->page, vma->vm_page_prot);
	entry = pte_sw_mkyoung(entry);
	if (vma->vm_flags & VM_WRITE)
		entry = pte_mkwrite(pte_mkdirty(entry), vma);

	vmf->pte = pte_offset_map_lock(vma->vm_mm, vmf->pmd, addr, &vmf->ptl);
	if (!vmf->pte)
		goto release;
	if (nr_pages == 1 && vmf_pte_changed(vmf)) {
		update_mmu_tlb(vma, addr, vmf->pte);
		goto release;
	} else if (nr_pages > 1 && !pte_range_none(vmf->pte, nr_pages)) {
		for (i = 0; i < nr_pages; i++)
			update_mmu_tlb(vma, addr + PAGE_SIZE * i, vmf->pte + i);
		goto release;
	}

	ret = check_stable_address_space(vma->vm_mm);
	if (ret)
		goto release;

	/* Deliver the page fault to userland, check inside PT lock */
	if (userfaultfd_missing(vma)) {
		pte_unmap_unlock(vmf->pte, vmf->ptl);
		folio_put(folio);
		return handle_userfault(vmf, VM_UFFD_MISSING);
	}

	folio_ref_add(folio, nr_pages - 1);
	add_mm_counter(vma->vm_mm, MM_ANONPAGES, nr_pages);
	folio_add_new_anon_rmap(folio, vma, addr);
	folio_add_lru_vma(folio, vma);
setpte:
	if (uffd_wp)
		entry = pte_mkuffd_wp(entry);
	set_ptes(vma->vm_mm, addr, vmf->pte, entry, nr_pages);

	/* No need to invalidate - it was non-present before */
	update_mmu_cache_range(vmf, vma, addr, vmf->pte, nr_pages);
unlock:
	if (vmf->pte)
		pte_unmap_unlock(vmf->pte, vmf->ptl);
	return ret;
release:
	folio_put(folio);
	goto unlock;
oom:
	return VM_FAULT_OOM;
}

/*
 * The mmap_lock must have been held on entry, and may have been
 * released depending on flags and vma->vm_ops->fault() return value.
 * See filemap_fault() and __lock_page_retry().
 */
static vm_fault_t __do_fault(struct vm_fault *vmf)
{
	struct vm_area_struct *vma = vmf->vma;
	struct folio *folio;
	vm_fault_t ret;

	/*
	 * Preallocate pte before we take page_lock because this might lead to
	 * deadlocks for memcg reclaim which waits for pages under writeback:
	 *				lock_page(A)
	 *				SetPageWriteback(A)
	 *				unlock_page(A)
	 * lock_page(B)
	 *				lock_page(B)
	 * pte_alloc_one
	 *   shrink_page_list
	 *     wait_on_page_writeback(A)
	 *				SetPageWriteback(B)
	 *				unlock_page(B)
	 *				# flush A, B to clear the writeback
	 */
	if (pmd_none(*vmf->pmd) && !vmf->prealloc_pte) {
		vmf->prealloc_pte = pte_alloc_one(vma->vm_mm);
		if (!vmf->prealloc_pte)
			return VM_FAULT_OOM;
	}

	ret = vma->vm_ops->fault(vmf);
	if (unlikely(ret & (VM_FAULT_ERROR | VM_FAULT_NOPAGE | VM_FAULT_RETRY |
			    VM_FAULT_DONE_COW)))
		return ret;

	folio = page_folio(vmf->page);
	if (unlikely(PageHWPoison(vmf->page))) {
		vm_fault_t poisonret = VM_FAULT_HWPOISON;
		if (ret & VM_FAULT_LOCKED) {
			if (page_mapped(vmf->page))
				unmap_mapping_folio(folio);
			/* Retry if a clean folio was removed from the cache. */
			if (mapping_evict_folio(folio->mapping, folio))
				poisonret = VM_FAULT_NOPAGE;
			folio_unlock(folio);
		}
		folio_put(folio);
		vmf->page = NULL;
		return poisonret;
	}

	if (unlikely(!(ret & VM_FAULT_LOCKED)))
		folio_lock(folio);
	else
		VM_BUG_ON_PAGE(!folio_test_locked(folio), vmf->page);

	return ret;
}

#ifdef CONFIG_TRANSPARENT_HUGEPAGE
static void deposit_prealloc_pte(struct vm_fault *vmf)
{
	struct vm_area_struct *vma = vmf->vma;

	pgtable_trans_huge_deposit(vma->vm_mm, vmf->pmd, vmf->prealloc_pte);
	/*
	 * We are going to consume the prealloc table,
	 * count that as nr_ptes.
	 */
	mm_inc_nr_ptes(vma->vm_mm);
	vmf->prealloc_pte = NULL;
}

vm_fault_t do_set_pmd(struct vm_fault *vmf, struct page *page)
{
	struct folio *folio = page_folio(page);
	struct vm_area_struct *vma = vmf->vma;
	bool write = vmf->flags & FAULT_FLAG_WRITE;
	unsigned long haddr = vmf->address & HPAGE_PMD_MASK;
	pmd_t entry;
	vm_fault_t ret = VM_FAULT_FALLBACK;

	if (!thp_vma_suitable_order(vma, haddr, PMD_ORDER))
		return ret;

	if (page != &folio->page || folio_order(folio) != HPAGE_PMD_ORDER)
		return ret;

	/*
	 * Just backoff if any subpage of a THP is corrupted otherwise
	 * the corrupted page may mapped by PMD silently to escape the
	 * check.  This kind of THP just can be PTE mapped.  Access to
	 * the corrupted subpage should trigger SIGBUS as expected.
	 */
	if (unlikely(folio_test_has_hwpoisoned(folio)))
		return ret;

	/*
	 * Archs like ppc64 need additional space to store information
	 * related to pte entry. Use the preallocated table for that.
	 */
	if (arch_needs_pgtable_deposit() && !vmf->prealloc_pte) {
		vmf->prealloc_pte = pte_alloc_one(vma->vm_mm);
		if (!vmf->prealloc_pte)
			return VM_FAULT_OOM;
	}

	vmf->ptl = pmd_lock(vma->vm_mm, vmf->pmd);
	if (unlikely(!pmd_none(*vmf->pmd)))
		goto out;

	flush_icache_pages(vma, page, HPAGE_PMD_NR);

	entry = mk_huge_pmd(page, vma->vm_page_prot);
	if (write)
		entry = maybe_pmd_mkwrite(pmd_mkdirty(entry), vma);

	add_mm_counter(vma->vm_mm, mm_counter_file(folio), HPAGE_PMD_NR);
	folio_add_file_rmap_pmd(folio, page, vma);

	/*
	 * deposit and withdraw with pmd lock held
	 */
	if (arch_needs_pgtable_deposit())
		deposit_prealloc_pte(vmf);

	set_pmd_at(vma->vm_mm, haddr, vmf->pmd, entry);

	update_mmu_cache_pmd(vma, haddr, vmf->pmd);

	/* fault is handled */
	ret = 0;
	count_vm_event(THP_FILE_MAPPED);
out:
	spin_unlock(vmf->ptl);
	return ret;
}
#else
vm_fault_t do_set_pmd(struct vm_fault *vmf, struct page *page)
{
	return VM_FAULT_FALLBACK;
}
#endif

/**
 * set_pte_range - Set a range of PTEs to point to pages in a folio.
 * @vmf: Fault decription.
 * @folio: The folio that contains @page.
 * @page: The first page to create a PTE for.
 * @nr: The number of PTEs to create.
 * @addr: The first address to create a PTE for.
 */
void set_pte_range(struct vm_fault *vmf, struct folio *folio,
		struct page *page, unsigned int nr, unsigned long addr)
{
	struct vm_area_struct *vma = vmf->vma;
	bool uffd_wp = vmf_orig_pte_uffd_wp(vmf);
	bool write = vmf->flags & FAULT_FLAG_WRITE;
	bool prefault = in_range(vmf->address, addr, nr * PAGE_SIZE);
	pte_t entry;

	flush_icache_pages(vma, page, nr);
	entry = mk_pte(page, vma->vm_page_prot);

	if (prefault && arch_wants_old_prefaulted_pte())
		entry = pte_mkold(entry);
	else
		entry = pte_sw_mkyoung(entry);

	if (write)
		entry = maybe_mkwrite(pte_mkdirty(entry), vma);
	if (unlikely(uffd_wp))
		entry = pte_mkuffd_wp(entry);
	/* copy-on-write page */
	if (write && !(vma->vm_flags & VM_SHARED)) {
		add_mm_counter(vma->vm_mm, MM_ANONPAGES, nr);
		VM_BUG_ON_FOLIO(nr != 1, folio);
		folio_add_new_anon_rmap(folio, vma, addr);
		folio_add_lru_vma(folio, vma);
	} else {
		add_mm_counter(vma->vm_mm, mm_counter_file(folio), nr);
		folio_add_file_rmap_ptes(folio, page, nr, vma);
	}
	set_ptes(vma->vm_mm, addr, vmf->pte, entry, nr);

	/* no need to invalidate: a not-present page won't be cached */
	update_mmu_cache_range(vmf, vma, addr, vmf->pte, nr);
}

static bool vmf_pte_changed(struct vm_fault *vmf)
{
	if (vmf->flags & FAULT_FLAG_ORIG_PTE_VALID)
		return !pte_same(ptep_get(vmf->pte), vmf->orig_pte);

	return !pte_none(ptep_get(vmf->pte));
}

/**
 * finish_fault - finish page fault once we have prepared the page to fault
 *
 * @vmf: structure describing the fault
 *
 * This function handles all that is needed to finish a page fault once the
 * page to fault in is prepared. It handles locking of PTEs, inserts PTE for
 * given page, adds reverse page mapping, handles memcg charges and LRU
 * addition.
 *
 * The function expects the page to be locked and on success it consumes a
 * reference of a page being mapped (for the PTE which maps it).
 *
 * Return: %0 on success, %VM_FAULT_ code in case of error.
 */
vm_fault_t finish_fault(struct vm_fault *vmf)
{
	struct vm_area_struct *vma = vmf->vma;
	struct page *page;
	vm_fault_t ret;

	/* Did we COW the page? */
	if ((vmf->flags & FAULT_FLAG_WRITE) && !(vma->vm_flags & VM_SHARED))
		page = vmf->cow_page;
	else
		page = vmf->page;

	/*
	 * check even for read faults because we might have lost our CoWed
	 * page
	 */
	if (!(vma->vm_flags & VM_SHARED)) {
		ret = check_stable_address_space(vma->vm_mm);
		if (ret)
			return ret;
	}

	if (pmd_none(*vmf->pmd)) {
		if (PageTransCompound(page)) {
			ret = do_set_pmd(vmf, page);
			if (ret != VM_FAULT_FALLBACK)
				return ret;
		}

		if (vmf->prealloc_pte)
			pmd_install(vma->vm_mm, vmf->pmd, &vmf->prealloc_pte);
		else if (unlikely(pte_alloc(vma->vm_mm, vmf->pmd)))
			return VM_FAULT_OOM;
	}

	vmf->pte = pte_offset_map_lock(vma->vm_mm, vmf->pmd,
				      vmf->address, &vmf->ptl);
	if (!vmf->pte)
		return VM_FAULT_NOPAGE;

	/* Re-check under ptl */
	if (likely(!vmf_pte_changed(vmf))) {
		struct folio *folio = page_folio(page);

		set_pte_range(vmf, folio, page, 1, vmf->address);
		ret = 0;
	} else {
		update_mmu_tlb(vma, vmf->address, vmf->pte);
		ret = VM_FAULT_NOPAGE;
	}

	pte_unmap_unlock(vmf->pte, vmf->ptl);
	return ret;
}

static unsigned long fault_around_pages __read_mostly =
	65536 >> PAGE_SHIFT;

#ifdef CONFIG_DEBUG_FS
static int fault_around_bytes_get(void *data, u64 *val)
{
	*val = fault_around_pages << PAGE_SHIFT;
	return 0;
}

/*
 * fault_around_bytes must be rounded down to the nearest page order as it's
 * what do_fault_around() expects to see.
 */
static int fault_around_bytes_set(void *data, u64 val)
{
	if (val / PAGE_SIZE > PTRS_PER_PTE)
		return -EINVAL;

	/*
	 * The minimum value is 1 page, however this results in no fault-around
	 * at all. See should_fault_around().
	 */
	fault_around_pages = max(rounddown_pow_of_two(val) >> PAGE_SHIFT, 1UL);

	return 0;
}
DEFINE_DEBUGFS_ATTRIBUTE(fault_around_bytes_fops,
		fault_around_bytes_get, fault_around_bytes_set, "%llu\n");

static int __init fault_around_debugfs(void)
{
	debugfs_create_file_unsafe("fault_around_bytes", 0644, NULL, NULL,
				   &fault_around_bytes_fops);
	return 0;
}
late_initcall(fault_around_debugfs);
#endif

/*
 * do_fault_around() tries to map few pages around the fault address. The hope
 * is that the pages will be needed soon and this will lower the number of
 * faults to handle.
 *
 * It uses vm_ops->map_pages() to map the pages, which skips the page if it's
 * not ready to be mapped: not up-to-date, locked, etc.
 *
 * This function doesn't cross VMA or page table boundaries, in order to call
 * map_pages() and acquire a PTE lock only once.
 *
 * fault_around_pages defines how many pages we'll try to map.
 * do_fault_around() expects it to be set to a power of two less than or equal
 * to PTRS_PER_PTE.
 *
 * The virtual address of the area that we map is naturally aligned to
 * fault_around_pages * PAGE_SIZE rounded down to the machine page size
 * (and therefore to page order).  This way it's easier to guarantee
 * that we don't cross page table boundaries.
 */
static vm_fault_t do_fault_around(struct vm_fault *vmf)
{
	pgoff_t nr_pages = READ_ONCE(fault_around_pages);
	pgoff_t pte_off = pte_index(vmf->address);
	/* The page offset of vmf->address within the VMA. */
	pgoff_t vma_off = vmf->pgoff - vmf->vma->vm_pgoff;
	pgoff_t from_pte, to_pte;
	vm_fault_t ret;

	/* The PTE offset of the start address, clamped to the VMA. */
	from_pte = max(ALIGN_DOWN(pte_off, nr_pages),
		       pte_off - min(pte_off, vma_off));

	/* The PTE offset of the end address, clamped to the VMA and PTE. */
	to_pte = min3(from_pte + nr_pages, (pgoff_t)PTRS_PER_PTE,
		      pte_off + vma_pages(vmf->vma) - vma_off) - 1;

	if (pmd_none(*vmf->pmd)) {
		vmf->prealloc_pte = pte_alloc_one(vmf->vma->vm_mm);
		if (!vmf->prealloc_pte)
			return VM_FAULT_OOM;
	}

	rcu_read_lock();
	ret = vmf->vma->vm_ops->map_pages(vmf,
			vmf->pgoff + from_pte - pte_off,
			vmf->pgoff + to_pte - pte_off);
	rcu_read_unlock();

	return ret;
}

/* Return true if we should do read fault-around, false otherwise */
static inline bool should_fault_around(struct vm_fault *vmf)
{
	/* No ->map_pages?  No way to fault around... */
	if (!vmf->vma->vm_ops->map_pages)
		return false;

	if (uffd_disable_fault_around(vmf->vma))
		return false;

	/* A single page implies no faulting 'around' at all. */
	return fault_around_pages > 1;
}

static vm_fault_t do_read_fault(struct vm_fault *vmf)
{
	vm_fault_t ret = 0;
	struct folio *folio;

	/*
	 * Let's call ->map_pages() first and use ->fault() as fallback
	 * if page by the offset is not ready to be mapped (cold cache or
	 * something).
	 */
	if (should_fault_around(vmf)) {
		ret = do_fault_around(vmf);
		if (ret)
			return ret;
	}

	ret = vmf_can_call_fault(vmf);
	if (ret)
		return ret;

	ret = __do_fault(vmf);
	if (unlikely(ret & (VM_FAULT_ERROR | VM_FAULT_NOPAGE | VM_FAULT_RETRY)))
		return ret;

	ret |= finish_fault(vmf);
	folio = page_folio(vmf->page);
	folio_unlock(folio);
	if (unlikely(ret & (VM_FAULT_ERROR | VM_FAULT_NOPAGE | VM_FAULT_RETRY)))
		folio_put(folio);
	return ret;
}

static vm_fault_t do_cow_fault(struct vm_fault *vmf)
{
	struct vm_area_struct *vma = vmf->vma;
	struct folio *folio;
	vm_fault_t ret;

	ret = vmf_can_call_fault(vmf);
	if (!ret)
		ret = vmf_anon_prepare(vmf);
	if (ret)
		return ret;

	folio = folio_prealloc(vma->vm_mm, vma, vmf->address, false);
	if (!folio)
		return VM_FAULT_OOM;

	vmf->cow_page = &folio->page;

	ret = __do_fault(vmf);
	if (unlikely(ret & (VM_FAULT_ERROR | VM_FAULT_NOPAGE | VM_FAULT_RETRY)))
		goto uncharge_out;
	if (ret & VM_FAULT_DONE_COW)
		return ret;

	copy_user_highpage(vmf->cow_page, vmf->page, vmf->address, vma);
	__folio_mark_uptodate(folio);

	ret |= finish_fault(vmf);
	unlock_page(vmf->page);
	put_page(vmf->page);
	if (unlikely(ret & (VM_FAULT_ERROR | VM_FAULT_NOPAGE | VM_FAULT_RETRY)))
		goto uncharge_out;
	return ret;
uncharge_out:
	folio_put(folio);
	return ret;
}

static vm_fault_t do_shared_fault(struct vm_fault *vmf)
{
	struct vm_area_struct *vma = vmf->vma;
	vm_fault_t ret, tmp;
	struct folio *folio;

	ret = vmf_can_call_fault(vmf);
	if (ret)
		return ret;

	ret = __do_fault(vmf);
	if (unlikely(ret & (VM_FAULT_ERROR | VM_FAULT_NOPAGE | VM_FAULT_RETRY)))
		return ret;

	folio = page_folio(vmf->page);

	/*
	 * Check if the backing address space wants to know that the page is
	 * about to become writable
	 */
	if (vma->vm_ops->page_mkwrite) {
		folio_unlock(folio);
		tmp = do_page_mkwrite(vmf, folio);
		if (unlikely(!tmp ||
				(tmp & (VM_FAULT_ERROR | VM_FAULT_NOPAGE)))) {
			folio_put(folio);
			return tmp;
		}
	}

	ret |= finish_fault(vmf);
	if (unlikely(ret & (VM_FAULT_ERROR | VM_FAULT_NOPAGE |
					VM_FAULT_RETRY))) {
		folio_unlock(folio);
		folio_put(folio);
		return ret;
	}

	ret |= fault_dirty_shared_page(vmf);
	return ret;
}

/*
 * We enter with non-exclusive mmap_lock (to exclude vma changes,
 * but allow concurrent faults).
 * The mmap_lock may have been released depending on flags and our
 * return value.  See filemap_fault() and __folio_lock_or_retry().
 * If mmap_lock is released, vma may become invalid (for example
 * by other thread calling munmap()).
 */
static vm_fault_t do_fault(struct vm_fault *vmf)
{
	struct vm_area_struct *vma = vmf->vma;
	struct mm_struct *vm_mm = vma->vm_mm;
	vm_fault_t ret;

	/*
	 * The VMA was not fully populated on mmap() or missing VM_DONTEXPAND
	 */
	if (!vma->vm_ops->fault) {
		vmf->pte = pte_offset_map_lock(vmf->vma->vm_mm, vmf->pmd,
					       vmf->address, &vmf->ptl);
		if (unlikely(!vmf->pte))
			ret = VM_FAULT_SIGBUS;
		else {
			/*
			 * Make sure this is not a temporary clearing of pte
			 * by holding ptl and checking again. A R/M/W update
			 * of pte involves: take ptl, clearing the pte so that
			 * we don't have concurrent modification by hardware
			 * followed by an update.
			 */
			if (unlikely(pte_none(ptep_get(vmf->pte))))
				ret = VM_FAULT_SIGBUS;
			else
				ret = VM_FAULT_NOPAGE;

			pte_unmap_unlock(vmf->pte, vmf->ptl);
		}
	} else if (!(vmf->flags & FAULT_FLAG_WRITE))
		ret = do_read_fault(vmf);
	else if (!(vma->vm_flags & VM_SHARED))
		ret = do_cow_fault(vmf);
	else
		ret = do_shared_fault(vmf);

	/* preallocated pagetable is unused: free it */
	if (vmf->prealloc_pte) {
		pte_free(vm_mm, vmf->prealloc_pte);
		vmf->prealloc_pte = NULL;
	}
	return ret;
}

int numa_migrate_prep(struct folio *folio, struct vm_area_struct *vma,
		      unsigned long addr, int page_nid, int *flags)
{
	folio_get(folio);

	/* Record the current PID acceesing VMA */
	vma_set_access_pid_bit(vma);

	count_vm_numa_event(NUMA_HINT_FAULTS);
	if (page_nid == numa_node_id()) {
		count_vm_numa_event(NUMA_HINT_FAULTS_LOCAL);
		*flags |= TNF_FAULT_LOCAL;
	}

	return mpol_misplaced(folio, vma, addr);
}

static vm_fault_t do_numa_page(struct vm_fault *vmf)
{
	struct vm_area_struct *vma = vmf->vma;
	struct folio *folio = NULL;
	int nid = NUMA_NO_NODE;
	bool writable = false;
	int last_cpupid;
	int target_nid;
	pte_t pte, old_pte;
	int flags = 0;

	/*
	 * The "pte" at this point cannot be used safely without
	 * validation through pte_unmap_same(). It's of NUMA type but
	 * the pfn may be screwed if the read is non atomic.
	 */
	spin_lock(vmf->ptl);
	if (unlikely(!pte_same(ptep_get(vmf->pte), vmf->orig_pte))) {
		pte_unmap_unlock(vmf->pte, vmf->ptl);
		goto out;
	}

	/* Get the normal PTE  */
	old_pte = ptep_get(vmf->pte);
	pte = pte_modify(old_pte, vma->vm_page_prot);

	/*
	 * Detect now whether the PTE could be writable; this information
	 * is only valid while holding the PT lock.
	 */
	writable = pte_write(pte);
	if (!writable && vma_wants_manual_pte_write_upgrade(vma) &&
	    can_change_pte_writable(vma, vmf->address, pte))
		writable = true;

	folio = vm_normal_folio(vma, vmf->address, pte);
	if (!folio || folio_is_zone_device(folio))
		goto out_map;

	/* TODO: handle PTE-mapped THP */
	if (folio_test_large(folio))
		goto out_map;

	/*
	 * Avoid grouping on RO pages in general. RO pages shouldn't hurt as
	 * much anyway since they can be in shared cache state. This misses
	 * the case where a mapping is writable but the process never writes
	 * to it but pte_write gets cleared during protection updates and
	 * pte_dirty has unpredictable behaviour between PTE scan updates,
	 * background writeback, dirty balancing and application behaviour.
	 */
	if (!writable)
		flags |= TNF_NO_GROUP;

	/*
	 * Flag if the folio is shared between multiple address spaces. This
	 * is later used when determining whether to group tasks together
	 */
	if (folio_estimated_sharers(folio) > 1 && (vma->vm_flags & VM_SHARED))
		flags |= TNF_SHARED;

	nid = folio_nid(folio);
	/*
	 * For memory tiering mode, cpupid of slow memory page is used
	 * to record page access time.  So use default value.
	 */
	if ((sysctl_numa_balancing_mode & NUMA_BALANCING_MEMORY_TIERING) &&
	    !node_is_toptier(nid))
		last_cpupid = (-1 & LAST_CPUPID_MASK);
	else
		last_cpupid = folio_last_cpupid(folio);
	target_nid = numa_migrate_prep(folio, vma, vmf->address, nid, &flags);
	if (target_nid == NUMA_NO_NODE) {
		folio_put(folio);
		goto out_map;
	}
	pte_unmap_unlock(vmf->pte, vmf->ptl);
	writable = false;

	/* Migrate to the requested node */
	if (migrate_misplaced_folio(folio, vma, target_nid)) {
		nid = target_nid;
		flags |= TNF_MIGRATED;
	} else {
		flags |= TNF_MIGRATE_FAIL;
		vmf->pte = pte_offset_map_lock(vma->vm_mm, vmf->pmd,
					       vmf->address, &vmf->ptl);
		if (unlikely(!vmf->pte))
			goto out;
		if (unlikely(!pte_same(ptep_get(vmf->pte), vmf->orig_pte))) {
			pte_unmap_unlock(vmf->pte, vmf->ptl);
			goto out;
		}
		goto out_map;
	}

out:
	if (nid != NUMA_NO_NODE)
		task_numa_fault(last_cpupid, nid, 1, flags);
	return 0;
out_map:
	/*
	 * Make it present again, depending on how arch implements
	 * non-accessible ptes, some can allow access by kernel mode.
	 */
	old_pte = ptep_modify_prot_start(vma, vmf->address, vmf->pte);
	pte = pte_modify(old_pte, vma->vm_page_prot);
	pte = pte_mkyoung(pte);
	if (writable)
		pte = pte_mkwrite(pte, vma);
	ptep_modify_prot_commit(vma, vmf->address, vmf->pte, old_pte, pte);
	update_mmu_cache_range(vmf, vma, vmf->address, vmf->pte, 1);
	pte_unmap_unlock(vmf->pte, vmf->ptl);
	goto out;
}

static inline vm_fault_t create_huge_pmd(struct vm_fault *vmf)
{
	struct vm_area_struct *vma = vmf->vma;
	if (vma_is_anonymous(vma))
		return do_huge_pmd_anonymous_page(vmf);
	if (vma->vm_ops->huge_fault)
		return vma->vm_ops->huge_fault(vmf, PMD_ORDER);
	return VM_FAULT_FALLBACK;
}

/* `inline' is required to avoid gcc 4.1.2 build error */
static inline vm_fault_t wp_huge_pmd(struct vm_fault *vmf)
{
	struct vm_area_struct *vma = vmf->vma;
	const bool unshare = vmf->flags & FAULT_FLAG_UNSHARE;
	vm_fault_t ret;

	if (vma_is_anonymous(vma)) {
		if (likely(!unshare) &&
		    userfaultfd_huge_pmd_wp(vma, vmf->orig_pmd)) {
			if (userfaultfd_wp_async(vmf->vma))
				goto split;
			return handle_userfault(vmf, VM_UFFD_WP);
		}
		return do_huge_pmd_wp_page(vmf);
	}

	if (vma->vm_flags & (VM_SHARED | VM_MAYSHARE)) {
		if (vma->vm_ops->huge_fault) {
			ret = vma->vm_ops->huge_fault(vmf, PMD_ORDER);
			if (!(ret & VM_FAULT_FALLBACK))
				return ret;
		}
	}

split:
	/* COW or write-notify handled on pte level: split pmd. */
	__split_huge_pmd(vma, vmf->pmd, vmf->address, false, NULL);

	return VM_FAULT_FALLBACK;
}

static vm_fault_t create_huge_pud(struct vm_fault *vmf)
{
#if defined(CONFIG_TRANSPARENT_HUGEPAGE) &&			\
	defined(CONFIG_HAVE_ARCH_TRANSPARENT_HUGEPAGE_PUD)
	struct vm_area_struct *vma = vmf->vma;
	/* No support for anonymous transparent PUD pages yet */
	if (vma_is_anonymous(vma))
		return VM_FAULT_FALLBACK;
	if (vma->vm_ops->huge_fault)
		return vma->vm_ops->huge_fault(vmf, PUD_ORDER);
#endif /* CONFIG_TRANSPARENT_HUGEPAGE */
	return VM_FAULT_FALLBACK;
}

static vm_fault_t wp_huge_pud(struct vm_fault *vmf, pud_t orig_pud)
{
#if defined(CONFIG_TRANSPARENT_HUGEPAGE) &&			\
	defined(CONFIG_HAVE_ARCH_TRANSPARENT_HUGEPAGE_PUD)
	struct vm_area_struct *vma = vmf->vma;
	vm_fault_t ret;

	/* No support for anonymous transparent PUD pages yet */
	if (vma_is_anonymous(vma))
		goto split;
	if (vma->vm_flags & (VM_SHARED | VM_MAYSHARE)) {
		if (vma->vm_ops->huge_fault) {
			ret = vma->vm_ops->huge_fault(vmf, PUD_ORDER);
			if (!(ret & VM_FAULT_FALLBACK))
				return ret;
		}
	}
split:
	/* COW or write-notify not handled on PUD level: split pud.*/
	__split_huge_pud(vma, vmf->pud, vmf->address);
#endif /* CONFIG_TRANSPARENT_HUGEPAGE && CONFIG_HAVE_ARCH_TRANSPARENT_HUGEPAGE_PUD */
	return VM_FAULT_FALLBACK;
}

/*
 * These routines also need to handle stuff like marking pages dirty
 * and/or accessed for architectures that don't do it in hardware (most
 * RISC architectures).  The early dirtying is also good on the i386.
 *
 * There is also a hook called "update_mmu_cache()" that architectures
 * with external mmu caches can use to update those (ie the Sparc or
 * PowerPC hashed page tables that act as extended TLBs).
 *
 * We enter with non-exclusive mmap_lock (to exclude vma changes, but allow
 * concurrent faults).
 *
 * The mmap_lock may have been released depending on flags and our return value.
 * See filemap_fault() and __folio_lock_or_retry().
 */
static vm_fault_t handle_pte_fault(struct vm_fault *vmf)
{
	pte_t entry;

	if (unlikely(pmd_none(*vmf->pmd))) {
		/*
		 * Leave __pte_alloc() until later: because vm_ops->fault may
		 * want to allocate huge page, and if we expose page table
		 * for an instant, it will be difficult to retract from
		 * concurrent faults and from rmap lookups.
		 */
		vmf->pte = NULL;
		vmf->flags &= ~FAULT_FLAG_ORIG_PTE_VALID;
	} else {
		/*
		 * A regular pmd is established and it can't morph into a huge
		 * pmd by anon khugepaged, since that takes mmap_lock in write
		 * mode; but shmem or file collapse to THP could still morph
		 * it into a huge pmd: just retry later if so.
		 */
		vmf->pte = pte_offset_map_nolock(vmf->vma->vm_mm, vmf->pmd,
						 vmf->address, &vmf->ptl);
		if (unlikely(!vmf->pte))
			return 0;
		vmf->orig_pte = ptep_get_lockless(vmf->pte);
		vmf->flags |= FAULT_FLAG_ORIG_PTE_VALID;

		if (pte_none(vmf->orig_pte)) {
			pte_unmap(vmf->pte);
			vmf->pte = NULL;
		}
	}

	if (!vmf->pte)
		return do_pte_missing(vmf);

	if (!pte_present(vmf->orig_pte))
		return do_swap_page(vmf);

	if (pte_protnone(vmf->orig_pte) && vma_is_accessible(vmf->vma))
		return do_numa_page(vmf);

	spin_lock(vmf->ptl);
	entry = vmf->orig_pte;
	if (unlikely(!pte_same(ptep_get(vmf->pte), entry))) {
		update_mmu_tlb(vmf->vma, vmf->address, vmf->pte);
		goto unlock;
	}
	if (vmf->flags & (FAULT_FLAG_WRITE|FAULT_FLAG_UNSHARE)) {
		if (!pte_write(entry))
			return do_wp_page(vmf);
		else if (likely(vmf->flags & FAULT_FLAG_WRITE))
			entry = pte_mkdirty(entry);
	}
	entry = pte_mkyoung(entry);
	if (ptep_set_access_flags(vmf->vma, vmf->address, vmf->pte, entry,
				vmf->flags & FAULT_FLAG_WRITE)) {
		update_mmu_cache_range(vmf, vmf->vma, vmf->address,
				vmf->pte, 1);
	} else {
		/* Skip spurious TLB flush for retried page fault */
		if (vmf->flags & FAULT_FLAG_TRIED)
			goto unlock;
		/*
		 * This is needed only for protection faults but the arch code
		 * is not yet telling us if this is a protection fault or not.
		 * This still avoids useless tlb flushes for .text page faults
		 * with threads.
		 */
		if (vmf->flags & FAULT_FLAG_WRITE)
			flush_tlb_fix_spurious_fault(vmf->vma, vmf->address,
						     vmf->pte);
	}
unlock:
	pte_unmap_unlock(vmf->pte, vmf->ptl);
	return 0;
}

/*
 * On entry, we hold either the VMA lock or the mmap_lock
 * (FAULT_FLAG_VMA_LOCK tells you which).  If VM_FAULT_RETRY is set in
 * the result, the mmap_lock is not held on exit.  See filemap_fault()
 * and __folio_lock_or_retry().
 */
static vm_fault_t __handle_mm_fault(struct vm_area_struct *vma,
		unsigned long address, unsigned int flags)
{
	struct vm_fault vmf = {
		.vma = vma,
		.address = address & PAGE_MASK,
		.real_address = address,
		.flags = flags,
		.pgoff = linear_page_index(vma, address),
		.gfp_mask = __get_fault_gfp_mask(vma),
	};
	struct mm_struct *mm = vma->vm_mm;
	unsigned long vm_flags = vma->vm_flags;
	pgd_t *pgd;
	p4d_t *p4d;
	vm_fault_t ret;

	pgd = pgd_offset(mm, address);
	p4d = p4d_alloc(mm, pgd, address);
	if (!p4d)
		return VM_FAULT_OOM;

	vmf.pud = pud_alloc(mm, p4d, address);
	if (!vmf.pud)
		return VM_FAULT_OOM;
retry_pud:
	if (pud_none(*vmf.pud) &&
	    thp_vma_allowable_order(vma, vm_flags, false, true, true, PUD_ORDER)) {
		ret = create_huge_pud(&vmf);
		if (!(ret & VM_FAULT_FALLBACK))
			return ret;
	} else {
		pud_t orig_pud = *vmf.pud;

		barrier();
		if (pud_trans_huge(orig_pud) || pud_devmap(orig_pud)) {

			/*
			 * TODO once we support anonymous PUDs: NUMA case and
			 * FAULT_FLAG_UNSHARE handling.
			 */
			if ((flags & FAULT_FLAG_WRITE) && !pud_write(orig_pud)) {
				ret = wp_huge_pud(&vmf, orig_pud);
				if (!(ret & VM_FAULT_FALLBACK))
					return ret;
			} else {
				huge_pud_set_accessed(&vmf, orig_pud);
				return 0;
			}
		}
	}

	vmf.pmd = pmd_alloc(mm, vmf.pud, address);
	if (!vmf.pmd)
		return VM_FAULT_OOM;

	/* Huge pud page fault raced with pmd_alloc? */
	if (pud_trans_unstable(vmf.pud))
		goto retry_pud;

	if (pmd_none(*vmf.pmd) &&
	    thp_vma_allowable_order(vma, vm_flags, false, true, true, PMD_ORDER)) {
		ret = create_huge_pmd(&vmf);
		if (!(ret & VM_FAULT_FALLBACK))
			return ret;
	} else {
		vmf.orig_pmd = pmdp_get_lockless(vmf.pmd);

		if (unlikely(is_swap_pmd(vmf.orig_pmd))) {
			VM_BUG_ON(thp_migration_supported() &&
					  !is_pmd_migration_entry(vmf.orig_pmd));
			if (is_pmd_migration_entry(vmf.orig_pmd))
				pmd_migration_entry_wait(mm, vmf.pmd);
			return 0;
		}
		if (pmd_trans_huge(vmf.orig_pmd) || pmd_devmap(vmf.orig_pmd)) {
			if (pmd_protnone(vmf.orig_pmd) && vma_is_accessible(vma))
				return do_huge_pmd_numa_page(&vmf);

			if ((flags & (FAULT_FLAG_WRITE|FAULT_FLAG_UNSHARE)) &&
			    !pmd_write(vmf.orig_pmd)) {
				ret = wp_huge_pmd(&vmf);
				if (!(ret & VM_FAULT_FALLBACK))
					return ret;
			} else {
				huge_pmd_set_accessed(&vmf);
				return 0;
			}
		}
	}

	return handle_pte_fault(&vmf);
}

/**
 * mm_account_fault - Do page fault accounting
 * @mm: mm from which memcg should be extracted. It can be NULL.
 * @regs: the pt_regs struct pointer.  When set to NULL, will skip accounting
 *        of perf event counters, but we'll still do the per-task accounting to
 *        the task who triggered this page fault.
 * @address: the faulted address.
 * @flags: the fault flags.
 * @ret: the fault retcode.
 *
 * This will take care of most of the page fault accounting.  Meanwhile, it
 * will also include the PERF_COUNT_SW_PAGE_FAULTS_[MAJ|MIN] perf counter
 * updates.  However, note that the handling of PERF_COUNT_SW_PAGE_FAULTS should
 * still be in per-arch page fault handlers at the entry of page fault.
 */
static inline void mm_account_fault(struct mm_struct *mm, struct pt_regs *regs,
				    unsigned long address, unsigned int flags,
				    vm_fault_t ret)
{
	bool major;

	/* Incomplete faults will be accounted upon completion. */
	if (ret & VM_FAULT_RETRY)
		return;

	/*
	 * To preserve the behavior of older kernels, PGFAULT counters record
	 * both successful and failed faults, as opposed to perf counters,
	 * which ignore failed cases.
	 */
	count_vm_event(PGFAULT);
	count_memcg_event_mm(mm, PGFAULT);

	/*
	 * Do not account for unsuccessful faults (e.g. when the address wasn't
	 * valid).  That includes arch_vma_access_permitted() failing before
	 * reaching here. So this is not a "this many hardware page faults"
	 * counter.  We should use the hw profiling for that.
	 */
	if (ret & VM_FAULT_ERROR)
		return;

	/*
	 * We define the fault as a major fault when the final successful fault
	 * is VM_FAULT_MAJOR, or if it retried (which implies that we couldn't
	 * handle it immediately previously).
	 */
	major = (ret & VM_FAULT_MAJOR) || (flags & FAULT_FLAG_TRIED);

	if (major)
		current->maj_flt++;
	else
		current->min_flt++;

	/*
	 * If the fault is done for GUP, regs will be NULL.  We only do the
	 * accounting for the per thread fault counters who triggered the
	 * fault, and we skip the perf event updates.
	 */
	if (!regs)
		return;

	if (major)
		perf_sw_event(PERF_COUNT_SW_PAGE_FAULTS_MAJ, 1, regs, address);
	else
		perf_sw_event(PERF_COUNT_SW_PAGE_FAULTS_MIN, 1, regs, address);
}

#ifdef CONFIG_LRU_GEN
static void lru_gen_enter_fault(struct vm_area_struct *vma)
{
	/* the LRU algorithm only applies to accesses with recency */
	current->in_lru_fault = vma_has_recency(vma);
}

static void lru_gen_exit_fault(void)
{
	current->in_lru_fault = false;
}
#else
static void lru_gen_enter_fault(struct vm_area_struct *vma)
{
}

static void lru_gen_exit_fault(void)
{
}
#endif /* CONFIG_LRU_GEN */

static vm_fault_t sanitize_fault_flags(struct vm_area_struct *vma,
				       unsigned int *flags)
{
	if (unlikely(*flags & FAULT_FLAG_UNSHARE)) {
		if (WARN_ON_ONCE(*flags & FAULT_FLAG_WRITE))
			return VM_FAULT_SIGSEGV;
		/*
		 * FAULT_FLAG_UNSHARE only applies to COW mappings. Let's
		 * just treat it like an ordinary read-fault otherwise.
		 */
		if (!is_cow_mapping(vma->vm_flags))
			*flags &= ~FAULT_FLAG_UNSHARE;
	} else if (*flags & FAULT_FLAG_WRITE) {
		/* Write faults on read-only mappings are impossible ... */
		if (WARN_ON_ONCE(!(vma->vm_flags & VM_MAYWRITE)))
			return VM_FAULT_SIGSEGV;
		/* ... and FOLL_FORCE only applies to COW mappings. */
		if (WARN_ON_ONCE(!(vma->vm_flags & VM_WRITE) &&
				 !is_cow_mapping(vma->vm_flags)))
			return VM_FAULT_SIGSEGV;
	}
#ifdef CONFIG_PER_VMA_LOCK
	/*
	 * Per-VMA locks can't be used with FAULT_FLAG_RETRY_NOWAIT because of
	 * the assumption that lock is dropped on VM_FAULT_RETRY.
	 */
	if (WARN_ON_ONCE((*flags &
			(FAULT_FLAG_VMA_LOCK | FAULT_FLAG_RETRY_NOWAIT)) ==
			(FAULT_FLAG_VMA_LOCK | FAULT_FLAG_RETRY_NOWAIT)))
		return VM_FAULT_SIGSEGV;
#endif

	return 0;
}

/*
 * By the time we get here, we already hold the mm semaphore
 *
 * The mmap_lock may have been released depending on flags and our
 * return value.  See filemap_fault() and __folio_lock_or_retry().
 */
vm_fault_t handle_mm_fault(struct vm_area_struct *vma, unsigned long address,
			   unsigned int flags, struct pt_regs *regs)
{
	/* If the fault handler drops the mmap_lock, vma may be freed */
	struct mm_struct *mm = vma->vm_mm;
	vm_fault_t ret;

	__set_current_state(TASK_RUNNING);

	ret = sanitize_fault_flags(vma, &flags);
	if (ret)
		goto out;

	if (!arch_vma_access_permitted(vma, flags & FAULT_FLAG_WRITE,
					    flags & FAULT_FLAG_INSTRUCTION,
					    flags & FAULT_FLAG_REMOTE)) {
		ret = VM_FAULT_SIGSEGV;
		goto out;
	}

	/*
	 * Enable the memcg OOM handling for faults triggered in user
	 * space.  Kernel faults are handled more gracefully.
	 */
	if (flags & FAULT_FLAG_USER)
		mem_cgroup_enter_user_fault();

	lru_gen_enter_fault(vma);

	if (unlikely(is_vm_hugetlb_page(vma)))
		ret = hugetlb_fault(vma->vm_mm, vma, address, flags);
	else
		ret = __handle_mm_fault(vma, address, flags);

	lru_gen_exit_fault();

	if (flags & FAULT_FLAG_USER) {
		mem_cgroup_exit_user_fault();
		/*
		 * The task may have entered a memcg OOM situation but
		 * if the allocation error was handled gracefully (no
		 * VM_FAULT_OOM), there is no need to kill anything.
		 * Just clean up the OOM state peacefully.
		 */
		if (task_in_memcg_oom(current) && !(ret & VM_FAULT_OOM))
			mem_cgroup_oom_synchronize(false);
	}
out:
	mm_account_fault(mm, regs, address, flags, ret);

	return ret;
}
EXPORT_SYMBOL_GPL(handle_mm_fault);

#ifdef CONFIG_LOCK_MM_AND_FIND_VMA
#include <linux/extable.h>

static inline bool get_mmap_lock_carefully(struct mm_struct *mm, struct pt_regs *regs)
{
	if (likely(mmap_read_trylock(mm)))
		return true;

	if (regs && !user_mode(regs)) {
		unsigned long ip = exception_ip(regs);
		if (!search_exception_tables(ip))
			return false;
	}

	return !mmap_read_lock_killable(mm);
}

static inline bool mmap_upgrade_trylock(struct mm_struct *mm)
{
	/*
	 * We don't have this operation yet.
	 *
	 * It should be easy enough to do: it's basically a
	 *    atomic_long_try_cmpxchg_acquire()
	 * from RWSEM_READER_BIAS -> RWSEM_WRITER_LOCKED, but
	 * it also needs the proper lockdep magic etc.
	 */
	return false;
}

static inline bool upgrade_mmap_lock_carefully(struct mm_struct *mm, struct pt_regs *regs)
{
	mmap_read_unlock(mm);
	if (regs && !user_mode(regs)) {
		unsigned long ip = exception_ip(regs);
		if (!search_exception_tables(ip))
			return false;
	}
	return !mmap_write_lock_killable(mm);
}

/*
 * Helper for page fault handling.
 *
 * This is kind of equivalend to "mmap_read_lock()" followed
 * by "find_extend_vma()", except it's a lot more careful about
 * the locking (and will drop the lock on failure).
 *
 * For example, if we have a kernel bug that causes a page
 * fault, we don't want to just use mmap_read_lock() to get
 * the mm lock, because that would deadlock if the bug were
 * to happen while we're holding the mm lock for writing.
 *
 * So this checks the exception tables on kernel faults in
 * order to only do this all for instructions that are actually
 * expected to fault.
 *
 * We can also actually take the mm lock for writing if we
 * need to extend the vma, which helps the VM layer a lot.
 */
struct vm_area_struct *lock_mm_and_find_vma(struct mm_struct *mm,
			unsigned long addr, struct pt_regs *regs)
{
	struct vm_area_struct *vma;

	if (!get_mmap_lock_carefully(mm, regs))
		return NULL;

	vma = find_vma(mm, addr);
	if (likely(vma && (vma->vm_start <= addr)))
		return vma;

	/*
	 * Well, dang. We might still be successful, but only
	 * if we can extend a vma to do so.
	 */
	if (!vma || !(vma->vm_flags & VM_GROWSDOWN)) {
		mmap_read_unlock(mm);
		return NULL;
	}

	/*
	 * We can try to upgrade the mmap lock atomically,
	 * in which case we can continue to use the vma
	 * we already looked up.
	 *
	 * Otherwise we'll have to drop the mmap lock and
	 * re-take it, and also look up the vma again,
	 * re-checking it.
	 */
	if (!mmap_upgrade_trylock(mm)) {
		if (!upgrade_mmap_lock_carefully(mm, regs))
			return NULL;

		vma = find_vma(mm, addr);
		if (!vma)
			goto fail;
		if (vma->vm_start <= addr)
			goto success;
		if (!(vma->vm_flags & VM_GROWSDOWN))
			goto fail;
	}

	if (expand_stack_locked(vma, addr))
		goto fail;

success:
	mmap_write_downgrade(mm);
	return vma;

fail:
	mmap_write_unlock(mm);
	return NULL;
}
#endif

#ifdef CONFIG_PER_VMA_LOCK
/*
 * Lookup and lock a VMA under RCU protection. Returned VMA is guaranteed to be
 * stable and not isolated. If the VMA is not found or is being modified the
 * function returns NULL.
 */
struct vm_area_struct *lock_vma_under_rcu(struct mm_struct *mm,
					  unsigned long address)
{
	MA_STATE(mas, &mm->mm_mt, address, address);
	struct vm_area_struct *vma;

	rcu_read_lock();
retry:
	vma = mas_walk(&mas);
	if (!vma)
		goto inval;

	if (!vma_start_read(vma))
		goto inval;

	/*
	 * find_mergeable_anon_vma uses adjacent vmas which are not locked.
	 * This check must happen after vma_start_read(); otherwise, a
	 * concurrent mremap() with MREMAP_DONTUNMAP could dissociate the VMA
	 * from its anon_vma.
	 */
	if (unlikely(vma_is_anonymous(vma) && !vma->anon_vma))
		goto inval_end_read;

	/* Check since vm_start/vm_end might change before we lock the VMA */
	if (unlikely(address < vma->vm_start || address >= vma->vm_end))
		goto inval_end_read;

	/* Check if the VMA got isolated after we found it */
	if (vma->detached) {
		vma_end_read(vma);
		count_vm_vma_lock_event(VMA_LOCK_MISS);
		/* The area was replaced with another one */
		goto retry;
	}

	rcu_read_unlock();
	return vma;

inval_end_read:
	vma_end_read(vma);
inval:
	rcu_read_unlock();
	count_vm_vma_lock_event(VMA_LOCK_ABORT);
	return NULL;
}
#endif /* CONFIG_PER_VMA_LOCK */

#ifndef __PAGETABLE_P4D_FOLDED
/*
 * Allocate p4d page table.
 * We've already handled the fast-path in-line.
 */
int __p4d_alloc(struct mm_struct *mm, pgd_t *pgd, unsigned long address)
{
	p4d_t *new = p4d_alloc_one(mm, address);
	if (!new)
		return -ENOMEM;

	spin_lock(&mm->page_table_lock);
	if (pgd_present(*pgd)) {	/* Another has populated it */
		p4d_free(mm, new);
	} else {
		smp_wmb(); /* See comment in pmd_install() */
		pgd_populate(mm, pgd, new);
	}
	spin_unlock(&mm->page_table_lock);
	return 0;
}
#endif /* __PAGETABLE_P4D_FOLDED */

#ifndef __PAGETABLE_PUD_FOLDED
/*
 * Allocate page upper directory.
 * We've already handled the fast-path in-line.
 */
int __pud_alloc(struct mm_struct *mm, p4d_t *p4d, unsigned long address)
{
	pud_t *new = pud_alloc_one(mm, address);
	if (!new)
		return -ENOMEM;

	spin_lock(&mm->page_table_lock);
	if (!p4d_present(*p4d)) {
		mm_inc_nr_puds(mm);
		smp_wmb(); /* See comment in pmd_install() */
		p4d_populate(mm, p4d, new);
	} else	/* Another has populated it */
		pud_free(mm, new);
	spin_unlock(&mm->page_table_lock);
	return 0;
}
#endif /* __PAGETABLE_PUD_FOLDED */

#ifndef __PAGETABLE_PMD_FOLDED
/*
 * Allocate page middle directory.
 * We've already handled the fast-path in-line.
 */
int __pmd_alloc(struct mm_struct *mm, pud_t *pud, unsigned long address)
{
	spinlock_t *ptl;
	pmd_t *new = pmd_alloc_one(mm, address);
	if (!new)
		return -ENOMEM;

	ptl = pud_lock(mm, pud);
	if (!pud_present(*pud)) {
		mm_inc_nr_pmds(mm);
		smp_wmb(); /* See comment in pmd_install() */
		pud_populate(mm, pud, new);
	} else {	/* Another has populated it */
		pmd_free(mm, new);
	}
	spin_unlock(ptl);
	return 0;
}
#endif /* __PAGETABLE_PMD_FOLDED */

/**
 * follow_pte - look up PTE at a user virtual address
 * @mm: the mm_struct of the target address space
 * @address: user virtual address
 * @ptepp: location to store found PTE
 * @ptlp: location to store the lock for the PTE
 *
 * On a successful return, the pointer to the PTE is stored in @ptepp;
 * the corresponding lock is taken and its location is stored in @ptlp.
 * The contents of the PTE are only stable until @ptlp is released;
 * any further use, if any, must be protected against invalidation
 * with MMU notifiers.
 *
 * Only IO mappings and raw PFN mappings are allowed.  The mmap semaphore
 * should be taken for read.
 *
 * KVM uses this function.  While it is arguably less bad than ``follow_pfn``,
 * it is not a good general-purpose API.
 *
 * Return: zero on success, -ve otherwise.
 */
int follow_pte(struct mm_struct *mm, unsigned long address,
	       pte_t **ptepp, spinlock_t **ptlp)
{
	pgd_t *pgd;
	p4d_t *p4d;
	pud_t *pud;
	pmd_t *pmd;
	pte_t *ptep;

	pgd = pgd_offset(mm, address);
	if (pgd_none(*pgd) || unlikely(pgd_bad(*pgd)))
		goto out;

	p4d = p4d_offset(pgd, address);
	if (p4d_none(*p4d) || unlikely(p4d_bad(*p4d)))
		goto out;

	pud = pud_offset(p4d, address);
	if (pud_none(*pud) || unlikely(pud_bad(*pud)))
		goto out;

	pmd = pmd_offset(pud, address);
	VM_BUG_ON(pmd_trans_huge(*pmd));

	ptep = pte_offset_map_lock(mm, pmd, address, ptlp);
	if (!ptep)
		goto out;
	if (!pte_present(ptep_get(ptep)))
		goto unlock;
	*ptepp = ptep;
	return 0;
unlock:
	pte_unmap_unlock(ptep, *ptlp);
out:
	return -EINVAL;
}
EXPORT_SYMBOL_GPL(follow_pte);

/**
 * follow_pfn - look up PFN at a user virtual address
 * @vma: memory mapping
 * @address: user virtual address
 * @pfn: location to store found PFN
 *
 * Only IO mappings and raw PFN mappings are allowed.
 *
 * This function does not allow the caller to read the permissions
 * of the PTE.  Do not use it.
 *
 * Return: zero and the pfn at @pfn on success, -ve otherwise.
 */
int follow_pfn(struct vm_area_struct *vma, unsigned long address,
	unsigned long *pfn)
{
	int ret = -EINVAL;
	spinlock_t *ptl;
	pte_t *ptep;

	if (!(vma->vm_flags & (VM_IO | VM_PFNMAP)))
		return ret;

	ret = follow_pte(vma->vm_mm, address, &ptep, &ptl);
	if (ret)
		return ret;
	*pfn = pte_pfn(ptep_get(ptep));
	pte_unmap_unlock(ptep, ptl);
	return 0;
}
EXPORT_SYMBOL(follow_pfn);

#ifdef CONFIG_HAVE_IOREMAP_PROT
int follow_phys(struct vm_area_struct *vma,
		unsigned long address, unsigned int flags,
		unsigned long *prot, resource_size_t *phys)
{
	int ret = -EINVAL;
	pte_t *ptep, pte;
	spinlock_t *ptl;

	if (!(vma->vm_flags & (VM_IO | VM_PFNMAP)))
		goto out;

	if (follow_pte(vma->vm_mm, address, &ptep, &ptl))
		goto out;
	pte = ptep_get(ptep);

	if ((flags & FOLL_WRITE) && !pte_write(pte))
		goto unlock;

	*prot = pgprot_val(pte_pgprot(pte));
	*phys = (resource_size_t)pte_pfn(pte) << PAGE_SHIFT;

	ret = 0;
unlock:
	pte_unmap_unlock(ptep, ptl);
out:
	return ret;
}

/**
 * generic_access_phys - generic implementation for iomem mmap access
 * @vma: the vma to access
 * @addr: userspace address, not relative offset within @vma
 * @buf: buffer to read/write
 * @len: length of transfer
 * @write: set to FOLL_WRITE when writing, otherwise reading
 *
 * This is a generic implementation for &vm_operations_struct.access for an
 * iomem mapping. This callback is used by access_process_vm() when the @vma is
 * not page based.
 */
int generic_access_phys(struct vm_area_struct *vma, unsigned long addr,
			void *buf, int len, int write)
{
	resource_size_t phys_addr;
	unsigned long prot = 0;
	void __iomem *maddr;
	pte_t *ptep, pte;
	spinlock_t *ptl;
	int offset = offset_in_page(addr);
	int ret = -EINVAL;

	if (!(vma->vm_flags & (VM_IO | VM_PFNMAP)))
		return -EINVAL;

retry:
	if (follow_pte(vma->vm_mm, addr, &ptep, &ptl))
		return -EINVAL;
	pte = ptep_get(ptep);
	pte_unmap_unlock(ptep, ptl);

	prot = pgprot_val(pte_pgprot(pte));
	phys_addr = (resource_size_t)pte_pfn(pte) << PAGE_SHIFT;

	if ((write & FOLL_WRITE) && !pte_write(pte))
		return -EINVAL;

	maddr = ioremap_prot(phys_addr, PAGE_ALIGN(len + offset), prot);
	if (!maddr)
		return -ENOMEM;

	if (follow_pte(vma->vm_mm, addr, &ptep, &ptl))
		goto out_unmap;

	if (!pte_same(pte, ptep_get(ptep))) {
		pte_unmap_unlock(ptep, ptl);
		iounmap(maddr);

		goto retry;
	}

	if (write)
		memcpy_toio(maddr + offset, buf, len);
	else
		memcpy_fromio(buf, maddr + offset, len);
	ret = len;
	pte_unmap_unlock(ptep, ptl);
out_unmap:
	iounmap(maddr);

	return ret;
}
EXPORT_SYMBOL_GPL(generic_access_phys);
#endif

/*
 * Access another process' address space as given in mm.
 */
static int __access_remote_vm(struct mm_struct *mm, unsigned long addr,
			      void *buf, int len, unsigned int gup_flags)
{
	void *old_buf = buf;
	int write = gup_flags & FOLL_WRITE;

	if (mmap_read_lock_killable(mm))
		return 0;

	/* Untag the address before looking up the VMA */
	addr = untagged_addr_remote(mm, addr);

	/* Avoid triggering the temporary warning in __get_user_pages */
	if (!vma_lookup(mm, addr) && !expand_stack(mm, addr))
		return 0;

	/* ignore errors, just check how much was successfully transferred */
	while (len) {
		int bytes, offset;
		void *maddr;
		struct vm_area_struct *vma = NULL;
		struct page *page = get_user_page_vma_remote(mm, addr,
							     gup_flags, &vma);

		if (IS_ERR(page)) {
			/* We might need to expand the stack to access it */
			vma = vma_lookup(mm, addr);
			if (!vma) {
				vma = expand_stack(mm, addr);

				/* mmap_lock was dropped on failure */
				if (!vma)
					return buf - old_buf;

				/* Try again if stack expansion worked */
				continue;
			}

			/*
			 * Check if this is a VM_IO | VM_PFNMAP VMA, which
			 * we can access using slightly different code.
			 */
			bytes = 0;
#ifdef CONFIG_HAVE_IOREMAP_PROT
			if (vma->vm_ops && vma->vm_ops->access)
				bytes = vma->vm_ops->access(vma, addr, buf,
							    len, write);
#endif
			if (bytes <= 0)
				break;
		} else {
			bytes = len;
			offset = addr & (PAGE_SIZE-1);
			if (bytes > PAGE_SIZE-offset)
				bytes = PAGE_SIZE-offset;

			maddr = kmap_local_page(page);
			if (write) {
				copy_to_user_page(vma, page, addr,
						  maddr + offset, buf, bytes);
				set_page_dirty_lock(page);
			} else {
				copy_from_user_page(vma, page, addr,
						    buf, maddr + offset, bytes);
			}
			unmap_and_put_page(page, maddr);
		}
		len -= bytes;
		buf += bytes;
		addr += bytes;
	}
	mmap_read_unlock(mm);

	return buf - old_buf;
}

/**
 * access_remote_vm - access another process' address space
 * @mm:		the mm_struct of the target address space
 * @addr:	start address to access
 * @buf:	source or destination buffer
 * @len:	number of bytes to transfer
 * @gup_flags:	flags modifying lookup behaviour
 *
 * The caller must hold a reference on @mm.
 *
 * Return: number of bytes copied from source to destination.
 */
int access_remote_vm(struct mm_struct *mm, unsigned long addr,
		void *buf, int len, unsigned int gup_flags)
{
	return __access_remote_vm(mm, addr, buf, len, gup_flags);
}

/*
 * Access another process' address space.
 * Source/target buffer must be kernel space,
 * Do not walk the page table directly, use get_user_pages
 */
int access_process_vm(struct task_struct *tsk, unsigned long addr,
		void *buf, int len, unsigned int gup_flags)
{
	struct mm_struct *mm;
	int ret;

	mm = get_task_mm(tsk);
	if (!mm)
		return 0;

	ret = __access_remote_vm(mm, addr, buf, len, gup_flags);

	mmput(mm);

	return ret;
}
EXPORT_SYMBOL_GPL(access_process_vm);

/*
 * Print the name of a VMA.
 */
void print_vma_addr(char *prefix, unsigned long ip)
{
	struct mm_struct *mm = current->mm;
	struct vm_area_struct *vma;

	/*
	 * we might be running from an atomic context so we cannot sleep
	 */
	if (!mmap_read_trylock(mm))
		return;

	vma = find_vma(mm, ip);
	if (vma && vma->vm_file) {
		struct file *f = vma->vm_file;
		char *buf = (char *)__get_free_page(GFP_NOWAIT);
		if (buf) {
			char *p;

			p = file_path(f, buf, PAGE_SIZE);
			if (IS_ERR(p))
				p = "?";
			printk("%s%s[%lx+%lx]", prefix, kbasename(p),
					vma->vm_start,
					vma->vm_end - vma->vm_start);
			free_page((unsigned long)buf);
		}
	}
	mmap_read_unlock(mm);
}

#if defined(CONFIG_PROVE_LOCKING) || defined(CONFIG_DEBUG_ATOMIC_SLEEP)
void __might_fault(const char *file, int line)
{
	if (pagefault_disabled())
		return;
	__might_sleep(file, line);
#if defined(CONFIG_DEBUG_ATOMIC_SLEEP)
	if (current->mm)
		might_lock_read(&current->mm->mmap_lock);
#endif
}
EXPORT_SYMBOL(__might_fault);
#endif

#if defined(CONFIG_TRANSPARENT_HUGEPAGE) || defined(CONFIG_HUGETLBFS)
/*
 * Process all subpages of the specified huge page with the specified
 * operation.  The target subpage will be processed last to keep its
 * cache lines hot.
 */
static inline int process_huge_page(
	unsigned long addr_hint, unsigned int pages_per_huge_page,
	int (*process_subpage)(unsigned long addr, int idx, void *arg),
	void *arg)
{
	int i, n, base, l, ret;
	unsigned long addr = addr_hint &
		~(((unsigned long)pages_per_huge_page << PAGE_SHIFT) - 1);

	/* Process target subpage last to keep its cache lines hot */
	might_sleep();
	n = (addr_hint - addr) / PAGE_SIZE;
	if (2 * n <= pages_per_huge_page) {
		/* If target subpage in first half of huge page */
		base = 0;
		l = n;
		/* Process subpages at the end of huge page */
		for (i = pages_per_huge_page - 1; i >= 2 * n; i--) {
			cond_resched();
			ret = process_subpage(addr + i * PAGE_SIZE, i, arg);
			if (ret)
				return ret;
		}
	} else {
		/* If target subpage in second half of huge page */
		base = pages_per_huge_page - 2 * (pages_per_huge_page - n);
		l = pages_per_huge_page - n;
		/* Process subpages at the begin of huge page */
		for (i = 0; i < base; i++) {
			cond_resched();
			ret = process_subpage(addr + i * PAGE_SIZE, i, arg);
			if (ret)
				return ret;
		}
	}
	/*
	 * Process remaining subpages in left-right-left-right pattern
	 * towards the target subpage
	 */
	for (i = 0; i < l; i++) {
		int left_idx = base + i;
		int right_idx = base + 2 * l - 1 - i;

		cond_resched();
		ret = process_subpage(addr + left_idx * PAGE_SIZE, left_idx, arg);
		if (ret)
			return ret;
		cond_resched();
		ret = process_subpage(addr + right_idx * PAGE_SIZE, right_idx, arg);
		if (ret)
			return ret;
	}
	return 0;
}

static void clear_gigantic_page(struct page *page,
				unsigned long addr,
				unsigned int pages_per_huge_page)
{
	int i;
	struct page *p;

	might_sleep();
	for (i = 0; i < pages_per_huge_page; i++) {
		p = nth_page(page, i);
		cond_resched();
		clear_user_highpage(p, addr + i * PAGE_SIZE);
	}
}

static int clear_subpage(unsigned long addr, int idx, void *arg)
{
	struct page *page = arg;

	clear_user_highpage(nth_page(page, idx), addr);
	return 0;
}

void clear_huge_page(struct page *page,
		     unsigned long addr_hint, unsigned int pages_per_huge_page)
{
	unsigned long addr = addr_hint &
		~(((unsigned long)pages_per_huge_page << PAGE_SHIFT) - 1);

	if (unlikely(pages_per_huge_page > MAX_ORDER_NR_PAGES)) {
		clear_gigantic_page(page, addr, pages_per_huge_page);
		return;
	}

	process_huge_page(addr_hint, pages_per_huge_page, clear_subpage, page);
}

static int copy_user_gigantic_page(struct folio *dst, struct folio *src,
				     unsigned long addr,
				     struct vm_area_struct *vma,
				     unsigned int pages_per_huge_page)
{
	int i;
	struct page *dst_page;
	struct page *src_page;

	for (i = 0; i < pages_per_huge_page; i++) {
		dst_page = folio_page(dst, i);
		src_page = folio_page(src, i);

		cond_resched();
		if (copy_mc_user_highpage(dst_page, src_page,
					  addr + i*PAGE_SIZE, vma)) {
			memory_failure_queue(page_to_pfn(src_page), 0);
			return -EHWPOISON;
		}
	}
	return 0;
}

struct copy_subpage_arg {
	struct page *dst;
	struct page *src;
	struct vm_area_struct *vma;
};

static int copy_subpage(unsigned long addr, int idx, void *arg)
{
	struct copy_subpage_arg *copy_arg = arg;
	struct page *dst = nth_page(copy_arg->dst, idx);
	struct page *src = nth_page(copy_arg->src, idx);

	if (copy_mc_user_highpage(dst, src, addr, copy_arg->vma)) {
		memory_failure_queue(page_to_pfn(src), 0);
		return -EHWPOISON;
	}
	return 0;
}

int copy_user_large_folio(struct folio *dst, struct folio *src,
			  unsigned long addr_hint, struct vm_area_struct *vma)
{
	unsigned int pages_per_huge_page = folio_nr_pages(dst);
	unsigned long addr = addr_hint &
		~(((unsigned long)pages_per_huge_page << PAGE_SHIFT) - 1);
	struct copy_subpage_arg arg = {
		.dst = &dst->page,
		.src = &src->page,
		.vma = vma,
	};

	if (unlikely(pages_per_huge_page > MAX_ORDER_NR_PAGES))
		return copy_user_gigantic_page(dst, src, addr, vma,
					       pages_per_huge_page);

	return process_huge_page(addr_hint, pages_per_huge_page, copy_subpage, &arg);
}

long copy_folio_from_user(struct folio *dst_folio,
			   const void __user *usr_src,
			   bool allow_pagefault)
{
	void *kaddr;
	unsigned long i, rc = 0;
	unsigned int nr_pages = folio_nr_pages(dst_folio);
	unsigned long ret_val = nr_pages * PAGE_SIZE;
	struct page *subpage;

	for (i = 0; i < nr_pages; i++) {
		subpage = folio_page(dst_folio, i);
		kaddr = kmap_local_page(subpage);
		if (!allow_pagefault)
			pagefault_disable();
		rc = copy_from_user(kaddr, usr_src + i * PAGE_SIZE, PAGE_SIZE);
		if (!allow_pagefault)
			pagefault_enable();
		kunmap_local(kaddr);

		ret_val -= (PAGE_SIZE - rc);
		if (rc)
			break;

		flush_dcache_page(subpage);

		cond_resched();
	}
	return ret_val;
}
#endif /* CONFIG_TRANSPARENT_HUGEPAGE || CONFIG_HUGETLBFS */

#if USE_SPLIT_PTE_PTLOCKS && ALLOC_SPLIT_PTLOCKS

static struct kmem_cache *page_ptl_cachep;

void __init ptlock_cache_init(void)
{
	page_ptl_cachep = kmem_cache_create("page->ptl", sizeof(spinlock_t), 0,
			SLAB_PANIC, NULL);
}

bool ptlock_alloc(struct ptdesc *ptdesc)
{
	spinlock_t *ptl;

	ptl = kmem_cache_alloc(page_ptl_cachep, GFP_KERNEL);
	if (!ptl)
		return false;
	ptdesc->ptl = ptl;
	return true;
}

void ptlock_free(struct ptdesc *ptdesc)
{
	kmem_cache_free(page_ptl_cachep, ptdesc->ptl);
}
#endif<|MERGE_RESOLUTION|>--- conflicted
+++ resolved
@@ -971,62 +971,6 @@
 	return pte_wrprotect(pte_mkold(pte));
 }
 
-<<<<<<< HEAD
-/*
- * Detect a PTE batch: consecutive (present) PTEs that map consecutive
- * pages of the same folio.
- *
- * All PTEs inside a PTE batch have the same PTE bits set, excluding the PFN,
- * the accessed bit, writable bit, dirty bit (with FPB_IGNORE_DIRTY) and
- * soft-dirty bit (with FPB_IGNORE_SOFT_DIRTY).
- *
- * If "any_writable" is set, it will indicate if any other PTE besides the
- * first (given) PTE is writable.
- */
-static inline int folio_pte_batch(struct folio *folio, unsigned long addr,
-		pte_t *start_ptep, pte_t pte, int max_nr, fpb_t flags,
-		bool *any_writable)
-{
-	unsigned long folio_end_pfn = folio_pfn(folio) + folio_nr_pages(folio);
-	const pte_t *end_ptep = start_ptep + max_nr;
-	pte_t expected_pte = __pte_batch_clear_ignored(pte_next_pfn(pte), flags);
-	pte_t *ptep = start_ptep + 1;
-	bool writable;
-
-	if (any_writable)
-		*any_writable = false;
-
-	VM_WARN_ON_FOLIO(!pte_present(pte), folio);
-
-	while (ptep != end_ptep) {
-		pte = ptep_get(ptep);
-		if (any_writable)
-			writable = !!pte_write(pte);
-		pte = __pte_batch_clear_ignored(pte, flags);
-
-		if (!pte_same(pte, expected_pte))
-			break;
-
-		/*
-		 * Stop immediately once we reached the end of the folio. In
-		 * corner cases the next PFN might fall into a different
-		 * folio.
-		 */
-		if (pte_pfn(pte) == folio_end_pfn)
-			break;
-
-		if (any_writable)
-			*any_writable |= writable;
-
-		expected_pte = pte_next_pfn(expected_pte);
-		ptep++;
-	}
-
-	return ptep - start_ptep;
-}
-
-/*
-=======
 /*
  * Detect a PTE batch: consecutive (present) PTEs that map consecutive
  * pages of the same folio.
@@ -1086,7 +1030,6 @@
 }
 
 /*
->>>>>>> 3430d1a2
  * Copy one present PTE, trying to batch-process subsequent PTEs that map
  * consecutive pages of the same folio by copying them as well.
  *
@@ -1561,13 +1504,6 @@
 	if (should_zap_cows(details))
 		return true;
 
-<<<<<<< HEAD
-	/* E.g. the caller passes NULL for the case of a zero folio */
-	if (!folio)
-		return true;
-
-=======
->>>>>>> 3430d1a2
 	/* Otherwise we should only zap non-anon folios */
 	return !folio_test_anon(folio);
 }
@@ -1727,7 +1663,7 @@
 	arch_enter_lazy_mmu_mode();
 	do {
 		pte_t ptent = ptep_get(pte);
-		struct folio *folio = NULL;
+		struct folio *folio;
 		struct page *page;
 		int max_nr;
 
@@ -1739,55 +1675,12 @@
 			break;
 
 		if (pte_present(ptent)) {
-<<<<<<< HEAD
-			unsigned int delay_rmap;
-
-			page = vm_normal_page(vma, addr, ptent);
-			if (page)
-				folio = page_folio(page);
-
-			if (unlikely(!should_zap_folio(details, folio)))
-				continue;
-			ptent = ptep_get_and_clear_full(mm, addr, pte,
-							tlb->fullmm);
-			arch_check_zapped_pte(vma, ptent);
-			tlb_remove_tlb_entry(tlb, pte, addr);
-			zap_install_uffd_wp_if_needed(vma, addr, pte, details,
-						      ptent);
-			if (unlikely(!page)) {
-				ksm_might_unmap_zero_page(mm, ptent);
-				continue;
-			}
-
-			delay_rmap = 0;
-			if (!folio_test_anon(folio)) {
-				if (pte_dirty(ptent)) {
-					folio_mark_dirty(folio);
-					if (tlb_delay_rmap(tlb)) {
-						delay_rmap = 1;
-						force_flush = 1;
-					}
-				}
-				if (pte_young(ptent) && likely(vma_has_recency(vma)))
-					folio_mark_accessed(folio);
-			}
-			rss[mm_counter(folio)]--;
-			if (!delay_rmap) {
-				folio_remove_rmap_pte(folio, page, vma);
-				if (unlikely(page_mapcount(page) < 0))
-					print_bad_pte(vma, addr, ptent, page);
-			}
-			if (unlikely(__tlb_remove_page(tlb, page, delay_rmap))) {
-				force_flush = 1;
-				addr += PAGE_SIZE;
-=======
 			max_nr = (end - addr) / PAGE_SIZE;
 			nr = zap_present_ptes(tlb, vma, pte, ptent, max_nr,
 					      addr, details, rss, &force_flush,
 					      &force_break);
 			if (unlikely(force_break)) {
 				addr += nr * PAGE_SIZE;
->>>>>>> 3430d1a2
 				break;
 			}
 			continue;
