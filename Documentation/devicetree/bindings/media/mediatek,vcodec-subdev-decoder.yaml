# SPDX-License-Identifier: (GPL-2.0-only OR BSD-2-Clause)

%YAML 1.2
---
$id: "http://devicetree.org/schemas/media/mediatek,vcodec-subdev-decoder.yaml#"
$schema: "http://devicetree.org/meta-schemas/core.yaml#"

title: Mediatek Video Decode Accelerator With Multi Hardware

maintainers:
  - Yunfei Dong <yunfei.dong@mediatek.com>

description: |
  Mediatek Video Decode is the video decode hardware present in Mediatek
  SoCs which supports high resolution decoding functionalities. Required
  parent and child device node.

  About the Decoder Hardware Block Diagram, please check below:

    +------------------------------------------------+-------------------------------------+
    |                                                |                                     |
    |  input -> lat soc HW -> lat HW -> lat buffer --|--> lat buffer -> core HW -> output  |
    |            ||             ||                   |                     ||              |
    +------------||-------------||-------------------+---------------------||--------------+
                 ||     lat     ||                   |               core workqueue  <parent>
    -------------||-------------||-------------------|---------------------||---------------
                 ||<------------||----------------HW index---------------->||        <child>
                 \/             \/                                         \/
               +-------------------------------------------------------------+
               |                          enable/disable                     |
               |                 clk     power    irq    iommu               |
               |                   (lat/lat soc/core0/core1)                 |
               +-------------------------------------------------------------+

  As above, there are parent and child devices, child mean each hardware. The child device
  controls the information of each hardware independent which include clk/power/irq.

  There are two workqueues in parent device: lat workqueue and core workqueue. They are used
  to lat and core hardware deocder. Lat workqueue need to get input bitstream and lat buffer,
  then enable lat to decode, writing the result to lat buffer, dislabe hardware when lat decode
  done. Core workqueue need to get lat buffer and output buffer, then enable core to decode,
  writing the result to output buffer, disable hardware when core decode done. These two
  hardwares will decode each frame cyclically.

  For the smi common may not the same for each hardware, can't combine all hardware in one node,
  or leading to iommu fault when access dram data.

  Lat soc is a hardware which is related with some larb(local arbiter) ports. For mt8195
  platform, there are some ports like RDMA, UFO in lat soc larb, need to enable its power and
  clock when lat start to work, don't have interrupt.

  mt8195: lat soc HW + lat HW + core HW
  mt8192: lat HW + core HW

properties:
  compatible:
    enum:
      - mediatek,mt8192-vcodec-dec
      - mediatek,mt8186-vcodec-dec
<<<<<<< HEAD
=======
      - mediatek,mt8188-vcodec-dec
>>>>>>> 7365df19
      - mediatek,mt8195-vcodec-dec

  reg:
    maxItems: 1

  iommus:
    minItems: 1
    maxItems: 32
    description: |
      List of the hardware port in respective IOMMU block for current Socs.
      Refer to bindings/iommu/mediatek,iommu.yaml.

  mediatek,scp:
    $ref: /schemas/types.yaml#/definitions/phandle
    description: |
      The node of system control processor (SCP), using
      the remoteproc & rpmsg framework.

  dma-ranges:
    maxItems: 1
    description: |
      Describes the physical address space of IOMMU maps to memory.

  "#address-cells":
    const: 2

  "#size-cells":
    const: 2

  ranges: true

# Required child node:
patternProperties:
  '^vcodec-lat@[0-9a-f]+$':
    type: object

    properties:
      compatible:
        enum:
          - mediatek,mtk-vcodec-lat
          - mediatek,mtk-vcodec-lat-soc

      reg:
        maxItems: 1

      interrupts:
        maxItems: 1

      iommus:
        minItems: 1
        maxItems: 32
        description: |
          List of the hardware port in respective IOMMU block for current Socs.
          Refer to bindings/iommu/mediatek,iommu.yaml.

      clocks:
        maxItems: 5

      clock-names:
        items:
          - const: sel
          - const: soc-vdec
          - const: soc-lat
          - const: vdec
          - const: top

      assigned-clocks:
        maxItems: 1

      assigned-clock-parents:
        maxItems: 1

      power-domains:
        maxItems: 1

    required:
      - compatible
      - reg
      - iommus
      - clocks
      - clock-names
      - assigned-clocks
      - assigned-clock-parents
      - power-domains

    additionalProperties: false

  '^vcodec-core@[0-9a-f]+$':
    type: object

    properties:
      compatible:
        const: mediatek,mtk-vcodec-core

      reg:
        maxItems: 1

      interrupts:
        maxItems: 1

      iommus:
        minItems: 1
        maxItems: 32
        description: |
          List of the hardware port in respective IOMMU block for current Socs.
          Refer to bindings/iommu/mediatek,iommu.yaml.

      clocks:
        maxItems: 5

      clock-names:
        items:
          - const: sel
          - const: soc-vdec
          - const: soc-lat
          - const: vdec
          - const: top

      assigned-clocks:
        maxItems: 1

      assigned-clock-parents:
        maxItems: 1

      power-domains:
        maxItems: 1

    required:
      - compatible
      - reg
      - interrupts
      - iommus
      - clocks
      - clock-names
      - assigned-clocks
      - assigned-clock-parents
      - power-domains

    additionalProperties: false

required:
  - compatible
  - reg
  - iommus
  - mediatek,scp
  - dma-ranges
  - ranges

if:
  properties:
    compatible:
      contains:
        enum:
          - mediatek,mtk-vcodec-lat

then:
  required:
    - interrupts

additionalProperties: false

examples:
  - |
    #include <dt-bindings/interrupt-controller/arm-gic.h>
    #include <dt-bindings/memory/mt8192-larb-port.h>
    #include <dt-bindings/interrupt-controller/irq.h>
    #include <dt-bindings/clock/mt8192-clk.h>
    #include <dt-bindings/power/mt8192-power.h>

    bus@16000000 {
        #address-cells = <2>;
        #size-cells = <2>;
        ranges = <0 0x16000000 0x16000000 0 0x40000>;

        video-codec@16000000 {
            compatible = "mediatek,mt8192-vcodec-dec";
            mediatek,scp = <&scp>;
            iommus = <&iommu0 M4U_PORT_L4_VDEC_MC_EXT>;
            dma-ranges = <0x1 0x0 0x0 0x40000000 0x0 0xfff00000>;
            #address-cells = <2>;
            #size-cells = <2>;
            ranges = <0 0 0 0x16000000 0 0x40000>;
            reg = <0 0x16000000 0 0x1000>;		/* VDEC_SYS */
            vcodec-lat@10000 {
                compatible = "mediatek,mtk-vcodec-lat";
                reg = <0 0x10000 0 0x800>;
                interrupts = <GIC_SPI 426 IRQ_TYPE_LEVEL_HIGH 0>;
                iommus = <&iommu0 M4U_PORT_L5_VDEC_LAT0_VLD_EXT>,
                    <&iommu0 M4U_PORT_L5_VDEC_LAT0_VLD2_EXT>,
                    <&iommu0 M4U_PORT_L5_VDEC_LAT0_AVC_MV_EXT>,
                    <&iommu0 M4U_PORT_L5_VDEC_LAT0_PRED_RD_EXT>,
                    <&iommu0 M4U_PORT_L5_VDEC_LAT0_TILE_EXT>,
                    <&iommu0 M4U_PORT_L5_VDEC_LAT0_WDMA_EXT>,
                    <&iommu0 M4U_PORT_L5_VDEC_LAT0_RG_CTRL_DMA_EXT>,
                    <&iommu0 M4U_PORT_L5_VDEC_UFO_ENC_EXT>;
                clocks = <&topckgen CLK_TOP_VDEC_SEL>,
                    <&vdecsys_soc CLK_VDEC_SOC_VDEC>,
                    <&vdecsys_soc CLK_VDEC_SOC_LAT>,
                    <&vdecsys_soc CLK_VDEC_SOC_LARB1>,
                    <&topckgen CLK_TOP_MAINPLL_D4>;
                clock-names = "sel", "soc-vdec", "soc-lat", "vdec", "top";
                assigned-clocks = <&topckgen CLK_TOP_VDEC_SEL>;
                assigned-clock-parents = <&topckgen CLK_TOP_MAINPLL_D4>;
                power-domains = <&spm MT8192_POWER_DOMAIN_VDEC>;
            };

            vcodec-core@25000 {
                compatible = "mediatek,mtk-vcodec-core";
                reg = <0 0x25000 0 0x1000>;
                interrupts = <GIC_SPI 425 IRQ_TYPE_LEVEL_HIGH 0>;
                iommus = <&iommu0 M4U_PORT_L4_VDEC_MC_EXT>,
                    <&iommu0 M4U_PORT_L4_VDEC_UFO_EXT>,
                    <&iommu0 M4U_PORT_L4_VDEC_PP_EXT>,
                    <&iommu0 M4U_PORT_L4_VDEC_PRED_RD_EXT>,
                    <&iommu0 M4U_PORT_L4_VDEC_PRED_WR_EXT>,
                    <&iommu0 M4U_PORT_L4_VDEC_PPWRAP_EXT>,
                    <&iommu0 M4U_PORT_L4_VDEC_TILE_EXT>,
                    <&iommu0 M4U_PORT_L4_VDEC_VLD_EXT>,
                    <&iommu0 M4U_PORT_L4_VDEC_VLD2_EXT>,
                    <&iommu0 M4U_PORT_L4_VDEC_AVC_MV_EXT>,
                    <&iommu0 M4U_PORT_L4_VDEC_RG_CTRL_DMA_EXT>;
                clocks = <&topckgen CLK_TOP_VDEC_SEL>,
                    <&vdecsys CLK_VDEC_VDEC>,
                    <&vdecsys CLK_VDEC_LAT>,
                    <&vdecsys CLK_VDEC_LARB1>,
                    <&topckgen CLK_TOP_MAINPLL_D4>;
                clock-names = "sel", "soc-vdec", "soc-lat", "vdec", "top";
                assigned-clocks = <&topckgen CLK_TOP_VDEC_SEL>;
                assigned-clock-parents = <&topckgen CLK_TOP_MAINPLL_D4>;
                power-domains = <&spm MT8192_POWER_DOMAIN_VDEC2>;
            };
        };
    };<|MERGE_RESOLUTION|>--- conflicted
+++ resolved
@@ -57,10 +57,7 @@
     enum:
       - mediatek,mt8192-vcodec-dec
       - mediatek,mt8186-vcodec-dec
-<<<<<<< HEAD
-=======
       - mediatek,mt8188-vcodec-dec
->>>>>>> 7365df19
       - mediatek,mt8195-vcodec-dec
 
   reg:
